<!DOCTYPE html>
<html lang="en">
<head>
    <meta charset="UTF-8">
    <meta name="viewport" content="width=device-width, initial-scale=1.0">
    <title>Employee Records - Product Management System</title>
    <script src="https://cdn.tailwindcss.com"></script>
    <link href="https://cdnjs.cloudflare.com/ajax/libs/font-awesome/6.0.0/css/all.min.css" rel="stylesheet">
    <link rel="stylesheet" href="/css/responsive.css">
</head>
<body class="bg-gray-50">
    <%- include('../partials/navbar') %>
    
    <main class="ml-0 lg:ml-64 p-4 sm:p-6">
        <%- include('../partials/messages') %>
        
        <div class="mb-8">
            <h1 class="text-2xl sm:text-3xl font-bold text-gray-900">Records</h1>
            <p class="text-gray-600">View your requests and product assignments</p>
        </div>
        
        <!-- Request Status -->
        <div class="bg-white shadow rounded-lg mb-8">
            <div class="px-4 py-5 sm:p-6">
                <div class="mb-4">
                    <h3 class="text-lg leading-6 font-medium text-gray-900">
                        Request Status
                    </h3>
                </div>
                <div class="max-h-96 overflow-y-auto">
                    <table class="w-full divide-y divide-gray-200">
                        <thead class="bg-gray-50">
                            <tr>
                                <th class="px-4 py-3 text-left text-xs font-medium text-gray-500 uppercase tracking-wider w-2/5">
                                    Product
                                </th>
                                <th class="px-2 py-3 text-left text-xs font-medium text-gray-500 uppercase tracking-wider w-1/6">
                                    Purpose
                                </th>
                                <th class="px-2 py-3 text-center text-xs font-medium text-gray-500 uppercase tracking-wider w-1/12">
                                    Status
                                </th>
                                <th class="px-2 py-3 text-center text-xs font-medium text-gray-500 uppercase tracking-wider w-1/12">
                                    Requested Date
                                </th>
                                <th class="pl-2 pr-4 py-3 text-right text-xs font-medium text-gray-500 uppercase tracking-wider w-1/6">
                                    Processed By
                                </th>
                            </tr>
                        </thead>
                        <tbody class="bg-white divide-y divide-gray-200">
                            <% if (typeof requests !== 'undefined' && requests && requests.length > 0) { %>
                                <% requests.forEach(request => { %>
                                    <tr>
                                        <td class="px-4 py-4">
                                            <div class="text-sm font-medium text-gray-900 break-words leading-tight"><%= request.product_name %></div>
                                        </td>
                                        <td class="px-2 py-4 text-sm text-gray-500">
                                            <div class="break-words"><%= request.purpose || '-' %></div>
                                        </td>
                                        <td class="px-2 py-4 whitespace-nowrap text-center">
                                            <span class="px-2 inline-flex text-xs leading-5 font-semibold rounded-full 
                                                <%= request.status === 'approved' ? 'bg-green-100 text-green-800' : 
                                                    request.status === 'rejected' ? 'bg-red-100 text-red-800' : 
                                                    'bg-yellow-100 text-yellow-800' %>">
                                                <%= request.status.charAt(0).toUpperCase() + request.status.slice(1) %>
                                            </span>
                                        </td>
                                        <td class="px-2 py-4 whitespace-nowrap text-sm text-gray-500 text-center">
                                            <%= new Date(request.requested_at).toLocaleDateString() %>
                                        </td>
                                        <td class="pl-2 pr-4 py-4 text-sm text-gray-500 text-right">
                                            <div class="break-words"><%= request.processed_by_name || '-' %></div>
                                        </td>
                                    </tr>
                                <% }); %>
                            <% } else { %>
                                <tr>
                                    <td colspan="5" class="px-6 py-4 whitespace-nowrap text-sm text-gray-500 text-center">
                                        No requests found
                                    </td>
                                </tr>
                            <% } %>
                        </tbody>
                    </table>
                </div>
            </div>
        </div>
        
        <!-- Product Assignments -->
        <div class="bg-white shadow rounded-lg">
            <div class="px-4 py-5 sm:p-6">
                <div class="mb-4">
                    <h3 class="text-lg leading-6 font-medium text-gray-900">
                        Product Assignments
                    </h3>
                </div>
<<<<<<< HEAD
                <div id="assignments-content" class="overflow-x-auto w-full hidden">
                    <table class="min-w-full divide-y divide-gray-200">
=======
                <div class="max-h-96 overflow-y-auto">
                    <table class="w-full divide-y divide-gray-200">
>>>>>>> 6eb138eb
                        <thead class="bg-gray-50">
                            <tr>
                                <th class="px-4 py-3 text-left text-xs font-medium text-gray-500 uppercase tracking-wider w-2/5">
                                    Product
                                </th>
                                <th class="px-2 py-3 text-left text-xs font-medium text-gray-500 uppercase tracking-wider w-1/12">
                                    Quantity
                                </th>
                                <th class="px-2 py-3 text-left text-xs font-medium text-gray-500 uppercase tracking-wider w-1/12">
                                    Assigned By
                                </th>
                                <th class="px-2 py-3 text-left text-xs font-medium text-gray-500 uppercase tracking-wider w-1/12">
                                    Assigned Date
                                </th>
                                <th class="px-2 py-3 text-left text-xs font-medium text-gray-500 uppercase tracking-wider w-1/12">
                                    Status
                                </th>
                                <th class="px-4 py-3 text-left text-xs font-medium text-gray-500 uppercase tracking-wider w-1/6">
                                    Action
                                </th>
                            </tr>
                        </thead>
                        <tbody class="bg-white divide-y divide-gray-200">
                            <% if (typeof assignments !== 'undefined' && assignments && assignments.length > 0) { %>
                                <% assignments.forEach(assignment => { %>
                                    <tr>
                                        <td class="px-4 py-4">
                                            <div class="text-sm font-medium text-gray-900 break-words leading-tight"><%= assignment.product_name %></div>
                                        </td>
                                        <td class="px-2 py-4 whitespace-nowrap text-sm text-gray-500">
                                            <%= assignment.quantity %>
                                        </td>
                                        <td class="px-2 py-4 text-sm text-gray-500">
                                            <div class="break-words"><%= assignment.monitor_name %></div>
                                        </td>
                                        <td class="px-2 py-4 whitespace-nowrap text-sm text-gray-500">
                                            <%= new Date(assignment.assigned_at).toLocaleDateString() %>
                                        </td>
                                        <td class="px-2 py-4 whitespace-nowrap">
                                            <% if (assignment.is_returned) { %>
                                                <span class="px-2 inline-flex text-xs leading-5 font-semibold rounded-full bg-green-100 text-green-800">
                                                    Returned
                                                </span>
                                            <% } else if (assignment.return_status === 'requested') { %>
                                                <span class="px-2 inline-flex text-xs leading-5 font-semibold rounded-full bg-orange-100 text-orange-800">
                                                    Return Pending
                                                </span>
                                            <% } else { %>
                                                <span class="px-2 inline-flex text-xs leading-5 font-semibold rounded-full bg-yellow-100 text-yellow-800">
                                                    Assigned
                                                </span>
                                            <% } %>
                                        </td>
                                        <td class="px-4 py-4 text-sm text-gray-500">
                                            <% if (assignment.is_returned) { %>
                                                <span class="text-gray-400">Returned on <%= assignment.return_date ? new Date(assignment.return_date).toLocaleDateString() : '-' %></span>
                                            <% } else if (assignment.return_status === 'requested') { %>
                                                <span class="text-orange-600">Waiting for approval</span>
                                            <% } else { %>
                                                <form action="/employee/return-product" method="POST" onsubmit="return confirm('Are you sure you want to request return of this product?');">
                                                    <input type="hidden" name="assignment_id" value="<%= assignment.assignment_id %>" />
                                                    <button type="submit" title="Request Return" class="inline-flex items-center px-2 py-1 border border-gray-300 rounded text-sm text-gray-700 hover:bg-gray-100 focus:outline-none focus:ring-2 focus:ring-offset-2 focus:ring-indigo-500">
                                                        <i class="fas fa-box-open mr-1"></i> Request Return
                                                    </button>
                                                </form>
                                            <% } %>
                                        </td>
                                    </tr>
                                <% }); %>
                            <% } else { %>
                                <tr>
                                    <td colspan="6" class="px-6 py-4 whitespace-nowrap text-sm text-gray-500 text-center">
                                        No assignments found
                                    </td>
                                </tr>
                            <% } %>
                        </tbody>
                    </table>
                </div>
            </div>
        </div>
    </main>

</body>
</html><|MERGE_RESOLUTION|>--- conflicted
+++ resolved
@@ -95,13 +95,8 @@
                         Product Assignments
                     </h3>
                 </div>
-<<<<<<< HEAD
-                <div id="assignments-content" class="overflow-x-auto w-full hidden">
-                    <table class="min-w-full divide-y divide-gray-200">
-=======
                 <div class="max-h-96 overflow-y-auto">
                     <table class="w-full divide-y divide-gray-200">
->>>>>>> 6eb138eb
                         <thead class="bg-gray-50">
                             <tr>
                                 <th class="px-4 py-3 text-left text-xs font-medium text-gray-500 uppercase tracking-wider w-2/5">
