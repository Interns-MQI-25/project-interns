--- conflicted
+++ resolved
@@ -56,23 +56,11 @@
                             <% if (requests && requests.length > 0) { %>
                                 <% requests.forEach(request => { %>
                                     <tr>
-<<<<<<< HEAD
-                                        <td class="px-6 py-4 whitespace-nowrap text-sm font-medium text-gray-900">
-                                            <div class="flex items-center space-x-2">
-                                                <span><%= request.employee_name %></span>
-                                                <% if (request.requestor_role === 'monitor') { %>
-                                                    <span class="px-2 inline-flex text-xs leading-5 font-semibold rounded-full bg-blue-100 text-blue-800">
-                                                        Monitor
-                                                    </span>
-                                                <% } %>
-                                            </div>
-=======
                                         <td class="px-4 py-4">
                                             <div class="text-sm font-medium text-gray-900 break-words leading-tight"><%= request.product_name %></div>
                                             <% if (request.purpose) { %>
                                                 <div class="text-xs text-gray-400 mt-1">Purpose: <%= request.purpose %></div>
                                             <% } %>
->>>>>>> 6eb138eb
                                         </td>
                                         <td class="px-2 py-4 text-sm text-gray-500">
                                             <div class="break-words"><%= request.employee_name %></div>
