--- conflicted
+++ resolved
@@ -5,22 +5,7 @@
   "main": "server.js",
   "scripts": {
     "start": "node server.js",
-    "dev": "nodemon server.js",
-    "test": "echo \"Running basic tests...\" && node test/basic.test.js",
-    "test:db": "echo \"Running database tests...\" && node test/db.test.js",
-    "lint": "echo \"Linting code...\" && echo \"No linting configured yet\"",
-<<<<<<< HEAD
-    "build": "echo \"Building project...\" && echo \"No build step required\"",
-    "deploy": "gcloud app deploy",
-    "deploy:fresh": "./deploy-appengine.sh",
-    "logs": "gcloud app logs tail -s default",
-    "browse": "gcloud app browse",
-    "setup-gcp": "gcloud config set project mqi-interns-467405",
-    "docker:build": "docker build -t product-management-system .",
-    "docker:run": "docker run -p 3000:3000 product-management-system"
-=======
-    "build": "echo \"Building project...\" && echo \"No build step required\""
->>>>>>> 181b51f5
+    "dev": "nodemon server.js"
   },
   "dependencies": {
     "bcrypt": "^6.0.0",
@@ -33,12 +18,8 @@
     "express-flash": "^0.0.2",
     "express-session": "^1.17.3",
     "jsonwebtoken": "^9.0.2",
-    "multer": "^1.4.5-lts.1",
-<<<<<<< HEAD
+    "multer": "^1.4.5-lts.1", 
     "mysql2": "^3.6.0",
-=======
-    "mysql2": "^3.14.2",
->>>>>>> 181b51f5
     "nodemailer": "^6.9.4"
   },
   "devDependencies": {
