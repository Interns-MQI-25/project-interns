--- conflicted
+++ resolved
@@ -375,19 +375,6 @@
                 return;
             }
             if (confirm(`Are you sure you want to deactivate ${selectedIds.length} employee(s)?`)) {
-<<<<<<< HEAD
-                // Create and submit a form for bulk deactivation
-                const form = document.createElement('form');
-                form.method = 'POST';
-                form.action = '/admin/bulk-deactivate-employees';
-                
-                selectedIds.forEach(id => {
-                    const input = document.createElement('input');
-                    input.type = 'hidden';
-                    input.name = 'employee_ids';
-                    input.value = id;
-                    form.appendChild(input);
-=======
                 console.log('Sending deactivate request with IDs:', selectedIds);
                 
                 fetch('/admin/bulk-deactivate-employees', {
@@ -417,11 +404,7 @@
                 .catch(error => {
                     console.error('Error:', error);
                     alert('Error: ' + (error.error || error.message || 'Failed to deactivate employees'));
->>>>>>> 51a950b0
                 });
-                
-                document.body.appendChild(form);
-                form.submit();
             }
         });
 
@@ -432,19 +415,6 @@
                 return;
             }
             if (confirm(`Are you sure you want to activate ${selectedIds.length} employee(s)?`)) {
-<<<<<<< HEAD
-                // Create and submit a form for bulk activation
-                const form = document.createElement('form');
-                form.method = 'POST';
-                form.action = '/admin/bulk-activate-employees';
-                
-                selectedIds.forEach(id => {
-                    const input = document.createElement('input');
-                    input.type = 'hidden';
-                    input.name = 'employee_ids';
-                    input.value = id;
-                    form.appendChild(input);
-=======
                 console.log('Sending activate request with IDs:', selectedIds);
                 
                 fetch('/admin/bulk-activate-employees', {
@@ -474,11 +444,7 @@
                 .catch(error => {
                     console.error('Error:', error);
                     alert('Error: ' + (error.error || error.message || 'Failed to activate employees'));
->>>>>>> 51a950b0
                 });
-                
-                document.body.appendChild(form);
-                form.submit();
             }
         });
 
