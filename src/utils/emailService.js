--- conflicted
+++ resolved
@@ -13,7 +13,6 @@
  */
 
 const nodemailer = require('nodemailer');
-const cron = require('node-cron');
 
 /**
  * Email Transporter Configuration
@@ -171,14 +170,6 @@
     return transporter.sendMail(mailOptions);
 };
 
-<<<<<<< HEAD
-/**
- * Module Exports
- * 
- * Exports all email service functions for use throughout the application.
- * Functions are used by authentication routes and admin management systems.
- */
-=======
 // Send reminder email to monitors about pending product requests
 const sendProductRequestReminder = async (monitorEmails, pendingCount) => {
     const mailOptions = {
@@ -215,7 +206,6 @@
     return transporter.sendMail(mailOptions);
 };
 
->>>>>>> f590f573
 module.exports = {
     sendRegistrationApprovalEmail,
     sendRegistrationRejectionEmail,
