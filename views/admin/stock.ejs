<!DOCTYPE html>
<html lang="en">
<head>
    <meta charset="UTF-8">
    <meta name="viewport" content="width=device-width, initial-scale=1.0">
    <title>Stock Management - Product Management System</title>
    <script src="https://cdn.tailwindcss.com"></script>
    <link href="https://cdnjs.cloudflare.com/ajax/libs/font-awesome/6.0.0/css/all.min.css" rel="stylesheet">
</head>
<body class="bg-gray-50">
    <%- include('../partials/navbar') %>
    
    <main class="ml-64 p-6">
        <%- include('../partials/messages') %>
        
        <div class="mb-8">
            <h1 class="text-3xl font-bold text-gray-900">Stock Management</h1>
            <p class="text-gray-600">Complete oversight of inventory and analytics</p>
        </div>

        <!-- Stock Analytics -->
        <% if (typeof stockStats !== 'undefined' && stockStats && stockStats.length > 0) { %>
        <div class="grid grid-cols-1 md:grid-cols-2 lg:grid-cols-5 gap-6 mb-8">
            <% stockStats.forEach(stat => { %>
                <div class="bg-white overflow-hidden shadow rounded-lg">
                    <div class="p-5">
                        <div class="flex items-center">
                            <div class="flex-shrink-0">
                                <i class="fas fa-cube text-2xl text-purple-600"></i>
                            </div>
                            <div class="ml-5 w-0 flex-1">
                                <dl>
                                    <dt class="text-sm font-medium text-gray-500 truncate">
                                        <%= stat.asset_type %>
                                    </dt>
                                    <dd>
                                        <div class="text-lg font-medium text-gray-900">
                                            Available: <%= stat.available_quantity %> items
                                            
                                        </div>
                                        <div class="text-xs text-gray-500">
                                            Total items: <%= stat.total_items %> 
                                            
                                        </div>
                                        <% if (stat.calibration_items > 0) { %>
                                            <div class="text-xs text-orange-600">
                                                Cal Req: <%= stat.calibration_items %>
                                            </div>
                                        <% } %>
                                        <% if (stat.overdue_calibrations > 0) { %>
                                            <div class="text-xs text-red-600">
                                                Overdue: <%= stat.overdue_calibrations %>
                                            </div>
                                        <% } %>
                                    </dd>
                                </dl>
                            </div>
                        </div>
                    </div>
                </div>
            <% }); %>
        </div>
        <% } %>

        <!-- Recent Activity -->
        <% if (typeof recentActivity !== 'undefined' && recentActivity && recentActivity.length > 0) { %>
        <div class="bg-white shadow rounded-lg mb-8">
            <div class="px-4 py-5 sm:p-6">
                <h3 class="text-lg leading-6 font-medium text-gray-900 mb-4">
                    Recent Stock Activity
                </h3>
                <div class="flow-root max-h-[400px] overflow-y-auto">
                    <ul class="-mb-8">
                        <% recentActivity.slice(0, 5).forEach((activity, index) => { %>
                            <li>
                                <div class="relative pb-8">
                                    <% if (index !== recentActivity.slice(0, 5).length - 1) { %>
                                        <span class="absolute top-4 left-4 -ml-px h-full w-0.5 bg-gray-200"></span>
                                    <% } %>
                                    <div class="relative flex space-x-3">
                                        <div>
                                            <span class="h-8 w-8 rounded-full bg-blue-500 flex items-center justify-center ring-8 ring-white">
                                                <i class="fas fa-box-open text-white text-xs"></i>
                                            </span>
                                        </div>
                                        <div class="min-w-0 flex-1 pt-1.5 flex justify-between space-x-4">
                                            <div>
                                                <p class="text-sm text-gray-500">
                                                    <span class="font-medium text-gray-900"><%= activity.performed_by_name %></span>
                                                    <%= activity.action %> <%= activity.quantity %> units of
                                                    <span class="font-medium text-gray-900"><%= activity.product_name %></span>
                                                </p>
                                                <% if (activity.notes) { %>
                                                    <p class="text-xs text-gray-400"><%= activity.notes %></p>
                                                <% } %>
                                            </div>
                                            <div class="text-right text-sm whitespace-nowrap text-gray-500">
                                                <%= new Date(activity.performed_at).toLocaleDateString() %>
                                            </div>
                                        </div>
                                    </div>
                                </div>
                            </li>
                        <% }); %>
                    </ul>
                </div>
            </div>
        </div>
        <% } %>
        
        <!-- Stock Overview -->
        <div class="bg-white shadow rounded-lg">
            <div class="px-4 py-5 sm:p-6">
                <h3 class="text-lg leading-6 font-medium text-gray-900 mb-4">
                    Complete Product Inventory
                </h3>
                <div class="mb-4">
    <div class="flex flex-col md:flex-row gap-4">
        <div class="flex-1">
            <input type="text" id="productFilter" placeholder="Search products..." class="w-full px-4 py-2 border border-gray-300 rounded-lg focus:ring-blue-500 focus:border-blue-500">
        </div>
        <div class="flex-1">
            <select id="assetTypeFilter" class="w-full px-4 py-2 border border-gray-300 rounded-lg focus:ring-blue-500 focus:border-blue-500">
                <option value="">Select Asset Type</option>
                <option value="Accessories">Accessories</option>
                <option value="Consumables">Consumables</option>
                <option value="Embedded Devices">Embedded Devices</option>
                <option value="Hardware">Hardware</option>
                <option value="Infrastructure">Infrastructure</option>
                <option value="IT Equipment">IT Equipment</option>
                <option value="Lab Equipment">Lab Equipment</option>
                <option value="Laptop">Laptop</option>
                <option value="License">License</option>
                <option value="Measuring Instruments">Measuring Instruments</option>
                <option value="Misc">Miscellaneous</option>
                <option value="Network Equipment">Network Equipment</option>
                <option value="Prototypes">Prototypes</option>
                <option value="Software">Software</option>
                <option value="Test Equipment">Test Equipment</option>
                <option value="Tooling">Tooling</option>
                <option value="Vehicle Equipment">Vehicle Equipment</option>            
            </select>
        </div>
        <div class="flex-1">
            <select id="calibrationFilter" class="w-full px-4 py-2 border border-gray-300 rounded-lg focus:ring-blue-500 focus:border-blue-500">
                <option value="">All Calibration Status</option>
                <option value="Overdue">Overdue</option>
                <option value="Due Soon">Due Soon</option>
                <option value="Current">Current</option>
                <option value="Not Required">Not Required</option>
            </select>
        </div>
    </div>
</div>

<div class="overflow-x-auto max-h-[600px] overflow-y-auto">
    <table class="min-w-full divide-y divide-gray-200">
        <thead class="bg-gray-50 sticky top-0 z-10">
            <tr>
                <th class="px-6 py-3 text-left text-xs font-medium text-gray-500 uppercase tracking-wider">
                    Product Details
                </th>
                <th class="px-6 py-3 text-left text-xs font-medium text-gray-500 uppercase tracking-wider">
                    Asset Type
                </th>
                <th class="px-6 py-3 text-left text-xs font-medium text-gray-500 uppercase tracking-wider">
                    Serial/Model
                </th>
                <th class="px-6 py-3 text-left text-xs font-medium text-gray-500 uppercase tracking-wider">
                    Total Stock
                </th>
                <th class="px-6 py-3 text-left text-xs font-medium text-gray-500 uppercase tracking-wider">
                    Currently Assigned
                </th>
                <th class="px-6 py-3 text-left text-xs font-medium text-gray-500 uppercase tracking-wider">
                    Available
                </th>
                <th class="px-6 py-3 text-left text-xs font-medium text-gray-500 uppercase tracking-wider">
                    Calibration
                </th>
                <th class="px-6 py-3 text-left text-xs font-medium text-gray-500 uppercase tracking-wider">
                    Added By
                </th>
                <th class="px-6 py-3 text-left text-xs font-medium text-gray-500 uppercase tracking-wider">
                    Added Date
                </th>
            </tr>
        </thead>
        <tbody class="bg-white divide-y divide-gray-200" id="productTableBody">
            <% if (products && products.length > 0) { %>
                <% products.forEach(product => { %>
                    <tr class="product-row" 
                        data-product-name="<%= product.product_name.toLowerCase() %>"
                        data-asset-type="<%= product.asset_type %>"
                        data-calibration-status="<%= product.calibration_required ? product.calibration_status : 'Not Required' %>">
                        <td class="px-6 py-4 whitespace-nowrap">
                            <div class="text-sm font-medium text-gray-900">
                                <%= product.product_name %>
                            </div>
                            <div class="text-sm text-gray-500">
                                <%= product.product_category %>
                            </div>
                            <% if (product.description) { %>
                                <div class="text-xs text-gray-400 truncate max-w-xs">
                                    <%= product.description.substring(0, 50) %>...
                                </div>
                            <% } %>
                        </td>
                        <td class="px-6 py-4 whitespace-nowrap text-sm text-gray-500">
                            <span class="px-2 inline-flex text-xs leading-5 font-semibold rounded-full bg-blue-100 text-blue-800">
                                <%= product.asset_type %>
                            </span>
                        </td>
                        <td class="px-6 py-4 whitespace-nowrap text-sm text-gray-500">
                            <div><strong>SN:</strong> <%= product.serial_number || 'N/A' %></div>
                            <div><strong>Model:</strong> <%= product.model_number || 'N/A' %></div>
                        </td>
                        <td class="px-6 py-4 whitespace-nowrap text-sm text-gray-500">
<<<<<<< HEAD
                            <span class="font-semibold"><%= product.total_quantity || product.quantity || 0 %></span>
=======
                            <span class="font-semibold"><%= (product.quantity || 0) + (product.currently_assigned || 0) %></span>
>>>>>>> a3d2963d
                        </td>
                        <td class="px-6 py-4 whitespace-nowrap text-sm text-gray-500">
                            <span class="font-semibold text-yellow-600"><%= product.currently_assigned || 0 %></span>
                        </td>
                        <td class="px-6 py-4 whitespace-nowrap text-sm text-gray-500">
                            <span class="font-semibold text-green-600"><%= product.quantity || 0 %></span>
                        </td>
                        <td class="px-6 py-4 whitespace-nowrap text-sm text-gray-500">
                            <% if (product.calibration_required) { %>
                                <% if (product.calibration_status === 'Overdue') { %>
                                    <span class="px-2 inline-flex text-xs leading-5 font-semibold rounded-full bg-red-100 text-red-800">
                                        Overdue
                                    </span>
                                <% } else if (product.calibration_status === 'Due Soon') { %>
                                    <span class="px-2 inline-flex text-xs leading-5 font-semibold rounded-full bg-yellow-100 text-yellow-800">
                                        Due Soon
                                    </span>
                                <% } else { %>
                                    <span class="px-2 inline-flex text-xs leading-5 font-semibold rounded-full bg-green-100 text-green-800">
                                        Current
                                    </span>
                                <% } %>
                                <div class="text-xs text-gray-400">
                                    <%= product.calibration_frequency || 'N/A' %>
                                </div>
                            <% } else { %>
                                <span class="text-gray-400">Not Required</span>
                            <% } %>
                        </td>
                        <td class="px-6 py-4 whitespace-nowrap text-sm text-gray-500">
                            <%= product.added_by_name || 'System' %>
                        </td>
                        <td class="px-6 py-4 whitespace-nowrap text-sm text-gray-500">
                            <%= new Date(product.added_at).toLocaleDateString() %>
                        </td>
                    </tr>
                <% }); %>
            <% } else { %>
                <tr>
                    <td colspan="9" class="px-6 py-4 whitespace-nowrap text-sm text-gray-500 text-center">
                        No products found
                    </td>
                </tr>
            <% } %>
        </tbody>
    </table>
</div>

<script>
const productFilter = document.getElementById('productFilter');
const assetTypeFilter = document.getElementById('assetTypeFilter');
const calibrationFilter = document.getElementById('calibrationFilter');
const productRows = document.querySelectorAll('.product-row');

function filterProducts() {
    const searchTerm = productFilter.value.toLowerCase();
    const assetType = assetTypeFilter.value;
    const calibrationStatus = calibrationFilter.value;

    productRows.forEach(row => {
        const productName = row.dataset.productName;
        const rowAssetType = row.dataset.assetType;
        const rowCalibrationStatus = row.dataset.calibrationStatus;

        const matchesSearch = productName.includes(searchTerm);
        const matchesAssetType = !assetType || rowAssetType === assetType;
        const matchesCalibration = !calibrationStatus || rowCalibrationStatus === calibrationStatus;

        if (matchesSearch && matchesAssetType && matchesCalibration) {
            row.style.display = '';
        } else {
            row.style.display = 'none';
        }
    });
}

productFilter.addEventListener('input', filterProducts);
assetTypeFilter.addEventListener('change', filterProducts);
calibrationFilter.addEventListener('change', filterProducts);
</script>            </div>
        </div>
    </main>
</body>
</html><|MERGE_RESOLUTION|>--- conflicted
+++ resolved
@@ -114,193 +114,115 @@
                 <h3 class="text-lg leading-6 font-medium text-gray-900 mb-4">
                     Complete Product Inventory
                 </h3>
-                <div class="mb-4">
-    <div class="flex flex-col md:flex-row gap-4">
-        <div class="flex-1">
-            <input type="text" id="productFilter" placeholder="Search products..." class="w-full px-4 py-2 border border-gray-300 rounded-lg focus:ring-blue-500 focus:border-blue-500">
-        </div>
-        <div class="flex-1">
-            <select id="assetTypeFilter" class="w-full px-4 py-2 border border-gray-300 rounded-lg focus:ring-blue-500 focus:border-blue-500">
-                <option value="">Select Asset Type</option>
-                <option value="Accessories">Accessories</option>
-                <option value="Consumables">Consumables</option>
-                <option value="Embedded Devices">Embedded Devices</option>
-                <option value="Hardware">Hardware</option>
-                <option value="Infrastructure">Infrastructure</option>
-                <option value="IT Equipment">IT Equipment</option>
-                <option value="Lab Equipment">Lab Equipment</option>
-                <option value="Laptop">Laptop</option>
-                <option value="License">License</option>
-                <option value="Measuring Instruments">Measuring Instruments</option>
-                <option value="Misc">Miscellaneous</option>
-                <option value="Network Equipment">Network Equipment</option>
-                <option value="Prototypes">Prototypes</option>
-                <option value="Software">Software</option>
-                <option value="Test Equipment">Test Equipment</option>
-                <option value="Tooling">Tooling</option>
-                <option value="Vehicle Equipment">Vehicle Equipment</option>            
-            </select>
-        </div>
-        <div class="flex-1">
-            <select id="calibrationFilter" class="w-full px-4 py-2 border border-gray-300 rounded-lg focus:ring-blue-500 focus:border-blue-500">
-                <option value="">All Calibration Status</option>
-                <option value="Overdue">Overdue</option>
-                <option value="Due Soon">Due Soon</option>
-                <option value="Current">Current</option>
-                <option value="Not Required">Not Required</option>
-            </select>
-        </div>
-    </div>
-</div>
-
-<div class="overflow-x-auto max-h-[600px] overflow-y-auto">
-    <table class="min-w-full divide-y divide-gray-200">
-        <thead class="bg-gray-50 sticky top-0 z-10">
-            <tr>
-                <th class="px-6 py-3 text-left text-xs font-medium text-gray-500 uppercase tracking-wider">
-                    Product Details
-                </th>
-                <th class="px-6 py-3 text-left text-xs font-medium text-gray-500 uppercase tracking-wider">
-                    Asset Type
-                </th>
-                <th class="px-6 py-3 text-left text-xs font-medium text-gray-500 uppercase tracking-wider">
-                    Serial/Model
-                </th>
-                <th class="px-6 py-3 text-left text-xs font-medium text-gray-500 uppercase tracking-wider">
-                    Total Stock
-                </th>
-                <th class="px-6 py-3 text-left text-xs font-medium text-gray-500 uppercase tracking-wider">
-                    Currently Assigned
-                </th>
-                <th class="px-6 py-3 text-left text-xs font-medium text-gray-500 uppercase tracking-wider">
-                    Available
-                </th>
-                <th class="px-6 py-3 text-left text-xs font-medium text-gray-500 uppercase tracking-wider">
-                    Calibration
-                </th>
-                <th class="px-6 py-3 text-left text-xs font-medium text-gray-500 uppercase tracking-wider">
-                    Added By
-                </th>
-                <th class="px-6 py-3 text-left text-xs font-medium text-gray-500 uppercase tracking-wider">
-                    Added Date
-                </th>
-            </tr>
-        </thead>
-        <tbody class="bg-white divide-y divide-gray-200" id="productTableBody">
-            <% if (products && products.length > 0) { %>
-                <% products.forEach(product => { %>
-                    <tr class="product-row" 
-                        data-product-name="<%= product.product_name.toLowerCase() %>"
-                        data-asset-type="<%= product.asset_type %>"
-                        data-calibration-status="<%= product.calibration_required ? product.calibration_status : 'Not Required' %>">
-                        <td class="px-6 py-4 whitespace-nowrap">
-                            <div class="text-sm font-medium text-gray-900">
-                                <%= product.product_name %>
-                            </div>
-                            <div class="text-sm text-gray-500">
-                                <%= product.product_category %>
-                            </div>
-                            <% if (product.description) { %>
-                                <div class="text-xs text-gray-400 truncate max-w-xs">
-                                    <%= product.description.substring(0, 50) %>...
-                                </div>
+                <div class="overflow-x-auto">
+                    <table class="min-w-full divide-y divide-gray-200">
+                        <thead class="bg-gray-50">
+                            <tr>
+                                <th class="px-6 py-3 text-left text-xs font-medium text-gray-500 uppercase tracking-wider">
+                                    Product Details
+                                </th>
+                                <th class="px-6 py-3 text-left text-xs font-medium text-gray-500 uppercase tracking-wider">
+                                    Asset Type
+                                </th>
+                                <th class="px-6 py-3 text-left text-xs font-medium text-gray-500 uppercase tracking-wider">
+                                    Serial/Model
+                                </th>
+                                <th class="px-6 py-3 text-left text-xs font-medium text-gray-500 uppercase tracking-wider">
+                                    Total Stock
+                                </th>
+                                <th class="px-6 py-3 text-left text-xs font-medium text-gray-500 uppercase tracking-wider">
+                                    Currently Assigned
+                                </th>
+                                <th class="px-6 py-3 text-left text-xs font-medium text-gray-500 uppercase tracking-wider">
+                                    Available
+                                </th>
+                                <th class="px-6 py-3 text-left text-xs font-medium text-gray-500 uppercase tracking-wider">
+                                    Calibration
+                                </th>
+                                <th class="px-6 py-3 text-left text-xs font-medium text-gray-500 uppercase tracking-wider">
+                                    Added By
+                                </th>
+                                <th class="px-6 py-3 text-left text-xs font-medium text-gray-500 uppercase tracking-wider">
+                                    Added Date
+                                </th>
+                            </tr>
+                        </thead>
+                        <tbody class="bg-white divide-y divide-gray-200">
+                            <% if (products && products.length > 0) { %>
+                                <% products.forEach(product => { %>
+                                    <tr>
+                                        <td class="px-6 py-4 whitespace-nowrap">
+                                            <div class="text-sm font-medium text-gray-900">
+                                                <%= product.product_name %>
+                                            </div>
+                                            <div class="text-sm text-gray-500">
+                                                <%= product.product_category %>
+                                            </div>
+                                            <% if (product.description) { %>
+                                                <div class="text-xs text-gray-400 truncate max-w-xs">
+                                                    <%= product.description.substring(0, 50) %>...
+                                                </div>
+                                            <% } %>
+                                        </td>
+                                        <td class="px-6 py-4 whitespace-nowrap text-sm text-gray-500">
+                                            <span class="px-2 inline-flex text-xs leading-5 font-semibold rounded-full bg-blue-100 text-blue-800">
+                                                <%= product.asset_type %>
+                                            </span>
+                                        </td>
+                                        <td class="px-6 py-4 whitespace-nowrap text-sm text-gray-500">
+                                            <div><strong>SN:</strong> <%= product.serial_number || 'N/A' %></div>
+                                            <div><strong>Model:</strong> <%= product.model_number || 'N/A' %></div>
+                                        </td>
+                                        <td class="px-6 py-4 whitespace-nowrap text-sm text-gray-500">
+                                            <span class="font-semibold"><%= (product.quantity || 0) + (product.currently_assigned || 0) %></span>
+                                        </td>
+                                        <td class="px-6 py-4 whitespace-nowrap text-sm text-gray-500">
+                                            <span class="font-semibold text-yellow-600"><%= product.currently_assigned || 0 %></span>
+                                        </td>
+                                        <td class="px-6 py-4 whitespace-nowrap text-sm text-gray-500">
+                                            <span class="font-semibold text-green-600"><%= product.quantity || 0 %></span>
+                                        </td>
+                                        <td class="px-6 py-4 whitespace-nowrap text-sm text-gray-500">
+                                            <% if (product.calibration_required) { %>
+                                                <% if (product.calibration_status === 'Overdue') { %>
+                                                    <span class="px-2 inline-flex text-xs leading-5 font-semibold rounded-full bg-red-100 text-red-800">
+                                                        Overdue
+                                                    </span>
+                                                <% } else if (product.calibration_status === 'Due Soon') { %>
+                                                    <span class="px-2 inline-flex text-xs leading-5 font-semibold rounded-full bg-yellow-100 text-yellow-800">
+                                                        Due Soon
+                                                    </span>
+                                                <% } else { %>
+                                                    <span class="px-2 inline-flex text-xs leading-5 font-semibold rounded-full bg-green-100 text-green-800">
+                                                        Current
+                                                    </span>
+                                                <% } %>
+                                                <div class="text-xs text-gray-400">
+                                                    <%= product.calibration_frequency || 'N/A' %>
+                                                </div>
+                                            <% } else { %>
+                                                <span class="text-gray-400">Not Required</span>
+                                            <% } %>
+                                        </td>
+                                        <td class="px-6 py-4 whitespace-nowrap text-sm text-gray-500">
+                                            <%= product.added_by_name || 'System' %>
+                                        </td>
+                                        <td class="px-6 py-4 whitespace-nowrap text-sm text-gray-500">
+                                            <%= new Date(product.added_at).toLocaleDateString() %>
+                                        </td>
+                                    </tr>
+                                <% }); %>
+                            <% } else { %>
+                                <tr>
+                                    <td colspan="9" class="px-6 py-4 whitespace-nowrap text-sm text-gray-500 text-center">
+                                        No products found
+                                    </td>
+                                </tr>
                             <% } %>
-                        </td>
-                        <td class="px-6 py-4 whitespace-nowrap text-sm text-gray-500">
-                            <span class="px-2 inline-flex text-xs leading-5 font-semibold rounded-full bg-blue-100 text-blue-800">
-                                <%= product.asset_type %>
-                            </span>
-                        </td>
-                        <td class="px-6 py-4 whitespace-nowrap text-sm text-gray-500">
-                            <div><strong>SN:</strong> <%= product.serial_number || 'N/A' %></div>
-                            <div><strong>Model:</strong> <%= product.model_number || 'N/A' %></div>
-                        </td>
-                        <td class="px-6 py-4 whitespace-nowrap text-sm text-gray-500">
-<<<<<<< HEAD
-                            <span class="font-semibold"><%= product.total_quantity || product.quantity || 0 %></span>
-=======
-                            <span class="font-semibold"><%= (product.quantity || 0) + (product.currently_assigned || 0) %></span>
->>>>>>> a3d2963d
-                        </td>
-                        <td class="px-6 py-4 whitespace-nowrap text-sm text-gray-500">
-                            <span class="font-semibold text-yellow-600"><%= product.currently_assigned || 0 %></span>
-                        </td>
-                        <td class="px-6 py-4 whitespace-nowrap text-sm text-gray-500">
-                            <span class="font-semibold text-green-600"><%= product.quantity || 0 %></span>
-                        </td>
-                        <td class="px-6 py-4 whitespace-nowrap text-sm text-gray-500">
-                            <% if (product.calibration_required) { %>
-                                <% if (product.calibration_status === 'Overdue') { %>
-                                    <span class="px-2 inline-flex text-xs leading-5 font-semibold rounded-full bg-red-100 text-red-800">
-                                        Overdue
-                                    </span>
-                                <% } else if (product.calibration_status === 'Due Soon') { %>
-                                    <span class="px-2 inline-flex text-xs leading-5 font-semibold rounded-full bg-yellow-100 text-yellow-800">
-                                        Due Soon
-                                    </span>
-                                <% } else { %>
-                                    <span class="px-2 inline-flex text-xs leading-5 font-semibold rounded-full bg-green-100 text-green-800">
-                                        Current
-                                    </span>
-                                <% } %>
-                                <div class="text-xs text-gray-400">
-                                    <%= product.calibration_frequency || 'N/A' %>
-                                </div>
-                            <% } else { %>
-                                <span class="text-gray-400">Not Required</span>
-                            <% } %>
-                        </td>
-                        <td class="px-6 py-4 whitespace-nowrap text-sm text-gray-500">
-                            <%= product.added_by_name || 'System' %>
-                        </td>
-                        <td class="px-6 py-4 whitespace-nowrap text-sm text-gray-500">
-                            <%= new Date(product.added_at).toLocaleDateString() %>
-                        </td>
-                    </tr>
-                <% }); %>
-            <% } else { %>
-                <tr>
-                    <td colspan="9" class="px-6 py-4 whitespace-nowrap text-sm text-gray-500 text-center">
-                        No products found
-                    </td>
-                </tr>
-            <% } %>
-        </tbody>
-    </table>
-</div>
-
-<script>
-const productFilter = document.getElementById('productFilter');
-const assetTypeFilter = document.getElementById('assetTypeFilter');
-const calibrationFilter = document.getElementById('calibrationFilter');
-const productRows = document.querySelectorAll('.product-row');
-
-function filterProducts() {
-    const searchTerm = productFilter.value.toLowerCase();
-    const assetType = assetTypeFilter.value;
-    const calibrationStatus = calibrationFilter.value;
-
-    productRows.forEach(row => {
-        const productName = row.dataset.productName;
-        const rowAssetType = row.dataset.assetType;
-        const rowCalibrationStatus = row.dataset.calibrationStatus;
-
-        const matchesSearch = productName.includes(searchTerm);
-        const matchesAssetType = !assetType || rowAssetType === assetType;
-        const matchesCalibration = !calibrationStatus || rowCalibrationStatus === calibrationStatus;
-
-        if (matchesSearch && matchesAssetType && matchesCalibration) {
-            row.style.display = '';
-        } else {
-            row.style.display = 'none';
-        }
-    });
-}
-
-productFilter.addEventListener('input', filterProducts);
-assetTypeFilter.addEventListener('change', filterProducts);
-calibrationFilter.addEventListener('change', filterProducts);
-</script>            </div>
+                        </tbody>
+                    </table>
+                </div>
+            </div>
         </div>
     </main>
 </body>
