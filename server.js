--- conflicted
+++ resolved
@@ -244,7 +244,6 @@
             }
         }
         
-<<<<<<< HEAD
         if (user.role === 'admin') {
             res.redirect('/admin/dashboard');
         } else if (user.role === 'monitor') {
@@ -253,168 +252,6 @@
             res.redirect('/employee/dashboard');
         } else {
             res.redirect('/dashboard');
-=======
-        // Hash password
-        const hashedPassword = await bcrypt.hash(password, 10);
-        
-        // Insert registration request
-        await pool.execute(
-            'INSERT INTO registration_requests (full_name, username, email, password, department_id) VALUES (?, ?, ?, ?, ?)',
-            [full_name, username, email, hashedPassword, department_id]
-        );
-        
-        req.flash('success', 'Registration request submitted. Please wait for admin approval.');
-        res.redirect('/login');
-    } catch (error) {
-        console.error('Registration error:', error);
-        req.flash('error', 'An error occurred during registration');
-        res.redirect('/register');
-    }
-});
-
-app.get('/logout', (req, res) => {
-    req.session.destroy();
-    res.redirect('/login');
-});
-
-app.get('/dashboard', requireAuth, async (req, res) => {
-    try {
-        const role = req.session.user.role;
-
-        if (role === 'employee') {
-            // Fetch recent approved product requests for the employee
-            const [recentRequests] = await pool.execute(`
-                SELECT pr.request_id, p.product_name, pr.quantity, pr.status, pr.requested_at
-                FROM product_requests pr
-                JOIN products p ON pr.product_id = p.product_id
-                JOIN employees e ON pr.employee_id = e.employee_id
-                WHERE e.user_id = ? AND pr.status IN ('approved', 'rejected', 'pending')
-                ORDER BY pr.requested_at DESC
-                LIMIT 5
-            `, [req.session.user.user_id]);
-
-            // Fetch recent activity for employee
-            const [recentActivity] = await pool.execute(`
-                SELECT 'assignment' as action, pa.assigned_at as performed_at, p.product_name,
-                       u.full_name as performed_by_name, pa.quantity, 'Product assigned to you' as notes
-                FROM product_assignments pa
-                JOIN products p ON pa.product_id = p.product_id
-                JOIN employees e ON pa.employee_id = e.employee_id
-                JOIN users u ON pa.monitor_id = u.user_id
-                WHERE e.user_id = ? AND pa.assigned_at >= DATE_SUB(NOW(), INTERVAL 30 DAY)
-                ORDER BY pa.assigned_at DESC
-                LIMIT 5
-            `, [req.session.user.user_id]);
-
-            // Fetch all product assignments for "My Products" card
-            let myProducts = [];
-            try {
-                [myProducts] = await pool.execute(`
-                    SELECT pa.assignment_id, pa.product_id, pa.quantity, pa.assigned_at, pa.is_returned, pa.return_status, pa.return_date,
-                           p.product_name,
-                           u.full_name as monitor_name
-                    FROM product_assignments pa
-                    JOIN products p ON pa.product_id = p.product_id
-                    LEFT JOIN users u ON pa.monitor_id = u.user_id
-                    JOIN employees e ON pa.employee_id = e.employee_id
-                    WHERE e.user_id = ?
-                    ORDER BY pa.assigned_at DESC
-                `, [req.session.user.user_id]);
-            } catch (err) {
-                console.error('Error fetching myProducts:', err);
-                myProducts = [];
-            }
-            
-            res.render('employee/dashboard', { user: req.session.user, recentRequests, recentActivity, myProducts });
-        } else if (role === 'monitor') {
-            // Fetch recent activity for monitor
-            const [recentActivity] = await pool.execute(`
-                SELECT sh.action, sh.performed_at, p.product_name,
-                       u.full_name as performed_by_name, sh.quantity, sh.notes
-                FROM stock_history sh
-                JOIN products p ON sh.product_id = p.product_id
-                JOIN users u ON sh.performed_by = u.user_id
-                WHERE sh.performed_by = ? AND sh.performed_at >= DATE_SUB(NOW(), INTERVAL 30 DAY)
-                ORDER BY sh.performed_at DESC
-                LIMIT 5
-            `, [req.session.user.user_id]);
-            
-            res.render('monitor/dashboard', { user: req.session.user, recentActivity });
-        } else if (role === 'admin') {
-            // Fetch dashboard statistics for admin
-            const [totalEmployees] = await pool.execute(
-                'SELECT COUNT(*) as count FROM users WHERE role IN ("employee", "monitor")'
-            );
-            
-            const [activeMonitors] = await pool.execute(
-                'SELECT COUNT(*) as count FROM users WHERE role = "monitor"'
-            );
-            
-            const [pendingRegistrations] = await pool.execute(
-                'SELECT COUNT(*) as count FROM registration_requests WHERE status = "pending"'
-            );
-            
-            const [totalProducts] = await pool.execute(
-                'SELECT COUNT(*) as count FROM products'
-            );
-            
-            // Fetch recent system activity
-            const [recentActivity] = await pool.execute(`
-                SELECT 'request' as type, pr.requested_at as date, p.product_name, 
-                       u.full_name as employee_name, pr.status, pr.quantity
-                FROM product_requests pr
-                JOIN products p ON pr.product_id = p.product_id
-                JOIN employees e ON pr.employee_id = e.employee_id
-                JOIN users u ON e.user_id = u.user_id
-                WHERE pr.requested_at >= DATE_SUB(NOW(), INTERVAL 7 DAY)
-                UNION ALL
-                SELECT 'assignment' as type, pa.assigned_at as date, p.product_name,
-                       u.full_name as employee_name, 
-                       CASE WHEN pa.is_returned THEN 'returned' ELSE 'assigned' END as status,
-                       pa.quantity
-                FROM product_assignments pa
-                JOIN products p ON pa.product_id = p.product_id
-                JOIN employees e ON pa.employee_id = e.employee_id
-                JOIN users u ON e.user_id = u.user_id
-                WHERE pa.assigned_at >= DATE_SUB(NOW(), INTERVAL 7 DAY)
-                UNION ALL
-                SELECT 'registration' as type, rr.requested_at as date, 'User Registration' as product_name,
-                       rr.full_name as employee_name, rr.status, 1 as quantity
-                FROM registration_requests rr
-                WHERE rr.requested_at >= DATE_SUB(NOW(), INTERVAL 7 DAY)
-                ORDER BY date DESC
-                LIMIT 10
-            `);
-            
-            // Fetch stock analytics
-            const stockStatsQuery = `
-                SELECT 
-                    asset_type,
-                    COUNT(*) as total_items,
-                    SUM(quantity) as total_quantity,
-                    SUM(CASE WHEN is_available = TRUE THEN quantity ELSE 0 END) as available_quantity,
-                    SUM(CASE WHEN COALESCE(calibration_required, FALSE) = TRUE THEN 1 ELSE 0 END) as calibration_items,
-                    SUM(CASE WHEN calibration_due_date IS NOT NULL AND calibration_due_date < CURDATE() THEN 1 ELSE 0 END) as overdue_calibrations
-                FROM products
-                GROUP BY asset_type
-            `;
-            
-            const [stockStats] = await pool.execute(stockStatsQuery);
-            
-            const dashboardStats = {
-                totalEmployees: totalEmployees[0].count,
-                activeMonitors: activeMonitors[0].count,
-                pendingRegistrations: pendingRegistrations[0].count,
-                totalProducts: totalProducts[0].count
-            };
-            
-            res.render('admin/dashboard', { 
-                user: req.session.user, 
-                stats: dashboardStats,
-                recentActivity: recentActivity || [],
-                stockStats: stockStats || []
-            });
->>>>>>> 6eb138eb
         }
     } catch (error) {
         console.error('Dashboard error:', error);
