--- conflicted
+++ resolved
@@ -63,18 +63,10 @@
 const monitorRoutes = require('./src/routes/monitorRoutes');
 const resetPasswordRoutes = require('./src/routes/resetPassword');
 
-<<<<<<< HEAD
-/**
- * Activity Logger Import with Fallback
- * Attempts to import activity logger utility for tracking user actions
- * Provides fallback functionality if logger is not available
- */
-=======
 // Import reminder service
 const { startReminderService } = require('./src/utils/reminderService');
 
 // Try to import ActivityLogger, fallback if not available
->>>>>>> f590f573
 let ActivityLogger;
 try {
     ActivityLogger = require('./src/utils/activityLogger');
@@ -197,9 +189,6 @@
             'SELECT COUNT(*) as count FROM registration_requests WHERE status = "pending"'
         );
         
-<<<<<<< HEAD
-        // Get employee-specific updates (approved/rejected requests in last 7 days)
-=======
         // Get pending returns count for monitors
         let pendingReturns = 0;
         if (req.session.user.role === 'monitor') {
@@ -213,7 +202,6 @@
             pendingReturns = returns[0].count;
         }
         
->>>>>>> f590f573
         let employeeUpdates = 0;
         if (req.session.user.role === 'employee') {
             try {
@@ -330,11 +318,8 @@
         console.log('Database connection successful!');
         connection.release();
         
-<<<<<<< HEAD
         // Create default admin users with hashed passwords
-=======
         const adminHash = await bcrypt.hash('admin123', 10);
->>>>>>> f590f573
         const testHash = await bcrypt.hash('password', 10);
         const guddiHash = await bcrypt.hash('Welcome@MQI', 10);
 
@@ -358,10 +343,6 @@
         }
         
         const user = users[0];
-<<<<<<< HEAD
-        // Verify password using bcrypt comparison
-        const isValid = await bcrypt.compare(password, user.password);
-=======
         
         // Special case for admin with password admin123
         let isValid = false;
@@ -370,7 +351,6 @@
         } else {
             isValid = await bcrypt.compare(password, user.password);
         }
->>>>>>> f590f573
         
         if (!isValid) {
             req.flash('error', 'Invalid username or password');
