--- conflicted
+++ resolved
@@ -1,7 +1,7 @@
 <!DOCTYPE html>
 <html lang="en">
-<head>    <main class="lg:ml-64 transition-all duration-300" id="mainContent">
-        <div class="p-4 lg:p-6 <% if (typeof user !== 'undefined' && user) { %>pt-20 lg:pt-6<% } %>">   <meta charset="UTF-8">
+<head>
+    <meta charset="UTF-8">
     <meta name="viewport" content="width=device-width, initial-scale=1.0">
     <title><%= title %> - Product Management System</title>
     <script src="https://cdn.tailwindcss.com"></script>
@@ -29,42 +29,13 @@
         <%- include('partials/navbar') %>
     <% } %>
     
-<<<<<<< HEAD
     <main class="ml-64 transition-all duration-300" id="mainContent">
         <div class="p-3 sm:p-4 lg:p-6 <% if (typeof user !== 'undefined' && user) { %>pt-6<% } %>">
             <%- include('partials/messages') %>
             <%- body %>
         </div>
-=======
-
-    
-
-
-    <main class="<%= typeof user !== 'undefined' && user ? 'ml-64 p-6' : '' %>">
-        
-        <%- include('partials/messages') %>
-        <%- body %>
->>>>>>> 181b51f5
     </main>
 
     <script src="/js/main.js"></script>
-    <script>
-        alert('JavaScript is working!');
-        console.log('Inline script working');
-        // Test live counts directly
-        setTimeout(function() {
-            fetch('/api/live-counts')
-                .then(response => response.json())
-                .then(data => {
-                    console.log('Direct API call result:', data);
-                    const badge = document.getElementById('pendingRequestsCount');
-                    if (badge) {
-                        badge.textContent = data.pendingRequests;
-                        console.log('Badge updated to:', data.pendingRequests);
-                    }
-                })
-                .catch(error => console.error('Direct API error:', error));
-        }, 2000);
-    </script>
 </body>
 </html>