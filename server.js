const express = require('express');
const session = require('express-session');
const flash = require('express-flash');
const mysql = require('mysql2/promise');
const path = require('path');
require('dotenv').config();

// Import middleware
const { requireAuth, requireRole } = require('./src/middleware/auth');

// Import route modules
const commonRoutes = require('./src/routes/commonRoutes');
const adminRoutes = require('./src/routes/adminRoutes');
const employeeRoutes = require('./src/routes/employeeRoutes');
const monitorRoutes = require('./src/routes/monitorRoutes');

const app = express();
const PORT = process.env.PORT || 3000;

// Database configuration
const dbConfig = {
    host: process.env.DB_HOST || 'localhost',
    user: process.env.DB_USER || 'root',
    password: process.env.DB_PASSWORD || '',
    database: process.env.DB_NAME || 'product_management_system',
    waitForConnections: true,
    connectionLimit: 10,
    queueLimit: 0
};

// Create connection pool
const pool = mysql.createPool(dbConfig);

// Make pool available to middleware
app.locals.pool = pool;

// Middleware
app.use(express.urlencoded({ extended: true }));
app.use(express.json());
app.use(express.static('public'));
app.use(session({
    secret: process.env.SESSION_SECRET || 'your-secret-key',
    resave: false,
    saveUninitialized: false,
    cookie: { secure: false }
}));
app.use(flash());

// Set view engine
app.set('view engine', 'ejs');
app.set('views', path.join(__dirname, 'views'));

<<<<<<< HEAD
// Use route modules
app.use('/', commonRoutes(pool, requireAuth, requireRole));
app.use('/admin', adminRoutes(pool, requireAuth, requireRole));
app.use('/employee', employeeRoutes(pool, requireAuth, requireRole));
app.use('/monitor', monitorRoutes(pool, requireAuth, requireRole));
=======
// Middleware to check authentication
const requireAuth = async (req, res, next) => {
    try {
        if (req.session.user) {
            // Get complete user data from database using pool instead of db
            const [users] = await pool.execute(
                'SELECT * FROM users WHERE user_id = ?', 
                [req.session.user.user_id]
            );

            if (users.length === 0) {
                req.session.destroy();
                return res.redirect('/login');
            }

            req.user = users[0];
            next();
        } else {
            res.redirect('/login');
        }
    } catch (error) {
        console.error('Auth error:', error);
        req.session.destroy();
        res.redirect('/login');
    }
};

// Middleware to check role
const requireRole = (roles) => {
    return (req, res, next) => {
        if (req.session.user && roles.includes(req.session.user.role)) {
            next();
        } else {
            res.status(403).render('error', { message: 'Access denied' });
        }
    };
};

// Routes
app.get('/', (req, res) => {
    if (req.session.user) {
        res.redirect('/dashboard');
    } else {
        res.redirect('/login');
    }
});

// Authentication routes
app.get('/login', (req, res) => {
    res.render('auth/login', { messages: req.flash() });
});

// Forgot Password routes
app.get('/auth/forgot-password', (req, res) => {
    res.render('auth/forgot-password', { messages: req.flash(), user: req.session.user || null });
});

// Change Password page route
app.get('/auth/change-password', requireAuth, (req, res) => {
    res.render('auth/forgot-password', { messages: req.flash(), user: req.session.user || null });
});

app.post('/auth/forgot-password', async (req, res) => {
    const { email } = req.body;

    if (!email) {
        req.flash('error', 'Email is required.');
        return res.redirect('/auth/forgot-password');
    }

    try {
        // Check if user exists with the email
        const [users] = await pool.execute(
            'SELECT * FROM users WHERE email = ?',
            [email]
        );

        if (users.length === 0) {
            req.flash('error', 'No account found with that email.');
            return res.redirect('/auth/forgot-password');
        }

        // TODO: Implement sending password reset email with token
        // For now, just flash success message
        req.flash('success', 'If an account with that email exists, a password reset link has been sent.');
        res.redirect('/login');
    } catch (error) {
        console.error('Forgot password error:', error);
        req.flash('error', 'An error occurred while processing your request.');
        res.redirect('/auth/forgot-password');
    }
});

// Change Password routes
app.post('/auth/change-password', requireAuth, async (req, res) => {
    const { current_password, new_password, confirm_new_password } = req.body;

    if (!current_password || !new_password || !confirm_new_password) {
        req.flash('error', 'All password fields are required.');
        return res.redirect('/auth/forgot-password');
    }

    if (new_password !== confirm_new_password) {
        req.flash('error', 'New password and confirmation do not match.');
        return res.redirect('/auth/forgot-password');
    }

    try {
        // Get user from session
        const userId = req.session.user.user_id;

        // Fetch current password hash from DB
        const [users] = await pool.execute(
            'SELECT password FROM users WHERE user_id = ?',
            [userId]
        );

        if (users.length === 0) {
            req.flash('error', 'User not found.');
            return res.redirect('/auth/forgot-password');
        }

        const user = users[0];

        // Verify current password
        const isMatch = await bcrypt.compare(current_password, user.password);
        if (!isMatch) {
            req.flash('error', 'Current password is incorrect.');
            return res.redirect('/auth/forgot-password');
        }

        // Hash new password
        const hashedPassword = await bcrypt.hash(new_password, 10);

        // Update password in DB
        await pool.execute(
            'UPDATE users SET password = ? WHERE user_id = ?',
            [hashedPassword, userId]
        );

        req.flash('success', 'Password changed successfully.');
        res.redirect('/employee/account');
    } catch (error) {
        console.error('Change password error:', error);
        req.flash('error', 'An error occurred while changing password.');
        res.redirect('/auth/forgot-password');
    }
});

app.post('/login', async (req, res) => {
    const { username, password } = req.body;
    
    try {
        const [users] = await pool.execute(
            'SELECT u.*, e.department_id FROM users u LEFT JOIN employees e ON u.user_id = e.user_id WHERE username = ?',
            [username]
        );
        
        if (users.length === 0) {
            req.flash('error', 'Invalid username or password');
            return res.redirect('/login');
        }
        
        const user = users[0];
        const isValid = await bcrypt.compare(password, user.password);
        
        if (!isValid) {
            req.flash('error', 'Invalid username or password');
            return res.redirect('/login');
        }
        
        req.session.user = {
            user_id: user.user_id,
            username: user.username,
            full_name: user.full_name,
            email: user.email,
            role: user.role,
            department_id: user.department_id
        };
        
        res.redirect('/dashboard');
    } catch (error) {
        console.error('Login error:', error);
        req.flash('error', 'An error occurred during login');
        res.redirect('/login');
    }
});

app.get('/register', (req, res) => {
    res.render('auth/register', { messages: req.flash() });
});

app.post('/register', async (req, res) => {
    const { full_name, username, email, password, department_id } = req.body;
    
    try {
        // Check if username or email already exists
        const [existingUsers] = await pool.execute(
            'SELECT * FROM users WHERE username = ? OR email = ?',
            [username, email]
        );
        
        if (existingUsers.length > 0) {
            req.flash('error', 'Username or email already exists');
            return res.redirect('/register');
        }
        
        // Hash password
        const hashedPassword = await bcrypt.hash(password, 10);
        
        // Insert registration request
        await pool.execute(
            'INSERT INTO registration_requests (full_name, username, email, password, department_id) VALUES (?, ?, ?, ?, ?)',
            [full_name, username, email, hashedPassword, department_id]
        );
        
        req.flash('success', 'Registration request submitted. Please wait for admin approval.');
        res.redirect('/login');
    } catch (error) {
        console.error('Registration error:', error);
        req.flash('error', 'An error occurred during registration');
        res.redirect('/register');
    }
});

app.get('/logout', (req, res) => {
    req.session.destroy();
    res.redirect('/login');
});

app.get('/dashboard', requireAuth, async (req, res) => {
    try {
        const role = req.session.user.role;

        if (role === 'employee') {
            // Fetch recent approved product requests for the employee
            const [recentRequests] = await pool.execute(`
                SELECT pr.request_id, p.product_name, pr.quantity, pr.status, pr.requested_at
                FROM product_requests pr
                JOIN products p ON pr.product_id = p.product_id
                JOIN employees e ON pr.employee_id = e.employee_id
                WHERE e.user_id = ? AND pr.status IN ('approved', 'rejected', 'pending')
                ORDER BY pr.requested_at DESC
                LIMIT 5
            `, [req.session.user.user_id]);

            // Fetch recent activity for employee
            const [recentActivity] = await pool.execute(`
                SELECT 'assignment' as action, pa.assigned_at as performed_at, p.product_name,
                       u.full_name as performed_by_name, pa.quantity, 'Product assigned to you' as notes
                FROM product_assignments pa
                JOIN products p ON pa.product_id = p.product_id
                JOIN employees e ON pa.employee_id = e.employee_id
                JOIN users u ON pa.monitor_id = u.user_id
                WHERE e.user_id = ? AND pa.assigned_at >= DATE_SUB(NOW(), INTERVAL 30 DAY)
                ORDER BY pa.assigned_at DESC
                LIMIT 5
            `, [req.session.user.user_id]);
            
            res.render('employee/dashboard', { user: req.session.user, recentRequests, recentActivity });
        } else if (role === 'monitor') {
            // Fetch recent activity for monitor
            const [recentActivity] = await pool.execute(`
                SELECT sh.action, sh.performed_at, p.product_name,
                       u.full_name as performed_by_name, sh.quantity, sh.notes
                FROM stock_history sh
                JOIN products p ON sh.product_id = p.product_id
                JOIN users u ON sh.performed_by = u.user_id
                WHERE sh.performed_by = ? AND sh.performed_at >= DATE_SUB(NOW(), INTERVAL 30 DAY)
                ORDER BY sh.performed_at DESC
                LIMIT 5
            `, [req.session.user.user_id]);
            
            res.render('monitor/dashboard', { user: req.session.user, recentActivity });
        } else if (role === 'admin') {
            // Fetch dashboard statistics for admin
            const [totalEmployees] = await pool.execute(
                'SELECT COUNT(*) as count FROM users WHERE role IN ("employee", "monitor")'
            );
            
            const [activeMonitors] = await pool.execute(
                'SELECT COUNT(*) as count FROM users WHERE role = "monitor"'
            );
            
            const [pendingRegistrations] = await pool.execute(
                'SELECT COUNT(*) as count FROM registration_requests WHERE status = "pending"'
            );
            
            const [totalProducts] = await pool.execute(
                'SELECT COUNT(*) as count FROM products'
            );
            
            // Fetch recent system activity
            const [recentActivity] = await pool.execute(`
                SELECT 'request' as type, pr.requested_at as date, p.product_name, 
                       u.full_name as employee_name, pr.status, pr.quantity
                FROM product_requests pr
                JOIN products p ON pr.product_id = p.product_id
                JOIN employees e ON pr.employee_id = e.employee_id
                JOIN users u ON e.user_id = u.user_id
                WHERE pr.requested_at >= DATE_SUB(NOW(), INTERVAL 7 DAY)
                UNION ALL
                SELECT 'assignment' as type, pa.assigned_at as date, p.product_name,
                       u.full_name as employee_name, 
                       CASE WHEN pa.is_returned THEN 'returned' ELSE 'assigned' END as status,
                       pa.quantity
                FROM product_assignments pa
                JOIN products p ON pa.product_id = p.product_id
                JOIN employees e ON pa.employee_id = e.employee_id
                JOIN users u ON e.user_id = u.user_id
                WHERE pa.assigned_at >= DATE_SUB(NOW(), INTERVAL 7 DAY)
                UNION ALL
                SELECT 'registration' as type, rr.requested_at as date, 'User Registration' as product_name,
                       rr.full_name as employee_name, rr.status, 1 as quantity
                FROM registration_requests rr
                WHERE rr.requested_at >= DATE_SUB(NOW(), INTERVAL 7 DAY)
                ORDER BY date DESC
                LIMIT 10
            `);
            
            // Fetch stock analytics
            const stockStatsQuery = `
                SELECT 
                    asset_type,
                    COUNT(*) as total_items,
                    SUM(quantity) as total_quantity,
                    SUM(CASE WHEN is_available = TRUE THEN quantity ELSE 0 END) as available_quantity,
                    SUM(CASE WHEN COALESCE(calibration_required, FALSE) = TRUE THEN 1 ELSE 0 END) as calibration_items,
                    SUM(CASE WHEN calibration_due_date IS NOT NULL AND calibration_due_date < CURDATE() THEN 1 ELSE 0 END) as overdue_calibrations
                FROM products
                GROUP BY asset_type
            `;
            
            const [stockStats] = await pool.execute(stockStatsQuery);
            
            const dashboardStats = {
                totalEmployees: totalEmployees[0].count,
                activeMonitors: activeMonitors[0].count,
                pendingRegistrations: pendingRegistrations[0].count,
                totalProducts: totalProducts[0].count
            };
            
            res.render('admin/dashboard', { 
                user: req.session.user, 
                stats: dashboardStats,
                recentActivity: recentActivity || [],
                stockStats: stockStats || []
            });
        }
    } catch (error) {
        console.error('Dashboard error:', error);
        res.render('error', { message: 'Error loading dashboard' });
    }
});

app.post('/employee/return-product', requireAuth, requireRole(['employee']), async (req, res) => {
    const { assignment_id } = req.body;

    if (!assignment_id) {
        req.flash('error', 'Invalid request.');
        return res.redirect('/employee/records');
    }

    try {
        const [assignments] = await pool.execute(
            'SELECT * FROM product_assignments WHERE assignment_id = ? AND is_returned = 0',
            [assignment_id]
        );

        if (assignments.length === 0) {
            req.flash('error', 'Assignment not found or already returned.');
            return res.redirect('/employee/records');
        }

        await pool.execute(
            'UPDATE product_assignments SET is_returned = 1, return_date = NOW() WHERE assignment_id = ?',
            [assignment_id]
        );

        req.flash('success', 'Product returned successfully.');
        res.redirect('/employee/records');
    } catch (error) {
        console.error('Return product error:', error);
        req.flash('error', 'Error processing return.');
        res.redirect('/employee/records');
    }
});

app.get('/employee/records', requireAuth, requireRole(['employee']), async (req, res) => {
    try {
        const [records] = await pool.execute(`
            SELECT pa.*, p.product_name, u.full_name as monitor_name, pa.return_date, pa.assignment_id, pa.is_returned
            FROM product_assignments pa
            JOIN products p ON pa.product_id = p.product_id
            JOIN users u ON pa.monitor_id = u.user_id
            JOIN employees e ON pa.employee_id = e.employee_id
            WHERE e.user_id = ?
            ORDER BY pa.assigned_at DESC
        `, [req.session.user.user_id]);
        
        res.render('employee/records', { user: req.session.user, records });
    } catch (error) {
        console.error('Records error:', error);
        res.render('error', { message: 'Error loading records' });
    }
});

app.get('/employee/account', requireAuth, requireRole(['employee']), async (req, res) => {
    try {
        const [employeeDetails] = await pool.execute(`
            SELECT u.user_id, u.username, u.full_name, u.email, u.role, e.is_active, d.department_name
            FROM users u
            JOIN employees e ON u.user_id = e.user_id
            JOIN departments d ON e.department_id = d.department_id
            WHERE u.user_id = ?
        `, [req.session.user.user_id]);

        if (!employeeDetails || employeeDetails.length === 0) {
            req.flash('error', 'Employee details not found.');
            return res.redirect('/employee/dashboard');
        }

        res.render('employee/account', { user: req.session.user, employee: employeeDetails[0] });
    } catch (error) {
        console.error('Account error:', error);
        res.render('error', { message: 'Error loading account details' });
    }
});

app.get('/employee/requests', requireAuth, requireRole(['employee']), async (req, res) => {
    try {
        const [products] = await pool.execute('SELECT * FROM products WHERE quantity > 0');
        const [requests] = await pool.execute(`
            SELECT pr.*, p.product_name, u.full_name as processed_by_name
            FROM product_requests pr
            JOIN products p ON pr.product_id = p.product_id
            JOIN employees e ON pr.employee_id = e.employee_id
            LEFT JOIN users u ON pr.processed_by = u.user_id
            WHERE e.user_id = ?
            ORDER BY pr.requested_at DESC
        `, [req.session.user.user_id]);
        
        res.render('employee/requests', { user: req.session.user, products, requests });
    } catch (error) {
        console.error('Requests error:', error);
        res.render('error', { message: 'Error loading requests' });
    }
});

app.post('/employee/request-product', requireAuth, requireRole(['employee']), async (req, res) => {
    const { product_id, quantity, purpose } = req.body;

    // Input validation
    if (!product_id || !quantity || !purpose) {
        req.flash('error', 'Product, quantity, and purpose are required fields.');
        return res.redirect('/employee/requests');
    }

    // Validate quantity is a positive integer
    const qty = parseInt(quantity, 10);
    if (isNaN(qty) || qty <= 0) {
        req.flash('error', 'Quantity must be a positive number.');
        return res.redirect('/employee/requests');
    }

    try {
        const [employee] = await pool.execute(
            'SELECT employee_id FROM employees WHERE user_id = ?',
            [req.session.user.user_id]
        );

        if (!employee || employee.length === 0) {
            req.flash('error', 'Employee record not found. Cannot submit request.');
            return res.redirect('/employee/requests');
        }

        // Check if product exists and has sufficient quantity
        const [products] = await pool.execute(
            'SELECT quantity FROM products WHERE product_id = ?',
            [product_id]
        );

        if (!products || products.length === 0) {
            req.flash('error', 'Selected product does not exist.');
            return res.redirect('/employee/requests');
        }

        if (products[0].quantity < qty) {
            req.flash('error', `Requested quantity exceeds available stock (${products[0].quantity}).`);
            return res.redirect('/employee/requests');
        }

        await pool.execute(
            'INSERT INTO product_requests (employee_id, product_id, quantity, purpose) VALUES (?, ?, ?, ?)',
            [employee[0].employee_id, product_id, qty, purpose]
        );

        req.flash('success', 'Product request submitted successfully');
        res.redirect('/employee/requests');
    } catch (error) {
        console.error('Request product error:', error);
        req.flash('error', `Error submitting request: ${error.message}`);
        res.redirect('/employee/requests');
    }
});

// Fixed Employee Stock Route
app.get('/employee/stock', requireAuth, requireRole('employee'), async (req, res) => {
    try {
        // Get products with corrected column names
        const [products] = await pool.execute(`
            SELECT 
                product_id,
                item_number,
                product_name,
                asset_type,
                product_category,
                model_number,
                serial_number,
                is_available,
                quantity,
                COALESCE(calibration_required, FALSE) as calibration_required,
                added_at
            FROM products 
            WHERE is_available = TRUE AND quantity > 0
            ORDER BY asset_type, product_category, product_name
        `);
        
        res.render('employee/stock', { 
            user: req.session.user,
            products: products || []
        });
    } catch (error) {
        console.error('Employee stock error:', error);
        res.render('employee/stock', { 
            user: req.session.user || { full_name: 'Unknown User', role: 'employee' },
            products: [],
            error: 'Failed to load stock information'
        });
    }
});

// Monitor routes
app.get('/monitor/approvals', requireAuth, requireRole(['monitor']), async (req, res) => {
    try {
        const [requests] = await pool.execute(`
            SELECT pr.*, p.product_name, u.full_name as employee_name, d.department_name
            FROM product_requests pr
            JOIN products p ON pr.product_id = p.product_id
            JOIN employees e ON pr.employee_id = e.employee_id
            JOIN users u ON e.user_id = u.user_id
            JOIN departments d ON e.department_id = d.department_id
            WHERE pr.status = 'pending'
            ORDER BY pr.requested_at ASC
        `);
        
        res.render('monitor/approvals', { user: req.session.user, requests });
    } catch (error) {
        console.error('Approvals error:', error);
        res.render('error', { message: 'Error loading approvals' });
    }
});

app.post('/monitor/process-request', requireAuth, requireRole(['monitor']), async (req, res) => {
    const { request_id, action } = req.body;
    
    try {
        const connection = await pool.getConnection();
        await connection.beginTransaction();
        
        try {
            // Update request status
            await connection.execute(
                'UPDATE product_requests SET status = ?, processed_by = ?, processed_at = NOW() WHERE request_id = ?',
                [action, req.session.user.user_id, request_id]
            );
            
            if (action === 'approved') {
                // Get request details
                const [requestDetails] = await connection.execute(`
                    SELECT pr.*, e.employee_id 
                    FROM product_requests pr 
                    JOIN employees e ON pr.employee_id = e.employee_id 
                    WHERE pr.request_id = ?
                `, [request_id]);
                
                const request = requestDetails[0];
                
                // Create product assignment
                await connection.execute(
                    'INSERT INTO product_assignments (product_id, employee_id, monitor_id, quantity) VALUES (?, ?, ?, ?)',
                    [request.product_id, request.employee_id, req.session.user.user_id, request.quantity]
                );
                
                // Update product quantity
                await connection.execute(
                    'UPDATE products SET quantity = quantity - ? WHERE product_id = ?',
                    [request.quantity, request.product_id]
                );
                
                // Add to stock history
                await connection.execute(
                    'INSERT INTO stock_history (product_id, action, quantity, performed_by, notes) VALUES (?, ?, ?, ?, ?)',
                    [request.product_id, 'assign', request.quantity, req.session.user.user_id, `Assigned to employee ID: ${request.employee_id}`]
                );
            }
            
            await connection.commit();
            req.flash('success', `Request ${action} successfully`);
        } catch (error) {
            await connection.rollback();
            throw error;
        } finally {
            connection.release();
        }
        
        res.redirect('/monitor/approvals');
    } catch (error) {
        console.error('Process request error:', error);
        req.flash('error', 'Error processing request');
        res.redirect('/monitor/approvals');
    }
});

app.get('/monitor/inventory', requireAuth, requireRole(['monitor']), async (req, res) => {
    try {
        const [products] = await pool.execute('SELECT * FROM products ORDER BY product_name');
        res.render('monitor/inventory', { user: req.session.user, products: products || [] });
    } catch (error) {
        console.error('Inventory error:', error);
        res.render('error', { message: 'Error loading inventory' });
    }
});

app.get('/monitor/records', requireAuth, requireRole(['monitor']), async (req, res) => {
    try {
        // Simple query to get basic data
        let assignments = [];
        let totalProducts = 0;
        let activeAssignments = 0;
        let pendingRequests = 0;
        let returnedItems = 0;
        
        try {
            const [productCount] = await pool.execute('SELECT COUNT(*) as count FROM products');
            totalProducts = productCount[0]?.count || 0;
        } catch (e) { console.log('Product count error:', e.message); }
        
        try {
            const [pendingCount] = await pool.execute('SELECT COUNT(*) as count FROM product_requests WHERE status = "pending"');
            pendingRequests = pendingCount[0]?.count || 0;
        } catch (e) { console.log('Pending requests error:', e.message); }
        
        try {
            const [assignmentData] = await pool.execute(`
                SELECT 
                    'Sample Product' as product_name,
                    'Hardware' as asset_type,
                    'John Doe' as employee_name,
                    1 as quantity,
                    NOW() as assigned_at,
                    FALSE as is_returned
                LIMIT 1
            `);
            assignments = assignmentData || [];
        } catch (e) { 
            console.log('Assignments error:', e.message);
            assignments = [];
        }
        
        res.render('monitor/records', {
            user: req.session.user,
            assignments,
            totalProducts,
            activeAssignments,
            pendingRequests,
            returnedItems
        });
    } catch (error) {
        console.error('Monitor records error:', error);
        res.render('monitor/records', {
            user: req.session.user,
            assignments: [],
            totalProducts: 0,
            activeAssignments: 0,
            pendingRequests: 0,
            returnedItems: 0
        });
    }
});

// Fixed Monitor Stock Route
app.get('/monitor/stock', requireAuth, requireRole(['monitor']), async (req, res) => {
    try {
        const productsQuery = `
            SELECT 
                p.*,
                u.full_name as added_by_name,
                COALESCE((
                    SELECT COUNT(*) 
                    FROM product_assignments pa 
                    WHERE pa.product_id = p.product_id
                ), 0) as total_assignments,
                COALESCE((
                    SELECT SUM(pa.quantity) 
                    FROM product_assignments pa 
                    WHERE pa.product_id = p.product_id AND pa.is_returned = FALSE
                ), 0) as currently_assigned,
                CASE 
                    WHEN p.calibration_due_date IS NOT NULL AND p.calibration_due_date < CURDATE() THEN 'Overdue'
                    WHEN p.calibration_due_date IS NOT NULL AND p.calibration_due_date <= DATE_ADD(CURDATE(), INTERVAL 30 DAY) THEN 'Due Soon'
                    WHEN p.calibration_due_date IS NOT NULL THEN 'Current'
                    ELSE 'Not Required'
                END as calibration_status
            FROM products p
            LEFT JOIN users u ON p.added_by = u.user_id
            ORDER BY p.asset_type, p.product_category, p.product_name
        `;
        
        const [products] = await pool.execute(productsQuery);
        
        // Stock statistics query
        const stockStatsQuery = `
            SELECT 
                asset_type,
                COUNT(*) as total_items,
                SUM(quantity) as total_quantity,
                SUM(CASE WHEN is_available = TRUE THEN quantity ELSE 0 END) as available_quantity,
                SUM(CASE WHEN COALESCE(calibration_required, FALSE) = TRUE THEN 1 ELSE 0 END) as calibration_items,
                SUM(CASE WHEN calibration_due_date IS NOT NULL AND calibration_due_date < CURDATE() THEN 1 ELSE 0 END) as overdue_calibrations
            FROM products
            GROUP BY asset_type
        `;
        
        const [stockStats] = await pool.execute(stockStatsQuery);
        
        res.render('monitor/stock', { 
            user: req.session.user, 
            products: products || [],
            stockStats: stockStats || []
        });
    } catch (error) {
        console.error('Monitor stock error:', error);
        res.render('monitor/stock', { 
            user: req.session.user, 
            products: [],
            stockStats: [],
            error: 'Error loading stock data'
        });
    }
});

// API endpoint for real-time dashboard stats and activity
app.get('/api/admin/dashboard-stats', requireAuth, requireRole(['admin']), async (req, res) => {
    try {
        const [totalEmployees] = await pool.execute(
            'SELECT COUNT(*) as count FROM users WHERE role IN ("employee", "monitor")'
        );
        
        const [activeMonitors] = await pool.execute(
            'SELECT COUNT(*) as count FROM users WHERE role = "monitor"'
        );
        
        const [pendingRegistrations] = await pool.execute(
            'SELECT COUNT(*) as count FROM registration_requests WHERE status = "pending"'
        );
        
        const [totalProducts] = await pool.execute(
            'SELECT COUNT(*) as count FROM products'
        );
        
        // Fetch recent system activity
        const [recentActivity] = await pool.execute(`
            SELECT 'request' as type, pr.requested_at as date, p.product_name, 
                   u.full_name as employee_name, pr.status, pr.quantity
            FROM product_requests pr
            JOIN products p ON pr.product_id = p.product_id
            JOIN employees e ON pr.employee_id = e.employee_id
            JOIN users u ON e.user_id = u.user_id
            WHERE pr.requested_at >= DATE_SUB(NOW(), INTERVAL 7 DAY)
            UNION ALL
            SELECT 'assignment' as type, pa.assigned_at as date, p.product_name,
                   u.full_name as employee_name, 
                   CASE WHEN pa.is_returned THEN 'returned' ELSE 'assigned' END as status,
                   pa.quantity
            FROM product_assignments pa
            JOIN products p ON pa.product_id = p.product_id
            JOIN employees e ON pa.employee_id = e.employee_id
            JOIN users u ON e.user_id = u.user_id
            WHERE pa.assigned_at >= DATE_SUB(NOW(), INTERVAL 7 DAY)
            UNION ALL
            SELECT 'registration' as type, rr.requested_at as date, 'User Registration' as product_name,
                   rr.full_name as employee_name, rr.status, 1 as quantity
            FROM registration_requests rr
            WHERE rr.requested_at >= DATE_SUB(NOW(), INTERVAL 7 DAY)
            ORDER BY date DESC
            LIMIT 10
        `);
        
        // Fetch stock analytics
        const stockStatsQuery = `
            SELECT 
                asset_type,
                COUNT(*) as total_items,
                SUM(quantity) as total_quantity,
                SUM(CASE WHEN is_available = TRUE THEN quantity ELSE 0 END) as available_quantity,
                SUM(CASE WHEN COALESCE(calibration_required, FALSE) = TRUE THEN 1 ELSE 0 END) as calibration_items,
                SUM(CASE WHEN calibration_due_date IS NOT NULL AND calibration_due_date < CURDATE() THEN 1 ELSE 0 END) as overdue_calibrations
            FROM products
            GROUP BY asset_type
        `;
        
        const [stockStats] = await pool.execute(stockStatsQuery);
        
        res.json({
            totalEmployees: totalEmployees[0].count,
            activeMonitors: activeMonitors[0].count,
            pendingRegistrations: pendingRegistrations[0].count,
            totalProducts: totalProducts[0].count,
            recentActivity: recentActivity || [],
            stockStats: stockStats || []
        });
    } catch (error) {
        console.error('Dashboard stats error:', error);
        res.status(500).json({ error: 'Failed to fetch dashboard stats' });
    }
});

// Admin routes
app.get('/admin/employees', requireAuth, requireRole(['admin']), async (req, res) => {
    try {
        const [employees] = await pool.execute(`
            SELECT u.*, e.employee_id, d.department_name, e.is_active as employee_active
            FROM users u
            LEFT JOIN employees e ON u.user_id = e.user_id
            LEFT JOIN departments d ON e.department_id = d.department_id
            WHERE u.role IN ('employee', 'monitor')
            ORDER BY u.is_active DESC, u.full_name
        `);
        
        const [departments] = await pool.execute('SELECT * FROM departments');
        
        res.render('admin/employees', { user: req.session.user, employees, departments });
    } catch (error) {
        console.error('Employees error:', error);
        res.render('error', { message: 'Error loading employees' });
    }
});

app.get('/admin/monitors', requireAuth, requireRole(['admin']), async (req, res) => {
    try {
        const [monitors] = await pool.execute(`
            SELECT u.*, ma.start_date, ma.end_date, ma.is_active as monitor_active
            FROM users u
            LEFT JOIN monitor_assignments ma ON u.user_id = ma.user_id AND ma.is_active = 1
            WHERE u.role = 'monitor'
            ORDER BY u.full_name
        `);
        
        const [employees] = await pool.execute(`
            SELECT u.user_id, u.full_name, u.username, d.department_name
            FROM users u
            JOIN employees e ON u.user_id = e.user_id
            JOIN departments d ON e.department_id = d.department_id
            WHERE u.role = 'employee' AND e.is_active = 1
            ORDER BY u.full_name
        `);
        
        res.render('admin/monitors', { user: req.session.user, monitors, employees });
    } catch (error) {
        console.error('Monitors error:', error);
        res.render('error', { message: 'Error loading monitors' });
    }
});

app.get('/admin/stock', requireAuth, requireRole(['admin']), async (req, res) => {
    try {
        const [products] = await pool.execute('SELECT * FROM products ORDER BY product_name');
        res.render('admin/stock', { user: req.session.user, products });
    } catch (error) {
        console.error('Stock error:', error);
        res.render('error', { message: 'Error loading stock' });
    }
});

app.get('/admin/history', requireAuth, requireRole(['admin']), async (req, res) => {
    try {
        const [history] = await pool.execute(`
            SELECT 'assignment' as type, pa.assigned_at as date, p.product_name, 
                   u1.full_name as employee_name, u2.full_name as monitor_name, pa.quantity,
                   CASE WHEN pa.is_returned THEN 'Returned' ELSE 'Assigned' END as status
            FROM product_assignments pa
            JOIN products p ON pa.product_id = p.product_id
            JOIN employees e ON pa.employee_id = e.employee_id
            JOIN users u1 ON e.user_id = u1.user_id
            JOIN users u2 ON pa.monitor_id = u2.user_id
            UNION ALL
            SELECT 'request' as type, pr.requested_at as date, p.product_name,
                   u1.full_name as employee_name, COALESCE(u2.full_name, 'Pending') as monitor_name, pr.quantity,
                   pr.status
            FROM product_requests pr
            JOIN products p ON pr.product_id = p.product_id
            JOIN employees e ON pr.employee_id = e.employee_id
            JOIN users u1 ON e.user_id = u1.user_id
            LEFT JOIN users u2 ON pr.processed_by = u2.user_id
            ORDER BY date DESC
            LIMIT 100
        `);
        
        res.render('admin/history', { user: req.session.user, history });
    } catch (error) {
        console.error('History error:', error);
        res.render('error', { message: 'Error loading history' });
    }
});

// Admin: Assign Monitor Route
app.post('/admin/assign-monitor', requireAuth, requireRole(['admin']), async (req, res) => {
    const { employee_id, end_date } = req.body;
    
    try {
        const connection = await pool.getConnection();
        await connection.beginTransaction();
        
        try {
            // Check if user exists and is an employee
            const [users] = await connection.execute(
                'SELECT * FROM users WHERE user_id = ? AND role = "employee"',
                [employee_id]
            );
            
            if (users.length === 0) {
                req.flash('error', 'Invalid employee selected');
                res.redirect('/admin/monitors');
                return;
            }
            
            // Check if there are already 4 active monitors
            const [activeMonitors] = await connection.execute(
                'SELECT COUNT(*) as count FROM users WHERE role = "monitor"'
            );
            
            if (activeMonitors[0].count >= 4) {
                req.flash('error', 'Maximum of 4 monitors allowed');
                res.redirect('/admin/monitors');
                return;
            }
            
            // Update user role to monitor
            await connection.execute(
                'UPDATE users SET role = "monitor" WHERE user_id = ?',
                [employee_id]
            );
            
            // Create monitor assignment record
            await connection.execute(
                'INSERT INTO monitor_assignments (user_id, assigned_by, start_date, end_date, is_active) VALUES (?, ?, NOW(), ?, 1)',
                [employee_id, req.session.user.user_id, end_date]
            );
            
            await connection.commit();
            req.flash('success', 'Monitor assigned successfully');
        } catch (error) {
            await connection.rollback();
            throw error;
        } finally {
            connection.release();
        }
        
        res.redirect('/admin/monitors');
    } catch (error) {
        console.error('Assign monitor error:', error);
        req.flash('error', 'Error assigning monitor');
        res.redirect('/admin/monitors');
    }
});

// Admin: Unassign Monitor Route
app.post('/admin/unassign-monitor', requireAuth, requireRole(['admin']), async (req, res) => {
    const { user_id } = req.body;
    
    try {
        const connection = await pool.getConnection();
        await connection.beginTransaction();
        
        try {
            // Check if user is currently a monitor
            const [users] = await connection.execute(
                'SELECT * FROM users WHERE user_id = ? AND role = "monitor"',
                [user_id]
            );
            
            if (users.length === 0) {
                req.flash('error', 'User is not currently a monitor');
                res.redirect('/admin/monitors');
                return;
            }
            
            // Update user role back to employee
            await connection.execute(
                'UPDATE users SET role = "employee" WHERE user_id = ?',
                [user_id]
            );
            
            // Deactivate monitor assignment
            await connection.execute(
                'UPDATE monitor_assignments SET is_active = 0, end_date = NOW() WHERE user_id = ? AND is_active = 1',
                [user_id]
            );
            
            await connection.commit();
            req.flash('success', 'Monitor unassigned successfully');
        } catch (error) {
            await connection.rollback();
            throw error;
        } finally {
            connection.release();
        }
        
        res.redirect('/admin/monitors');
    } catch (error) {
        console.error('Unassign monitor error:', error);
        req.flash('error', 'Error unassigning monitor');
        res.redirect('/admin/monitors');
    }
});

// Add Product Route (for Monitor/Admin)
app.post('/add-product', requireAuth, requireRole(['monitor', 'admin']), async (req, res) => {
    try {
        const {
            name,
            product_category,
            type,
            model,
            serial,
            purchase_date,
            pr_no,
            po_number,
            inward_date,
            inwarded_by,
            requires_calibration,
            last_calibration_date,
            calibration_frequency_months,
            calibration_notes
        } = req.body;

        await pool.execute(`
            INSERT INTO products (
                product_name, asset_type, product_category, model_number, serial_number, quantity, added_by,
                calibration_required, calibration_frequency, calibration_due_date
            ) VALUES (?, ?, ?, ?, ?, ?, ?, ?, ?, ?)
        `, [
            name,
            type || 'General',
            product_category,
            model,
            serial,
            1,
            req.session.user.user_id,
            requires_calibration === 'on' ? 1 : 0,
            calibration_frequency_months ? `${calibration_frequency_months} Months` : null,
            last_calibration_date || null
        ]);

        req.flash('success', 'Product added successfully!');
        res.redirect('/monitor/inventory');
    } catch (error) {
        console.error('Add product error:', error);
        req.flash('error', 'Error adding product');
        res.redirect('/monitor/inventory');
    }
});

app.post('/monitor/add-product', requireAuth, requireRole(['monitor', 'admin']), async (req, res) => {
    try {
        const {
            product_name,
            asset_type,
            product_category,
            model_number,
            serial_number,
            quantity,
            calibration_required,
            calibration_frequency,
            calibration_due_date,
            version_number,
            software_license_type,
            license_expiry,
            renewal_frequency,
            next_renewal_date,
            pr_no,
            po_number,
            inward_date,
            inwarded_by
        } = req.body;

        await pool.execute(`
            INSERT INTO products (
                product_name, asset_type, product_category, model_number, serial_number, quantity, added_by,
                calibration_required, calibration_frequency, calibration_due_date,
                version_number, software_license_type, license_expiry, renewal_frequency, next_renewal_date,
                pr_no, po_number, inward_date, inwarded_by
            ) VALUES (?, ?, ?, ?, ?, ?, ?, ?, ?, ?, ?, ?, ?, ?, ?, ?, ?, ?, ?)
        `, [
            product_name,
            asset_type,
            product_category,
            model_number,
            serial_number,
            quantity || 1,
            req.session.user.user_id,
            calibration_required === 'on' ? 1 : 0,
            calibration_frequency || null,
            calibration_due_date || null,
            version_number || null,
            software_license_type || null,
            license_expiry || null,
            renewal_frequency || null,
            next_renewal_date || null,
            pr_no || null,
            po_number || null,
            inward_date || null,
            inwarded_by || null
        ]);

        req.flash('success', 'Product added successfully!');
        res.redirect('/monitor/inventory');
    } catch (error) {
        console.error('Add product error:', error);
        req.flash('error', 'Error adding product');
        res.redirect('/monitor/inventory');
    }
});

// Admin: Registration Requests Route
app.get('/admin/registration-requests', requireAuth, requireRole(['admin']), async (req, res) => {
    try {
        // Get all pending registration requests with department information
        const [requests] = await pool.execute(`
            SELECT 
                rr.*,
                d.department_name
            FROM registration_requests rr
            LEFT JOIN departments d ON rr.department_id = d.department_id
            ORDER BY rr.requested_at DESC
        `);

        // Get departments for the form
        const [departments] = await pool.execute(
            'SELECT * FROM departments ORDER BY department_name'
        );

        res.render('admin/registration-requests', {
            user: req.session.user,
            requests: requests || [],
            departments: departments || [],
            messages: req.flash()
        });
    } catch (error) {
        console.error('Registration requests error:', error);
        req.flash('error', 'Error loading registration requests');
        res.redirect('/admin/dashboard');
    }
});

// Admin: Process Registration Request Route
app.post('/admin/process-registration', requireAuth, requireRole(['admin']), async (req, res) => {
    const { request_id, action } = req.body;
    
    try {
        const connection = await pool.getConnection();
        await connection.beginTransaction();
        
        try {
            // Get the registration request
            const [requests] = await connection.execute(
                'SELECT * FROM registration_requests WHERE request_id = ?',
                [request_id]
            );
            
            if (requests.length === 0) {
                throw new Error('Registration request not found');
            }
            
            const request = requests[0];
            
            if (action === 'approve') {
                // Create user account
                const [result] = await connection.execute(`
                    INSERT INTO users (username, full_name, email, password, role) 
                    VALUES (?, ?, ?, ?, 'employee')
                `, [request.username, request.full_name, request.email, request.password]);
                
                const userId = result.insertId;
                
                // Create employee record
                await connection.execute(`
                    INSERT INTO employees (user_id, department_id) 
                    VALUES (?, ?)
                `, [userId, request.department_id]);
                
                // Update request status
                await connection.execute(`
                    UPDATE registration_requests 
                    SET status = 'approved', processed_by = ?, processed_at = NOW() 
                    WHERE request_id = ?
                `, [req.session.user.user_id, request_id]);
                
                req.flash('success', `Registration approved for ${request.full_name}`);
            } else if (action === 'reject') {
                // Update request status to rejected
                await connection.execute(`
                    UPDATE registration_requests 
                    SET status = 'rejected', processed_by = ?, processed_at = NOW() 
                    WHERE request_id = ?
                `, [req.session.user.user_id, request_id]);
                
                req.flash('success', `Registration rejected for ${request.full_name}`);
            }
            
            await connection.commit();
        } catch (error) {
            await connection.rollback();
            throw error;
        } finally {
            connection.release();
        }
        
    } catch (error) {
        console.error('Process registration error:', error);
        req.flash('error', 'Error processing registration request');
    }
    
    res.redirect('/admin/registration-requests');
});

// Admin: Create Employee Route
app.post('/admin/create-employee', requireAuth, requireRole(['admin']), async (req, res) => {
    const { full_name, username, email, password, department_id, role } = req.body;
    
    try {
        const connection = await pool.getConnection();
        await connection.beginTransaction();
        
        try {
            // Check if username or email already exists
            const [existingUsers] = await connection.execute(
                'SELECT * FROM users WHERE username = ? OR email = ?',
                [username, email]
            );
            
            if (existingUsers.length > 0) {
                req.flash('error', 'Username or email already exists');
                res.redirect('/admin/employees');
                return;
            }
            
            // Hash password
            const hashedPassword = await bcrypt.hash(password, 10);
            
            // Create user account
            const [userResult] = await connection.execute(`
                INSERT INTO users (username, full_name, email, password, role) 
                VALUES (?, ?, ?, ?, ?)
            `, [username, full_name, email, hashedPassword, role || 'employee']);
            
            const userId = userResult.insertId;
            
            // Create employee record if role is employee or monitor
            if (role === 'employee' || role === 'monitor' || !role) {
                await connection.execute(`
                    INSERT INTO employees (user_id, department_id) 
                    VALUES (?, ?)
                `, [userId, department_id]);
            }
            
            await connection.commit();
            req.flash('success', `${role || 'Employee'} created successfully: ${full_name}`);
        } catch (error) {
            await connection.rollback();
            throw error;
        } finally {
            connection.release();
        }
        
    } catch (error) {
        console.error('Create employee error:', error);
        req.flash('error', 'Error creating employee');
    }
    
    res.redirect('/admin/employees');
});

// Admin: Update Employee Route
app.post('/admin/update-employee/:id', requireAuth, requireRole(['admin']), async (req, res) => {
    const employeeId = req.params.id;
    const { full_name, email, department_id, is_active, role } = req.body;
    
    try {
        const connection = await pool.getConnection();
        await connection.beginTransaction();
        
        try {
            // Update user information
            await connection.execute(`
                UPDATE users 
                SET full_name = ?, email = ?, role = ?
                WHERE user_id = ?
            `, [full_name, email, role, employeeId]);
            
            // Update employee information if exists
            await connection.execute(`
                UPDATE employees 
                SET department_id = ?, is_active = ?
                WHERE user_id = ?
            `, [department_id, is_active === 'on' ? 1 : 0, employeeId]);
            
            await connection.commit();
            req.flash('success', 'Employee updated successfully');
        } catch (error) {
            await connection.rollback();
            throw error;
        } finally {
            connection.release();
        }
        
    } catch (error) {
        console.error('Update employee error:', error);
        req.flash('error', 'Error updating employee');
    }
    
    res.redirect('/admin/employees');
});
>>>>>>> d00ca6e1

// Test route to verify monitor routes are working
app.get('/test-monitor', (req, res) => {
    res.json({ message: 'Monitor routes are accessible', timestamp: new Date() });
});

// Error handling middleware
app.use((err, req, res, next) => {
    console.error('Server error:', err);
    res.status(500).render('error', { 
        message: 'Internal server error',
        user: req.session.user || null 
    });
});

// 404 handler
app.use((req, res) => {
    res.status(404).render('error', { 
        message: 'Page not found',
        user: req.session.user || null 
    });
});

<<<<<<< HEAD
// Start server
=======
// API endpoint for real-time stock data
app.get('/api/stock-data', requireAuth, async (req, res) => {
    try {
        const { asset_type, search } = req.query;
        
        let whereClause = 'WHERE 1=1';
        let params = [];
        
        if (asset_type) {
            whereClause += ' AND p.asset_type = ?';
            params.push(asset_type);
        }
        
        if (search) {
            whereClause += ' AND (p.product_name LIKE ? OR p.product_category LIKE ? OR p.model_number LIKE ? OR p.serial_number LIKE ?)';
            const searchTerm = `%${search}%`;
            params.push(searchTerm, searchTerm, searchTerm, searchTerm);
        }
        
        const productsQuery = `
            SELECT 
                p.*,
                u.full_name as added_by_name,
                COALESCE((
                    SELECT SUM(pa.quantity) 
                    FROM product_assignments pa 
                    WHERE pa.product_id = p.product_id AND pa.is_returned = FALSE
                ), 0) as currently_assigned,
                CASE 
                    WHEN p.calibration_due_date IS NOT NULL AND p.calibration_due_date < CURDATE() THEN 'Overdue'
                    WHEN p.calibration_due_date IS NOT NULL AND p.calibration_due_date <= DATE_ADD(CURDATE(), INTERVAL 30 DAY) THEN 'Due Soon'
                    WHEN p.calibration_due_date IS NOT NULL THEN 'Current'
                    ELSE 'Not Required'
                END as calibration_status
            FROM products p
            LEFT JOIN users u ON p.added_by = u.user_id
            ${whereClause}
            ORDER BY p.asset_type, p.product_category, p.product_name
        `;
        
        const [products] = await pool.execute(productsQuery, params);
        
        // Get updated stock stats
        const stockStatsQuery = `
            SELECT 
                asset_type,
                COUNT(*) as total_items,
                SUM(quantity) as total_quantity,
                SUM(CASE WHEN is_available = TRUE THEN quantity ELSE 0 END) as available_quantity,
                SUM(CASE WHEN COALESCE(calibration_required, FALSE) = TRUE THEN 1 ELSE 0 END) as calibration_items,
                SUM(CASE WHEN calibration_due_date IS NOT NULL AND calibration_due_date < CURDATE() THEN 1 ELSE 0 END) as overdue_calibrations
            FROM products
            ${asset_type ? 'WHERE asset_type = ?' : ''}
            GROUP BY asset_type
        `;
        
        const [stockStats] = await pool.execute(stockStatsQuery, asset_type ? [asset_type] : []);
        
        res.json({
            products: products || [],
            stockStats: stockStats || [],
            timestamp: new Date().toISOString()
        });
    } catch (error) {
        console.error('API stock data error:', error);
        res.status(500).json({ error: 'Failed to fetch stock data' });
    }
});

>>>>>>> d00ca6e1
app.listen(PORT, () => {
    console.log(`🚀 Server running on http://localhost:${PORT}`);
    console.log(`📊 Product Management System started successfully!`);
});

module.exports = app;<|MERGE_RESOLUTION|>--- conflicted
+++ resolved
@@ -50,13 +50,13 @@
 app.set('view engine', 'ejs');
 app.set('views', path.join(__dirname, 'views'));
 
-<<<<<<< HEAD
+
 // Use route modules
 app.use('/', commonRoutes(pool, requireAuth, requireRole));
 app.use('/admin', adminRoutes(pool, requireAuth, requireRole));
 app.use('/employee', employeeRoutes(pool, requireAuth, requireRole));
 app.use('/monitor', monitorRoutes(pool, requireAuth, requireRole));
-=======
+
 // Middleware to check authentication
 const requireAuth = async (req, res, next) => {
     try {
@@ -1391,7 +1391,8 @@
     
     res.redirect('/admin/employees');
 });
->>>>>>> d00ca6e1
+
+
 
 // Test route to verify monitor routes are working
 app.get('/test-monitor', (req, res) => {
@@ -1415,9 +1416,7 @@
     });
 });
 
-<<<<<<< HEAD
-// Start server
-=======
+
 // API endpoint for real-time stock data
 app.get('/api/stock-data', requireAuth, async (req, res) => {
     try {
@@ -1487,7 +1486,6 @@
     }
 });
 
->>>>>>> d00ca6e1
 app.listen(PORT, () => {
     console.log(`🚀 Server running on http://localhost:${PORT}`);
     console.log(`📊 Product Management System started successfully!`);
