--- conflicted
+++ resolved
@@ -1,10 +1,9 @@
-
 <!DOCTYPE html>
 <html lang="en">
 <head>
     <meta charset="UTF-8">
     <meta name="viewport" content="width=device-width, initial-scale=1.0">
-    <title>Stock Management - Product Management System</title>
+    <title>Stock - Product Management System</title>
     <script src="https://cdn.tailwindcss.com"></script>
     <link href="https://cdnjs.cloudflare.com/ajax/libs/font-awesome/6.0.0/css/all.min.css" rel="stylesheet">
     <link rel="stylesheet" href="/css/responsive.css">
@@ -12,392 +11,398 @@
 <body class="bg-gray-50">
     <%- include('../partials/navbar') %>
     
-    <main class="ml-0 lg:ml-64 p-4 sm:p-6">
+<main class="ml-0 md:ml-64 p-4 sm:p-6">
         <%- include('../partials/messages') %>
         
-        <div class="mb-8">
-            <h1 class="text-2xl sm:text-3xl font-bold text-gray-900">Stock Management</h1>
-<<<<<<< HEAD
-            <p class="text-gray-600">Real-time inventory tracking and management</p>
-=======
-            <p class="text-gray-600">Manage and track inventory</p>
-            <p class="text-gray-600">Complete oversight of inventory and analytics</p>
->>>>>>> 6bd6c8c8
-        </div>
-
-        <!-- Stock Analytics -->
-        <% if (typeof stockStats !== 'undefined' && stockStats && stockStats.length > 0) { %>
-<<<<<<< HEAD
-        <div class="grid grid-cols-1 sm:grid-cols-2 lg:grid-cols-5 gap-6 mb-8" id="statsCards">
-=======
-        <div class="grid grid-cols-1 sm:grid-cols-2 lg:grid-cols-5 gap-6 mb-8">
->>>>>>> 6bd6c8c8
-            <% stockStats.forEach(stat => { %>
-                <div class="bg-white overflow-hidden shadow rounded-lg">
-                    <div class="p-5">
-                        <div class="flex items-center">
-                            <div class="flex-shrink-0">
-                                <i class="fas fa-cube text-2xl text-purple-600"></i>
-                            </div>
-                            <div class="ml-5 w-0 flex-1">
-                                <dl>
-                                    <dt class="text-sm font-medium text-gray-500 truncate">
-                                        <%= stat.asset_type %>
-                                    </dt>
-                                    <dd>
-                                        <div class="text-lg font-medium text-gray-900">
-                                            Available: <%= stat.available_quantity %> items
-                                            
-                                        </div>
-                                        <div class="text-xs text-gray-500">
-                                            Total items: <%= stat.total_items %> 
-                                            
-                                        </div>
-                                        <% if (stat.calibration_items > 0) { %>
-                                            <div class="text-xs text-orange-600">
-                                                Cal Req: <%= stat.calibration_items %>
-                                            </div>
-                                        <% } %>
-                                        <% if (stat.overdue_calibrations > 0) { %>
-                                            <div class="text-xs text-red-600">
-                                                Overdue: <%= stat.overdue_calibrations %>
-                                            </div>
-                                        <% } %>
-                                    </dd>
-                                </dl>
-                            </div>
+        <% if (typeof error !== 'undefined' && error) { %>
+            <div class="bg-red-100 border border-red-400 text-red-700 px-4 py-3 rounded mb-4">
+                <%= error %>
+            </div>
+        <% } %>
+        
+    <div class="mb-8">
+        <h1 class="text-2xl sm:text-2xl sm:text-3xl font-bold text-gray-900">Product Stock</h1>
+        <p class="text-gray-600 text-base sm:text-lg">Browse available products and request assignments.</p>
+    </div>
+
+    
+        
+        <!-- Stock Table -->
+        <div class="bg-white shadow rounded-lg">
+            <div class="px-4 py-5 sm:p-6">
+                <h3 class="text-lg leading-6 font-medium text-gray-900 mb-4">
+                    Available Products (<span id="total-products"><%= (products && products.length) || 0 %></span> items)
+                </h3>
+                <div class="overflow-x-auto overflow-y-auto max-h-screen">
+                    <table class="min-w-full divide-y divide-gray-200">
+                        <thead class="bg-gray-50 sticky top-0 z-10">
+                            <tr>
+                                <th class="px-6 py-3 text-left text-xs font-medium text-gray-500 uppercase tracking-wider">
+                                    Product Name
+                                </th>
+                                <th class="px-6 py-3 text-left text-xs font-medium text-gray-500 uppercase tracking-wider">
+                                    Action
+                                </th>
+                                <th class="px-6 py-3 text-left text-xs font-medium text-gray-500 uppercase tracking-wider">
+                                    Asset Type
+                                </th>
+                                <th class="px-6 py-3 text-left text-xs font-medium text-gray-500 uppercase tracking-wider">
+                                    Category
+                                </th>
+                                <th class="px-6 py-3 text-left text-xs font-medium text-gray-500 uppercase tracking-wider">
+                                    Model
+                                </th>
+                                <th class="px-6 py-3 text-left text-xs font-medium text-gray-500 uppercase tracking-wider">
+                                    Availability Status
+                                </th>
+                                
+                            </tr>
+                        </thead>
+                        <tbody class="bg-white divide-y divide-gray-200" id="products-table">
+                            <!-- Products will be populated by JavaScript -->
+                        </tbody>
+                    </table>
+                </div>
+                
+                <!-- Pagination Controls -->
+                <div class="flex items-center justify-between px-4 py-3 bg-white border-t border-gray-200 sm:px-6">
+                    <div class="flex justify-between flex-1 sm:hidden">
+                        <button id="prev-mobile" class="relative inline-flex items-center px-4 py-2 text-sm font-medium text-gray-700 bg-white border border-gray-300 rounded-md hover:bg-gray-50">
+                            Previous
+                        </button>
+                        <button id="next-mobile" class="relative ml-3 inline-flex items-center px-4 py-2 text-sm font-medium text-gray-700 bg-white border border-gray-300 rounded-md hover:bg-gray-50">
+                            Next
+                        </button>
+                    </div>
+                    <div class="hidden sm:flex sm:flex-1 sm:items-center sm:justify-between">
+                        <div>
+                            <p class="text-sm text-gray-700">
+                                Showing <span id="showing-from">1</span> to <span id="showing-to">15</span> of <span id="total-count">0</span> results
+                            </p>
+                        </div>
+                        <div>
+                            <nav class="relative z-0 inline-flex rounded-md shadow-sm -space-x-px" aria-label="Pagination">
+                                <button id="prev-desktop" class="relative inline-flex items-center px-2 py-2 text-sm font-medium text-gray-500 bg-white border border-gray-300 rounded-l-md hover:bg-gray-50">
+                                    <span class="sr-only">Previous</span>
+                                    <i class="fas fa-chevron-left"></i>
+                                </button>
+                                <div id="page-numbers" class="flex">
+                                    <!-- Page numbers will be populated by JavaScript -->
+                                </div>
+                                <button id="next-desktop" class="relative inline-flex items-center px-2 py-2 text-sm font-medium text-gray-500 bg-white border border-gray-300 rounded-r-md hover:bg-gray-50">
+                                    <span class="sr-only">Next</span>
+                                    <i class="fas fa-chevron-right"></i>
+                                </button>
+                            </nav>
                         </div>
                     </div>
                 </div>
-            <% }); %>
-        </div>
-        <% } %>
-
-        <!-- Recent Activity Dropdown -->
-        <% if (typeof recentActivity !== 'undefined' && recentActivity && recentActivity.length > 0) { %>
-        <div class="bg-white shadow rounded-lg mb-8">
-            <div class="px-4 py-5 sm:p-6">
-<<<<<<< HEAD
-                <h3 class="text-lg leading-6 font-medium text-gray-900 mb-4">
-                    Product Inventory
-                </h3>
-                <div class="overflow-x-auto w-full">
-                    <table class="min-w-full divide-y divide-gray-200">
-                        <thead class="bg-gray-50">
-                            <tr>
-                                <th class="px-6 py-3 text-left text-xs font-medium text-gray-500 uppercase tracking-wider">Product</th>
-                                <th class="px-6 py-3 text-left text-xs font-medium text-gray-500 uppercase tracking-wider">Actions</th>
-                                <th class="px-6 py-3 text-left text-xs font-medium text-gray-500 uppercase tracking-wider">Asset Type</th>
-                                <th class="px-6 py-3 text-left text-xs font-medium text-gray-500 uppercase tracking-wider">Model/Serial</th>
-                                <th class="px-6 py-3 text-left text-xs font-medium text-gray-500 uppercase tracking-wider">Stock</th>
-                                <th class="px-6 py-3 text-left text-xs font-medium text-gray-500 uppercase tracking-wider">Status</th>
-                            </tr>
-                        </thead>
-                        <tbody class="bg-white divide-y divide-gray-200" id="productTableBody">
-                            <% if (products && products.length > 0) { %>
-                                <% products.forEach(product => { %>
-                                    <tr class="product-row" data-asset-type="<%= product.asset_type %>" data-search-text="<%= (product.product_name + ' ' + product.product_category + ' ' + (product.model_number || '') + ' ' + (product.serial_number || '')).toLowerCase() %>">
-                                        <td class="px-6 py-4 whitespace-nowrap">
-                                            <div class="text-sm font-medium text-gray-900"><%= product.product_name %></div>
-                                            <div class="text-sm text-gray-500"><%= product.product_category %></div>
-                                        </td>
-                                        <td class="px-6 py-4 whitespace-nowrap text-sm font-medium">
-                                            <div class="flex flex-col sm:flex-row space-y-2 sm:space-y-0 sm:space-x-2">
-                                                <button class="text-blue-600 hover:text-blue-900" title="Edit Product">
-                                                    <i class="fas fa-edit"></i>
-                                                </button>
-                                                <button class="text-green-600 hover:text-green-900" title="Assign Product">
-                                                    <i class="fas fa-user-plus"></i>
-                                                </button>
-                                                <button class="text-yellow-600 hover:text-yellow-900" title="View History">
-                                                    <i class="fas fa-history"></i>
-                                                </button>
-                                                <button class="text-red-600 hover:text-red-900" title="Delete Product">
-                                                    <i class="fas fa-trash"></i>
-                                                </button>
-                                            </div>
-                                        </td>
-                                        <td class="px-6 py-4 whitespace-nowrap">
-                                            <span class="px-2 inline-flex text-xs leading-5 font-semibold rounded-full bg-blue-100 text-blue-800">
-                                                <%= product.asset_type %>
-                                            </span>
-                                        </td>
-                                        <td class="px-6 py-4 whitespace-nowrap text-sm text-gray-500">
-                                            <div><%= product.model_number || 'N/A' %></div>
-                                            <div class="text-xs"><%= product.serial_number || 'N/A' %></div>
-                                        </td>
-                                        <td class="px-6 py-4 whitespace-nowrap text-sm text-gray-500">
-                                            <div class="font-semibold">Total: <%= (product.quantity || 0) + (product.currently_assigned || 0) %></div>
-                                            <div class="text-green-600">Available: <%= product.quantity || 0 %></div>
-                                            <div class="text-yellow-600">Assigned: <%= product.currently_assigned || 0 %></div>
-                                        </td>
-                                        <td class="px-6 py-4 whitespace-nowrap">
-                                            <% if (product.quantity > 0) { %>
-                                                <span class="px-2 inline-flex text-xs leading-5 font-semibold rounded-full bg-green-100 text-green-800">In Stock</span>
-                                            <% } else { %>
-                                                <span class="px-2 inline-flex text-xs leading-5 font-semibold rounded-full bg-red-100 text-red-800">Out of Stock</span>
-                                            <% } %>
-                                        </td>
-                                    </tr>
-                                <% }); %>
-                            <% } else { %>
-                                <tr id="noResultsRow">
-                                    <td colspan="6" class="px-6 py-4 whitespace-nowrap text-sm text-gray-500 text-center">
-                                        No products found
-                                    </td>
-                                </tr>
-                            <% } %>
-                        </tbody>
-                    </table>
-=======
-                <button id="toggleRecentActivity" type="button" class="w-full flex justify-between items-center text-lg leading-6 font-medium text-gray-900 mb-4 focus:outline-none">
-                    <span>Recent Stock Activity</span>
-                    <svg id="recentActivityChevron" class="w-5 h-5 transition-transform duration-200" fill="none" stroke="currentColor" viewBox="0 0 24 24">
-                        <path stroke-linecap="round" stroke-linejoin="round" stroke-width="2" d="M19 9l-7 7-7-7" />
-                    </svg>
-                </button>
-                <div id="recentActivityPanel" class="flow-root max-h-[400px] overflow-y-auto">
-                    <ul class="-mb-8">
-                        <% recentActivity.slice(0, 5).forEach((activity, index) => { %>
-                            <li>
-                                <div class="relative pb-8">
-                                    <% if (index !== recentActivity.slice(0, 5).length - 1) { %>
-                                        <span class="absolute top-4 left-4 -ml-px h-full w-0.5 bg-gray-200"></span>
-                                    <% } %>
-                                    <div class="relative flex space-x-3">
-                                        <div>
-                                            <span class="h-8 w-8 rounded-full bg-blue-500 flex items-center justify-center ring-8 ring-white">
-                                                <i class="fas fa-box-open text-white text-xs"></i>
-                                            </span>
-                                        </div>
-                                        <div class="min-w-0 flex-1 pt-1.5 flex justify-between space-x-4">
-                                            <div>
-                                                <p class="text-sm text-gray-500">
-                                                    <span class="font-medium text-gray-900"><%= activity.performed_by_name %></span>
-                                                    <%= activity.action %> <%= activity.quantity %> units of
-                                                    <span class="font-medium text-gray-900"><%= activity.product_name %></span>
-                                                </p>
-                                                <% if (activity.notes) { %>
-                                                    <p class="text-xs text-gray-400"><%= activity.notes %></p>
-                                                <% } %>
-                                            </div>
-                                            <div class="text-right text-sm whitespace-nowrap text-gray-500">
-                                                <%= new Date(activity.performed_at).toLocaleDateString() %>
-                                            </div>
-                                        </div>
-                                    </div>
-                                </div>
-                            </li>
-                        <% }); %>
-                    </ul>
->>>>>>> 6bd6c8c8
-                </div>
             </div>
         </div>
-        <script>
-        const toggleRecentActivity = document.getElementById('toggleRecentActivity');
-        const recentActivityPanel = document.getElementById('recentActivityPanel');
-        const recentActivityChevron = document.getElementById('recentActivityChevron');
-        if (toggleRecentActivity && recentActivityPanel && recentActivityChevron) {
-            recentActivityPanel.style.display = '';
-            toggleRecentActivity.addEventListener('click', function() {
-                if (recentActivityPanel.style.display === '' || recentActivityPanel.style.display === 'block') {
-                    recentActivityPanel.style.display = 'none';
-                    recentActivityChevron.style.transform = 'rotate(-90deg)';
-                } else {
-                    recentActivityPanel.style.display = 'block';
-                    recentActivityChevron.style.transform = 'rotate(0deg)';
-                }
-            });
-        }
-        </script>
-        <% } %>
-        
-        <!-- ...existing code... -->
-                <div class="mb-4">
-    <div class="flex flex-col md:flex-row gap-4">
-        <div class="flex-1">
-            <input type="text" id="productFilter" placeholder="Search products..." class="w-full px-4 py-2 border border-gray-300 rounded-lg focus:ring-blue-500 focus:border-blue-500">
-        </div>
-        <div class="flex-1">
-            <select id="assetTypeFilter" class="w-full px-4 py-2 border border-gray-300 rounded-lg focus:ring-blue-500 focus:border-blue-500">
-                <option value="">Select Asset Type</option>
-                <option value="Accessories">Accessories</option>
-                <option value="Consumables">Consumables</option>
-                <option value="Embedded Devices">Embedded Devices</option>
-                <option value="Hardware">Hardware</option>
-                <option value="Infrastructure">Infrastructure</option>
-                <option value="IT Equipment">IT Equipment</option>
-                <option value="Lab Equipment">Lab Equipment</option>
-                <option value="Laptop">Laptop</option>
-                <option value="License">License</option>
-                <option value="Measuring Instruments">Measuring Instruments</option>
-                <option value="Misc">Miscellaneous</option>
-                <option value="Network Equipment">Network Equipment</option>
-                <option value="Prototypes">Prototypes</option>
-                <option value="Software">Software</option>
-                <option value="Test Equipment">Test Equipment</option>
-                <option value="Tooling">Tooling</option>
-                <option value="Vehicle Equipment">Vehicle Equipment</option>            
-            </select>
-        </div>
-        <div class="flex-1">
-            <select id="calibrationFilter" class="w-full px-4 py-2 border border-gray-300 rounded-lg focus:ring-blue-500 focus:border-blue-500">
-                <option value="">All Calibration Status</option>
-                <option value="Overdue">Overdue</option>
-                <option value="Due Soon">Due Soon</option>
-                <option value="Current">Current</option>
-                <option value="Not Required">Not Required</option>
-            </select>
-        </div>
-    </div>
-</div>
-
-<div class="overflow-x-auto max-h-[600px] overflow-y-auto">
-    <table class="min-w-full divide-y divide-gray-200">
-        <thead class="bg-gray-50 sticky top-0 z-10">
-            <tr>
-                <th class="px-6 py-3 text-left text-xs font-medium text-gray-500 uppercase tracking-wider">
-                    Product Details
-                </th>
-                <th class="px-6 py-3 text-left text-xs font-medium text-gray-500 uppercase tracking-wider">
-                    Asset Type
-                </th>
-                <th class="px-6 py-3 text-left text-xs font-medium text-gray-500 uppercase tracking-wider">
-                    Serial/Model
-                </th>
-                <th class="px-6 py-3 text-left text-xs font-medium text-gray-500 uppercase tracking-wider">
-                    Total Stock
-                </th>
-                <th class="px-6 py-3 text-left text-xs font-medium text-gray-500 uppercase tracking-wider">
-                    Currently Assigned
-                </th>
-                <th class="px-6 py-3 text-left text-xs font-medium text-gray-500 uppercase tracking-wider">
-                    Available
-                </th>
-                <th class="px-6 py-3 text-left text-xs font-medium text-gray-500 uppercase tracking-wider">
-                    Calibration
-                </th>
-                <th class="px-6 py-3 text-left text-xs font-medium text-gray-500 uppercase tracking-wider">
-                    Added By
-                </th>
-                <th class="px-6 py-3 text-left text-xs font-medium text-gray-500 uppercase tracking-wider">
-                    Added Date
-                </th>
-            </tr>
-        </thead>
-        <tbody class="bg-white divide-y divide-gray-200" id="productTableBody">
-            <% if (products && products.length > 0) { %>
-                <% products.forEach(product => { %>
-                    <tr class="product-row" 
-                        data-product-name="<%= product.product_name.toLowerCase() %>"
-                        data-asset-type="<%= product.asset_type %>"
-                        data-calibration-status="<%= product.calibration_required ? product.calibration_status : 'Not Required' %>">
-                        <td class="px-6 py-4 align-top" style="white-space:normal; word-break:break-word;">
-                            <div class="text-sm font-medium text-gray-900 break-words whitespace-normal">
-                                <%= product.product_name %>
+    </main>
+
+    <!-- Product data for JavaScript -->
+    <script id="products-data" type="application/json">
+        <%- JSON.stringify(products || []) %>
+    </script>
+
+    <script>
+        // Pagination variables
+        let allProducts = [];
+        let filteredProducts = [];
+        let currentPage = 1;
+        const itemsPerPage = 15;
+
+        // Initialize with server data
+        document.addEventListener('DOMContentLoaded', function() {
+            try {
+                const productsData = document.getElementById('products-data').textContent;
+                allProducts = JSON.parse(productsData);
+            } catch (e) {
+                console.error('Error parsing products data:', e);
+                allProducts = [];
+            }
+            filteredProducts = [...allProducts];
+            displayProducts();
+            setupPagination();
+        });
+
+        // Pagination functions
+        function displayProducts() {
+            const tbody = document.getElementById('products-table');
+            const startIndex = (currentPage - 1) * itemsPerPage;
+            const endIndex = startIndex + itemsPerPage;
+            const pageProducts = filteredProducts.slice(startIndex, endIndex);
+            
+            tbody.innerHTML = '';
+            
+            if (pageProducts.length === 0) {
+                tbody.innerHTML = `
+                    <tr>
+                        <td colspan="6" class="px-6 py-4 whitespace-nowrap text-sm text-gray-500 text-center">
+                            <div class="text-gray-400">
+                                <i class="fas fa-box-open text-4xl mb-2"></i>
+                                <p>No products found</p>
                             </div>
-                            <div class="text-sm text-gray-500 break-words whitespace-normal">
-                                <%= product.product_category %>
-                            </div>
-                            <% if (product.description) { %>
-                                <div class="text-xs text-gray-400 break-words whitespace-normal">
-                                    <%= product.description %>
-                                </div>
-                            <% } %>
-                        </td>
-                        <td class="px-6 py-4 whitespace-nowrap text-sm text-gray-500">
-                            <span class="px-2 inline-flex text-xs leading-5 font-semibold rounded-full bg-blue-100 text-blue-800">
-                                <%= product.asset_type %>
-                            </span>
-                        </td>
-                        <td class="px-6 py-4 whitespace-nowrap text-sm text-gray-500">
-                            <div><strong>SN:</strong> <%= product.serial_number || 'N/A' %></div>
-                            <div><strong>Model:</strong> <%= product.model_number || 'N/A' %></div>
-                        </td>
-                        <td class="px-6 py-4 whitespace-nowrap text-sm text-gray-500">
-                            <span class="font-semibold"><%= product.total_quantity || product.quantity || 0 %></span>
-                        </td>
-                        <td class="px-6 py-4 whitespace-nowrap text-sm text-gray-500">
-                            <span class="font-semibold text-yellow-600"><%= product.currently_assigned || 0 %></span>
-                        </td>
-                        <td class="px-6 py-4 whitespace-nowrap text-sm text-gray-500">
-                            <span class="font-semibold text-green-600"><%= product.quantity || 0 %></span>
-                        </td>
-                        <td class="px-6 py-4 whitespace-nowrap text-sm text-gray-500">
-                            <% if (product.calibration_required) { %>
-                                <% if (product.calibration_status === 'Overdue') { %>
-                                    <span class="px-2 inline-flex text-xs leading-5 font-semibold rounded-full bg-red-100 text-red-800">
-                                        Overdue
-                                    </span>
-                                <% } else if (product.calibration_status === 'Due Soon') { %>
-                                    <span class="px-2 inline-flex text-xs leading-5 font-semibold rounded-full bg-yellow-100 text-yellow-800">
-                                        Due Soon
-                                    </span>
-                                <% } else { %>
-                                    <span class="px-2 inline-flex text-xs leading-5 font-semibold rounded-full bg-green-100 text-green-800">
-                                        Current
-                                    </span>
-                                <% } %>
-                                <div class="text-xs text-gray-400">
-                                    <%= product.calibration_frequency || 'N/A' %>
-                                </div>
-                            <% } else { %>
-                                <span class="text-gray-400">Not Required</span>
-                            <% } %>
-                        </td>
-                        <td class="px-6 py-4 whitespace-nowrap text-sm text-gray-500">
-                            <%= product.added_by_name || 'System' %>
-                        </td>
-                        <td class="px-6 py-4 whitespace-nowrap text-sm text-gray-500">
-                            <%= new Date(product.added_at).toLocaleDateString() %>
                         </td>
                     </tr>
-                <% }); %>
-            <% } else { %>
-                <tr>
-                    <td colspan="9" class="px-6 py-4 whitespace-nowrap text-sm text-gray-500 text-center">
-                        No products found
-                    </td>
-                </tr>
-            <% } %>
-        </tbody>
-    </table>
-</div>
-
-<script>
-const productFilter = document.getElementById('productFilter');
-const assetTypeFilter = document.getElementById('assetTypeFilter');
-const calibrationFilter = document.getElementById('calibrationFilter');
-const productRows = document.querySelectorAll('.product-row');
-
-function filterProducts() {
-    const searchTerm = productFilter.value.toLowerCase();
-    const assetType = assetTypeFilter.value;
-    const calibrationStatus = calibrationFilter.value;
-
-    productRows.forEach(row => {
-        const productName = row.dataset.productName;
-        const rowAssetType = row.dataset.assetType;
-        const rowCalibrationStatus = row.dataset.calibrationStatus;
-
-        const matchesSearch = productName.includes(searchTerm);
-        const matchesAssetType = !assetType || rowAssetType === assetType;
-        const matchesCalibration = !calibrationStatus || rowCalibrationStatus === calibrationStatus;
-
-        if (matchesSearch && matchesAssetType && matchesCalibration) {
-            row.style.display = '';
-        } else {
-            row.style.display = 'none';
-        }
-    });
-}
-
-productFilter.addEventListener('input', filterProducts);
-assetTypeFilter.addEventListener('change', filterProducts);
-calibrationFilter.addEventListener('change', filterProducts);
-</script>            </div>
-        </div>
-    </main>
+                `;
+                return;
+            }
+            
+            pageProducts.forEach(product => {
+                const row = document.createElement('tr');
+                const isAvailable = getAvailabilityStatus(product);
+                const availableQty = (product.quantity || 0) - (product.assigned_quantity || 0);
+                
+                // Add fading class for unavailable products
+                if (!isAvailable.available) {
+                    row.classList.add('opacity-50', 'bg-gray-50');
+                }
+                
+                row.innerHTML = `
+                    <td class="px-6 py-4 whitespace-nowrap">
+                        <div class="text-sm font-medium ${isAvailable.available ? 'text-gray-900' : 'text-gray-500'}">${product.product_name || 'N/A'}</div>
+                        ${product.serial_number ? `<div class="text-xs text-gray-400">S/N: ${product.serial_number}</div>` : ''}
+                    </td>
+                    <td class="px-6 py-4 whitespace-nowrap text-sm text-gray-500">
+                        <span class="px-2 inline-flex text-xs leading-5 font-semibold rounded-full bg-blue-100 text-blue-800">
+                            ${product.asset_type || 'N/A'}
+                        </span>
+                    </td>
+                    <td class="px-6 py-4 whitespace-nowrap text-sm text-gray-500">
+                        ${product.product_category || 'N/A'}
+                    </td>
+                    <td class="px-6 py-4 whitespace-nowrap text-sm text-gray-500">
+                        ${product.model_number || 'N/A'}
+                    </td>
+                    <td class="px-6 py-4 whitespace-nowrap">
+                        <div class="text-sm">
+                            <span class="px-2 inline-flex text-xs leading-5 font-semibold rounded-full ${isAvailable.available ? 'bg-green-100 text-green-800' : 'bg-red-100 text-red-800'}">
+                                ${isAvailable.available ? 'Yes' : 'No'}
+                            </span>
+                            ${!isAvailable.available && isAvailable.userInfo ? 
+                                `<div class="text-xs text-gray-500 mt-1">
+                                    <div><strong>Used by:</strong> ${isAvailable.userInfo}</div>
+                                </div>` : ''}
+                        </div>
+                    </td>
+                    <td class="px-6 py-4 whitespace-nowrap text-sm font-medium">
+                        ${isAvailable.available ? 
+                            `<button onclick="openRequestModal('${product.product_id}', '${product.product_name}', ${availableQty})" 
+                                class="inline-flex items-center px-3 py-1 border border-transparent text-xs leading-4 font-medium rounded-md text-white hover:bg-opacity-90 focus:outline-none focus:ring-2 focus:ring-offset-2 focus:ring-blue-500" style="background-color: #009A9A;">
+                                <i class="fas fa-plus mr-1"></i>Request
+                            </button>` : 
+                            `<div class="text-xs text-gray-500">
+                                ${isAvailable.userInfo || 'Not Available'}
+                            </div>`}
+                    </td>
+                `;
+                tbody.appendChild(row);
+            });
+            
+            updatePaginationInfo();
+        }
+
+        function setupPagination() {
+            // Setup pagination event listeners
+            document.getElementById('prev-mobile').addEventListener('click', () => changePage(currentPage - 1));
+            document.getElementById('next-mobile').addEventListener('click', () => changePage(currentPage + 1));
+            document.getElementById('prev-desktop').addEventListener('click', () => changePage(currentPage - 1));
+            document.getElementById('next-desktop').addEventListener('click', () => changePage(currentPage + 1));
+            
+            updatePaginationControls();
+        }
+
+        function changePage(page) {
+            const totalPages = Math.ceil(filteredProducts.length / itemsPerPage);
+            if (page < 1 || page > totalPages) return;
+            
+            currentPage = page;
+            displayProducts();
+            updatePaginationControls();
+        }
+
+        function updatePaginationInfo() {
+            const startIndex = (currentPage - 1) * itemsPerPage + 1;
+            const endIndex = Math.min(currentPage * itemsPerPage, filteredProducts.length);
+            
+            document.getElementById('showing-from').textContent = filteredProducts.length > 0 ? startIndex : 0;
+            document.getElementById('showing-to').textContent = endIndex;
+            document.getElementById('total-count').textContent = filteredProducts.length;
+            document.getElementById('total-products').textContent = filteredProducts.length;
+        }
+
+        function updatePaginationControls() {
+            const totalPages = Math.ceil(filteredProducts.length / itemsPerPage);
+            
+            // Update button states
+            const prevButtons = [document.getElementById('prev-mobile'), document.getElementById('prev-desktop')];
+            const nextButtons = [document.getElementById('next-mobile'), document.getElementById('next-desktop')];
+            
+            prevButtons.forEach(btn => {
+                btn.disabled = currentPage === 1;
+                btn.classList.toggle('opacity-50', currentPage === 1);
+                btn.classList.toggle('cursor-not-allowed', currentPage === 1);
+            });
+            
+            nextButtons.forEach(btn => {
+                btn.disabled = currentPage === totalPages || totalPages === 0;
+                btn.classList.toggle('opacity-50', currentPage === totalPages || totalPages === 0);
+                btn.classList.toggle('cursor-not-allowed', currentPage === totalPages || totalPages === 0);
+            });
+            
+            // Update page numbers
+            const pageNumbersContainer = document.getElementById('page-numbers');
+            pageNumbersContainer.innerHTML = '';
+            
+            const maxVisiblePages = 5;
+            let startPage = Math.max(1, currentPage - Math.floor(maxVisiblePages / 2));
+            let endPage = Math.min(totalPages, startPage + maxVisiblePages - 1);
+            
+            if (endPage - startPage + 1 < maxVisiblePages) {
+                startPage = Math.max(1, endPage - maxVisiblePages + 1);
+            }
+            
+            for (let i = startPage; i <= endPage; i++) {
+                const pageButton = document.createElement('button');
+                pageButton.className = `relative inline-flex items-center px-4 py-2 text-sm font-medium border ${
+                    i === currentPage 
+                        ? 'z-10 bg-indigo-50 border-indigo-500 text-indigo-600' 
+                        : 'bg-white border-gray-300 text-gray-500 hover:bg-gray-50'
+                }`;
+                pageButton.textContent = i;
+                pageButton.addEventListener('click', () => changePage(i));
+                pageNumbersContainer.appendChild(pageButton);
+            }
+        }
+
+        // Search and filter functionality with error handling
+        document.getElementById('search-btn').addEventListener('click', filterProducts);
+        document.getElementById('asset-type-filter').addEventListener('change', filterProducts);
+        document.getElementById('search-input').addEventListener('keypress', function(e) {
+            if (e.key === 'Enter') {
+                filterProducts();
+            }
+        });
+
+        function filterProducts() {
+            const assetType = document.getElementById('asset-type-filter').value;
+            const search = document.getElementById('search-input').value.toLowerCase();
+            
+            filteredProducts = allProducts.filter(product => {
+                const matchesAssetType = !assetType || product.asset_type === assetType;
+                const matchesSearch = !search || 
+                    product.product_name.toLowerCase().includes(search) ||
+                    product.product_category.toLowerCase().includes(search) ||
+                    product.model_number.toLowerCase().includes(search);
+                
+                return matchesAssetType && matchesSearch;
+            });
+            
+            currentPage = 1; // Reset to first page after filtering
+            displayProducts();
+            updatePaginationControls();
+        }
+
+        function updateTable(products) {
+            allProducts = products;
+            filteredProducts = [...allProducts];
+            currentPage = 1;
+            displayProducts();
+            updatePaginationControls();
+        }
+
+        function getAvailabilityStatus(product) {
+            const totalQty = product.quantity || 0;
+            const assignedQty = product.assigned_quantity || 0;
+            const availableQty = totalQty - assignedQty;
+            
+            if (availableQty > 0) {
+                return {
+                    available: true,
+                    userInfo: null
+                };
+            } else {
+                return {
+                    available: false,
+                    userInfo: product.current_users || 'Currently assigned'
+                };
+            }
+        }
+        
+        function openRequestModal(productId, productName, availableQty) {
+            // Create modal HTML
+            const modalHTML = `
+                <div id="requestModal" class="fixed inset-0 bg-gray-600 bg-opacity-50 overflow-y-auto h-full w-full z-50">
+                    <div class="relative top-20 mx-auto p-5 border w-96 shadow-lg rounded-md bg-white">
+                        <div class="mt-3">
+                            <h3 class="text-lg font-medium text-gray-900 mb-4">Request Product</h3>
+                            <form action="/monitor/request-product" method="POST" onsubmit="handleFormSubmit(event)">
+                                <input type="hidden" name="product_id" value="${productId}">
+                                
+                                <div class="mb-4">
+                                    <label class="block text-sm font-medium text-gray-700 mb-2">Product <span class="text-red-500">*</span></label>
+                                    <input type="text" value="${productName}" disabled class="w-full px-3 py-2 border border-gray-300 rounded-md bg-gray-50">
+                                </div>
+                                
+                                <div class="mb-4">
+                                    <label class="block text-sm font-medium text-gray-700 mb-2">Return Date <span class="text-red-500">*</span></label>
+                                    <input type="date" name="return_date" required 
+                                           class="w-full px-3 py-2 border border-gray-300 rounded-md focus:outline-none focus:ring-indigo-500 focus:border-indigo-500">
+                                </div>
+                                
+                                <div class="mb-4">
+                                    <label class="block text-sm font-medium text-gray-700 mb-2">Purpose</label>
+                                    <textarea name="purpose" rows="3" placeholder="Describe the purpose for this request..."
+                                              class="w-full px-3 py-2 border border-gray-300 rounded-md focus:outline-none focus:ring-indigo-500 focus:border-indigo-500"></textarea>
+                                </div>
+                                
+                                <div class="flex justify-end space-x-3">
+                                    <button type="button" onclick="closeRequestModal()" 
+                                            class="px-4 py-2 text-sm font-medium text-gray-700 bg-gray-200 rounded-md hover:bg-gray-300">
+                                        Cancel
+                                    </button>
+                                    <button type="submit" 
+                                            class="px-4 py-2 text-sm font-medium text-white bg-indigo-600 rounded-md hover:bg-indigo-700">
+                                        Submit Request
+                                    </button>
+                                </div>
+                            </form>
+                        </div>
+                    </div>
+                </div>
+            `;
+            
+            // Add modal to page
+            document.body.insertAdjacentHTML('beforeend', modalHTML);
+        }
+        
+        function closeRequestModal() {
+            const modal = document.getElementById('requestModal');
+            if (modal) {
+                modal.remove();
+            }
+        }
+        
+        // Close modal when clicking outside
+        document.addEventListener('click', function(event) {
+            const modal = document.getElementById('requestModal');
+            if (modal && event.target === modal) {
+                closeRequestModal();
+            }
+        });
+        
+        function handleFormSubmit(event) {
+            // Let the form submit normally, then redirect
+            setTimeout(() => {
+                window.location.href = '/monitor/records';
+            }, 100);
+        }
+    </script>
 </body>
-</html>+</html>
+<button onclick="openRequestModal('${product.product_id}', '${product.product_name}', ${availableQty})" 
+    class="inline-flex items-center px-3 py-1 border border-transparent text-xs leading-4 font-medium rounded-md text-white bg-[#1B4965] hover:bg-[#16384D] focus:outline-none focus:ring-2 focus:ring-offset-2 focus:ring-[#1B4965]">
+    <i class="fas fa-plus mr-1"></i>Request
+</button>