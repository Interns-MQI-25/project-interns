--- conflicted
+++ resolved
@@ -40,17 +40,10 @@
                                 <th class="px-6 py-3 text-left text-xs font-medium text-gray-500 uppercase tracking-wider" style="width: 50%">
                                     Product Name
                                 </th>
-<<<<<<< HEAD
-                                <th class="px-6 py-3 text-left text-xs font-medium text-gray-500 uppercase tracking-wider">
-                                    Action
-                                </th>
-                                <th class="px-6 py-3 text-left text-xs font-medium text-gray-500 uppercase tracking-wider">
-=======
                                 <th class="pl-1 pr-3 py-3 text-left text-xs font-medium text-gray-500 uppercase tracking-wider" style="width: 8%">
                                     Action
                                 </th>
                                 <th class="pl-3 pr-1 py-3 text-right text-xs font-medium text-gray-500 uppercase tracking-wider" style="width: 14%">
->>>>>>> 6eb138eb
                                     Asset Type
                                 </th>
                                 <th class="px-3 py-3 text-left text-xs font-medium text-gray-500 uppercase tracking-wider" style="width: 14%">
@@ -59,16 +52,9 @@
                                 <th class="px-3 py-3 text-left text-xs font-medium text-gray-500 uppercase tracking-wider" style="width: 9%">
                                     Model
                                 </th>
-<<<<<<< HEAD
-                                <th class="px-6 py-3 text-left text-xs font-medium text-gray-500 uppercase tracking-wider">
-                                    Availability Status
-                                </th>
-                                
-=======
                                 <th class="px-3 py-3 text-right text-xs font-medium text-gray-500 uppercase tracking-wider" style="width: 5%">
                                     Status
                                 </th>
->>>>>>> 6eb138eb
                             </tr>
                         </thead>
                         <tbody class="bg-white divide-y divide-gray-200" id="products-table">
