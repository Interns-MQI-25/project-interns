<!-- Sidebar -->
<div class="fixed inset-y-0 left-0 z-50 w-64 bg-white shadow-lg">
    <div class="flex flex-col h-full">
        <!-- Logo -->
        <div class="flex items-center justify-center h-16 bg-primary-600 text-white">
            <h1 class="text-xl font-bold">PMS</h1>
        </div>
        
        <!-- User Info -->
        <div class="p-4 bg-gray-50 border-b">
            <div class="flex items-center space-x-3">
                <div class="w-10 h-10 bg-primary-500 rounded-full flex items-center justify-center text-white font-bold">
                    <%= user.full_name.charAt(0).toUpperCase() %>
                </div>
                <div>
                    <p class="font-medium text-gray-900"><%= user.full_name %></p>
                    <p class="text-sm text-gray-500">
                        <%= user.role.charAt(0).toUpperCase() + user.role.slice(1) %>
                    </p>
                </div>
            </div>
        </div>
        
        <!-- Navigation -->
        <nav class="flex-1 px-4 py-6 space-y-2">
            <a href="/dashboard" class="flex items-center px-4 py-2 text-gray-700 rounded-lg hover:bg-gray-100">
                <i class="fas fa-tachometer-alt mr-3"></i>
                Dashboard
            </a>
            
            <% if (user.role === 'employee') { %>
                <a href="/employee/records" class="flex items-center px-4 py-2 text-gray-700 rounded-lg hover:bg-gray-100">
                    <i class="fas fa-history mr-3"></i>
                    Records
                </a>
                <a href="/employee/requests" class="flex items-center px-4 py-2 text-gray-700 rounded-lg hover:bg-gray-100">
                    <i class="fas fa-plus-circle mr-3"></i>
                    Requests
                </a>
                <a href="/employee/stock" class="flex items-center px-4 py-2 text-gray-700 rounded-lg hover:bg-gray-100">
                    <i class="fas fa-boxes mr-3"></i>
                    Stock
                </a>
            <% } else if (user.role === 'monitor') { %>
                <a href="/monitor/approvals" class="flex items-center px-4 py-2 text-gray-700 rounded-lg hover:bg-gray-100">
                    <i class="fas fa-check-circle mr-3"></i>
                    Approvals
                    <span id="pendingRequestsCount" class="ml-auto bg-red-500 text-white text-xs rounded-full px-2 py-1">0</span>
                </a>
                <a href="/monitor/records" class="flex items-center px-4 py-2 text-gray-700 rounded-lg hover:bg-gray-100">
                    <i class="fas fa-history mr-3"></i>
                    Records
                </a>
                <a href="/monitor/stock" class="flex items-center px-4 py-2 text-gray-700 rounded-lg hover:bg-gray-100">
                    <i class="fas fa-boxes mr-3"></i>
                    Stock
                </a>
                <a href="/monitor/inventory" class="flex items-center px-4 py-2 text-gray-700 rounded-lg hover:bg-gray-100">
                    <i class="fas fa-warehouse mr-3"></i>
                    Inventory
                </a>
                <a href="/monitor/reports" class="flex items-center px-4 py-2 text-gray-700 rounded-lg hover:bg-gray-100">
                    <i class="fas fa-chart-bar mr-3"></i>
                    Reports
                </a>
            <% } else if (user.role === 'admin') { %>
                <a href="/admin/employees" class="flex items-center px-4 py-2 text-gray-700 rounded-lg hover:bg-gray-100">
                    <i class="fas fa-users mr-3"></i>
                    Employees
                </a>
                <a href="/admin/monitors" class="flex items-center px-4 py-2 text-gray-700 rounded-lg hover:bg-gray-100">
                    <i class="fas fa-user-shield mr-3"></i>
                    Manage Monitors
                </a>
                <a href="/admin/history" class="flex items-center px-4 py-2 text-gray-700 rounded-lg hover:bg-gray-100">
                    <i class="fas fa-history mr-3"></i>
                    System History
                </a>
                <a href="/admin/stock" class="flex items-center px-4 py-2 text-gray-700 rounded-lg hover:bg-gray-100">
                    <i class="fas fa-boxes mr-3"></i>
                    Stock Management
                </a>
<<<<<<< HEAD
                <a href="/admin/history" class="flex items-center px-4 py-2 text-gray-700 rounded-lg hover:bg-gray-100">
                    <i class="fas fa-history mr-3"></i>
                    History
                </a>
                <a href="/admin/registration-requests" class="block px-4 py-2 text-gray-700 rounded-lg hover:bg-gray-100">
                    <div class="flex items-center justify-between">
                        <div class="flex items-center">
                            <i class="fas fa-user-plus mr-2 text-sm"></i>
                            <span class="text-sm">Registration Requests</span>
                        </div>
                        <span id="pendingRegistrationsCount" class="bg-red-500 text-white text-xs rounded-full px-2 py-1 font-bold min-w-[20px] text-center">0</span>
                    </div>
=======
                <a href="/admin/registration-requests" class="flex items-center px-4 py-2 text-gray-700 rounded-lg hover:bg-gray-100">
                    <i class="fas fa-user-plus mr-3"></i>
                    Registration Requests
>>>>>>> f4590f76
                </a>
            <% } %>
        </nav>
        
        <!-- Logout -->
        <div class="p-4 border-t">
            <a href="/logout" class="flex items-center px-4 py-2 text-red-600 rounded-lg hover:bg-red-50">
                <i class="fas fa-sign-out-alt mr-3"></i>
                Logout
            </a>
        </div>
    </div>
</div><|MERGE_RESOLUTION|>--- conflicted
+++ resolved
@@ -14,9 +14,7 @@
                 </div>
                 <div>
                     <p class="font-medium text-gray-900"><%= user.full_name %></p>
-                    <p class="text-sm text-gray-500">
-                        <%= user.role.charAt(0).toUpperCase() + user.role.slice(1) %>
-                    </p>
+                    <p class="text-sm text-gray-500 capitalize"><%= user.role %></p>
                 </div>
             </div>
         </div>
@@ -45,7 +43,7 @@
                 <a href="/monitor/approvals" class="flex items-center px-4 py-2 text-gray-700 rounded-lg hover:bg-gray-100">
                     <i class="fas fa-check-circle mr-3"></i>
                     Approvals
-                    <span id="pendingRequestsCount" class="ml-auto bg-red-500 text-white text-xs rounded-full px-2 py-1">0</span>
+                    <span id="pendingRequestsCount" class="ml-2 bg-red-500 text-white text-xs rounded-full px-2 py-0.5">0</span>
                 </a>
                 <a href="/monitor/records" class="flex items-center px-4 py-2 text-gray-700 rounded-lg hover:bg-gray-100">
                     <i class="fas fa-history mr-3"></i>
@@ -72,15 +70,10 @@
                     <i class="fas fa-user-shield mr-3"></i>
                     Manage Monitors
                 </a>
-                <a href="/admin/history" class="flex items-center px-4 py-2 text-gray-700 rounded-lg hover:bg-gray-100">
-                    <i class="fas fa-history mr-3"></i>
-                    System History
-                </a>
                 <a href="/admin/stock" class="flex items-center px-4 py-2 text-gray-700 rounded-lg hover:bg-gray-100">
                     <i class="fas fa-boxes mr-3"></i>
                     Stock Management
                 </a>
-<<<<<<< HEAD
                 <a href="/admin/history" class="flex items-center px-4 py-2 text-gray-700 rounded-lg hover:bg-gray-100">
                     <i class="fas fa-history mr-3"></i>
                     History
@@ -93,11 +86,6 @@
                         </div>
                         <span id="pendingRegistrationsCount" class="bg-red-500 text-white text-xs rounded-full px-2 py-1 font-bold min-w-[20px] text-center">0</span>
                     </div>
-=======
-                <a href="/admin/registration-requests" class="flex items-center px-4 py-2 text-gray-700 rounded-lg hover:bg-gray-100">
-                    <i class="fas fa-user-plus mr-3"></i>
-                    Registration Requests
->>>>>>> f4590f76
                 </a>
             <% } %>
         </nav>
@@ -110,4 +98,23 @@
             </a>
         </div>
     </div>
-</div>+</div>
+
+<script>
+function updatePendingRequestsCount() {
+    fetch('/api/monitor/pending-approvals-count')
+        .then(res => res.json())
+        .then(data => {
+            const badge = document.getElementById('pendingRequestsCount');
+            if (badge) {
+                badge.textContent = data.count ?? 0;
+                badge.style.display = 'inline-block';
+            }
+        })
+        .catch(() => {});
+}
+if (document.getElementById('pendingRequestsCount')) {
+    updatePendingRequestsCount();
+    setInterval(updatePendingRequestsCount, 5000);
+}
+</script>