<<<<<<< HEAD
const express = require('express');
const session = require('express-session');
const flash = require('express-flash');
const mysql = require('mysql2/promise');
const path = require('path');
require('dotenv').config();

// Import route modules
const { requireAuth, requireRole } = require('./src/middleware/auth');
const commonRoutes = require('./src/routes/commonRoutes');
const adminRoutes = require('./src/routes/adminRoutes');
const employeeRoutes = require('./src/routes/employeeRoutes');
const monitorRoutes = require('./src/routes/monitorRoutes');

const app = express();
const PORT = process.env.PORT || 3000;

// Database configuration
const dbConfig = {
    host: process.env.DB_HOST || 'localhost',
    user: process.env.DB_USER || 'root',
    password: process.env.DB_PASSWORD || '',
    database: process.env.DB_NAME || 'product_management_system',
    waitForConnections: true,
    connectionLimit: 10,
    queueLimit: 0
};

// Create connection pool
const pool = mysql.createPool(dbConfig);

// Make pool available to middleware
app.locals.pool = pool;

// Middleware
app.use(express.urlencoded({ extended: true }));
app.use(express.json());
app.use(express.static('public'));
app.use(session({
    secret: process.env.SESSION_SECRET || 'your-secret-key',
    resave: false,
    saveUninitialized: false,
    cookie: { secure: false }
}));
app.use(flash());

// Set view engine
app.set('view engine', 'ejs');
app.set('views', path.join(__dirname, 'views'));

// Use route modules
app.use('/', commonRoutes(pool, requireAuth, requireRole));
app.use('/admin', adminRoutes(pool, requireAuth, requireRole));
app.use('/employee', employeeRoutes(pool, requireAuth, requireRole));
app.use('/monitor', monitorRoutes(pool, requireAuth, requireRole));

// Error handling middleware
app.use((err, req, res, next) => {
    console.error('Server error:', err);
    res.status(500).render('error', { 
        message: 'Internal server error',
        user: req.session.user || null 
    });
});

// 404 handler
app.use((req, res) => {
    res.status(404).render('error', { 
        message: 'Page not found',
        user: req.session.user || null 
    });
});

// Start server
app.listen(PORT, () => {
    console.log(`🚀 Server running on http://localhost:${PORT}`);
    console.log(`📊 Product Management System started successfully!`);
});

module.exports = app;
=======
const express = require('express');
const session = require('express-session');
const flash = require('express-flash');
const mysql = require('mysql2/promise');
const bcrypt = require('bcryptjs');
const path = require('path');
const jwt = require('jsonwebtoken');
require('dotenv').config();

const app = express();
const PORT = process.env.PORT || 3000;

// Database configuration
const dbConfig = {
    host: process.env.DB_HOST || 'localhost',
    user: process.env.DB_USER || 'root',
    password: process.env.DB_PASSWORD || '',
    database: process.env.DB_NAME || 'product_management_system',
    waitForConnections: true,
    connectionLimit: 10,
    queueLimit: 0
};

// Create connection pool
const pool = mysql.createPool(dbConfig);

// Middleware
app.use(express.urlencoded({ extended: true }));
app.use(express.json());
app.use(express.static('public'));
app.use(session({
    secret: process.env.SESSION_SECRET || 'your-secret-key',
    resave: false,
    saveUninitialized: false,
    cookie: { secure: false }
}));
app.use(flash());

// Set view engine
app.set('view engine', 'ejs');
app.set('views', path.join(__dirname, 'views'));

// Middleware to check authentication
const requireAuth = async (req, res, next) => {
    try {
        if (req.session.user) {
            // Get complete user data from database using pool instead of db
            const [users] = await pool.execute(
                'SELECT * FROM users WHERE user_id = ?', 
                [req.session.user.user_id]
            );

            if (users.length === 0) {
                req.session.destroy();
                return res.redirect('/login');
            }

            req.user = users[0];
            next();
        } else {
            res.redirect('/login');
        }
    } catch (error) {
        console.error('Auth error:', error);
        req.session.destroy();
        res.redirect('/login');
    }
};

// Middleware to check role
const requireRole = (roles) => {
    return (req, res, next) => {
        if (req.session.user && roles.includes(req.session.user.role)) {
            next();
        } else {
            res.status(403).render('error', { message: 'Access denied' });
        }
    };
};

// Routes
app.get('/', (req, res) => {
    if (req.session.user) {
        res.redirect('/dashboard');
    } else {
        res.redirect('/login');
    }
});

// Authentication routes
app.get('/login', (req, res) => {
    res.render('auth/login', { messages: req.flash() });
});

app.post('/login', async (req, res) => {
    const { username, password } = req.body;
    
    try {
        const [users] = await pool.execute(
            'SELECT u.*, e.department_id FROM users u LEFT JOIN employees e ON u.user_id = e.user_id WHERE username = ?',
            [username]
        );
        
        if (users.length === 0) {
            req.flash('error', 'Invalid username or password');
            return res.redirect('/login');
        }
        
        const user = users[0];
        const isValid = await bcrypt.compare(password, user.password);
        
        if (!isValid) {
            req.flash('error', 'Invalid username or password');
            return res.redirect('/login');
        }
        
        req.session.user = {
            user_id: user.user_id,
            username: user.username,
            full_name: user.full_name,
            email: user.email,
            role: user.role,
            department_id: user.department_id
        };
        
        res.redirect('/dashboard');
    } catch (error) {
        console.error('Login error:', error);
        req.flash('error', 'An error occurred during login');
        res.redirect('/login');
    }
});

app.get('/register', (req, res) => {
    res.render('auth/register', { messages: req.flash() });
});

app.post('/register', async (req, res) => {
    const { full_name, username, email, password, department_id } = req.body;
    
    try {
        // Check if username or email already exists
        const [existingUsers] = await pool.execute(
            'SELECT * FROM users WHERE username = ? OR email = ?',
            [username, email]
        );
        
        if (existingUsers.length > 0) {
            req.flash('error', 'Username or email already exists');
            return res.redirect('/register');
        }
        
        // Hash password
        const hashedPassword = await bcrypt.hash(password, 10);
        
        // Insert registration request
        await pool.execute(
            'INSERT INTO registration_requests (full_name, username, email, password, department_id) VALUES (?, ?, ?, ?, ?)',
            [full_name, username, email, hashedPassword, department_id]
        );
        
        req.flash('success', 'Registration request submitted. Please wait for admin approval.');
        res.redirect('/login');
    } catch (error) {
        console.error('Registration error:', error);
        req.flash('error', 'An error occurred during registration');
        res.redirect('/register');
    }
});

app.get('/logout', (req, res) => {
    req.session.destroy();
    res.redirect('/login');
});

// Dashboard routes
app.get('/dashboard', requireAuth, async (req, res) => {
    try {
        const role = req.session.user.role;
        
        if (role === 'employee') {
            res.render('employee/dashboard', { user: req.session.user });
        } else if (role === 'monitor') {
            res.render('monitor/dashboard', { user: req.session.user });
        } else if (role === 'admin') {
            res.render('admin/dashboard', { user: req.session.user });
        }
    } catch (error) {
        console.error('Dashboard error:', error);
        res.render('error', { message: 'Error loading dashboard' });
    }
});

// Employee routes
app.get('/employee/records', requireAuth, requireRole(['employee']), async (req, res) => {
    try {
        const [records] = await pool.execute(`
            SELECT pa.*, p.product_name, u.full_name as monitor_name 
            FROM product_assignments pa
            JOIN products p ON pa.product_id = p.product_id
            JOIN users u ON pa.monitor_id = u.user_id
            JOIN employees e ON pa.employee_id = e.employee_id
            WHERE e.user_id = ?
            ORDER BY pa.assigned_at DESC
        `, [req.session.user.user_id]);
        
        res.render('employee/records', { user: req.session.user, records });
    } catch (error) {
        console.error('Records error:', error);
        res.render('error', { message: 'Error loading records' });
    }
});

app.get('/employee/requests', requireAuth, requireRole(['employee']), async (req, res) => {
    try {
        const [products] = await pool.execute('SELECT * FROM products WHERE quantity > 0');
        const [requests] = await pool.execute(`
            SELECT pr.*, p.product_name, u.full_name as processed_by_name
            FROM product_requests pr
            JOIN products p ON pr.product_id = p.product_id
            JOIN employees e ON pr.employee_id = e.employee_id
            LEFT JOIN users u ON pr.processed_by = u.user_id
            WHERE e.user_id = ?
            ORDER BY pr.requested_at DESC
        `, [req.session.user.user_id]);
        
        res.render('employee/requests', { user: req.session.user, products, requests });
    } catch (error) {
        console.error('Requests error:', error);
        res.render('error', { message: 'Error loading requests' });
    }
});

app.post('/employee/request-product', requireAuth, requireRole(['employee']), async (req, res) => {
    const { product_id, quantity, purpose } = req.body;
    
    try {
        const [employee] = await pool.execute(
            'SELECT employee_id FROM employees WHERE user_id = ?',
            [req.session.user.user_id]
        );
        
        await pool.execute(
            'INSERT INTO product_requests (employee_id, product_id, quantity, purpose) VALUES (?, ?, ?, ?)',
            [employee[0].employee_id, product_id, quantity, purpose]
        );
        
        req.flash('success', 'Product request submitted successfully');
        res.redirect('/employee/requests');
    } catch (error) {
        console.error('Request product error:', error);
        req.flash('error', 'Error submitting request');
        res.redirect('/employee/requests');
    }
});

// Fixed Employee Stock Route
app.get('/employee/stock', requireAuth, requireRole('employee'), async (req, res) => {
    try {
        // Get products with corrected column names
        const [products] = await pool.execute(`
            SELECT 
                product_id,
                item_number,
                product_name,
                asset_type,
                product_category,
                model_number,
                serial_number,
                is_available,
                quantity,
                COALESCE(calibration_required, FALSE) as calibration_required,
                added_at
            FROM products 
            WHERE is_available = TRUE AND quantity > 0
            ORDER BY asset_type, product_category, product_name
        `);
        
        res.render('employee/stock', { 
            user: req.session.user,
            products: products || []
        });
    } catch (error) {
        console.error('Employee stock error:', error);
        res.render('employee/stock', { 
            user: req.session.user || { full_name: 'Unknown User', role: 'employee' },
            products: [],
            error: 'Failed to load stock information'
        });
    }
});

// Monitor routes
app.get('/monitor/approvals', requireAuth, requireRole(['monitor']), async (req, res) => {
    try {
        const [requests] = await pool.execute(`
            SELECT pr.*, p.product_name, u.full_name as employee_name, d.department_name
            FROM product_requests pr
            JOIN products p ON pr.product_id = p.product_id
            JOIN employees e ON pr.employee_id = e.employee_id
            JOIN users u ON e.user_id = u.user_id
            JOIN departments d ON e.department_id = d.department_id
            WHERE pr.status = 'pending'
            ORDER BY pr.requested_at ASC
        `);
        
        res.render('monitor/approvals', { user: req.session.user, requests });
    } catch (error) {
        console.error('Approvals error:', error);
        res.render('error', { message: 'Error loading approvals' });
    }
});

app.post('/monitor/process-request', requireAuth, requireRole(['monitor']), async (req, res) => {
    const { request_id, action } = req.body;
    
    try {
        const connection = await pool.getConnection();
        await connection.beginTransaction();
        
        try {
            // Update request status
            await connection.execute(
                'UPDATE product_requests SET status = ?, processed_by = ?, processed_at = NOW() WHERE request_id = ?',
                [action, req.session.user.user_id, request_id]
            );
            
            if (action === 'approved') {
                // Get request details
                const [requestDetails] = await connection.execute(`
                    SELECT pr.*, e.employee_id 
                    FROM product_requests pr 
                    JOIN employees e ON pr.employee_id = e.employee_id 
                    WHERE pr.request_id = ?
                `, [request_id]);
                
                const request = requestDetails[0];
                
                // Create product assignment
                await connection.execute(
                    'INSERT INTO product_assignments (product_id, employee_id, monitor_id, quantity) VALUES (?, ?, ?, ?)',
                    [request.product_id, request.employee_id, req.session.user.user_id, request.quantity]
                );
                
                // Update product quantity
                await connection.execute(
                    'UPDATE products SET quantity = quantity - ? WHERE product_id = ?',
                    [request.quantity, request.product_id]
                );
                
                // Add to stock history
                await connection.execute(
                    'INSERT INTO stock_history (product_id, action, quantity, performed_by, notes) VALUES (?, ?, ?, ?, ?)',
                    [request.product_id, 'assign', request.quantity, req.session.user.user_id, `Assigned to employee ID: ${request.employee_id}`]
                );
            }
            
            await connection.commit();
            req.flash('success', `Request ${action} successfully`);
        } catch (error) {
            await connection.rollback();
            throw error;
        } finally {
            connection.release();
        }
        
        res.redirect('/monitor/approvals');
    } catch (error) {
        console.error('Process request error:', error);
        req.flash('error', 'Error processing request');
        res.redirect('/monitor/approvals');
    }
});

app.get('/monitor/inventory', requireAuth, requireRole(['monitor']), async (req, res) => {
    try {
        const [products] = await pool.execute('SELECT * FROM products ORDER BY product_name');
        res.render('monitor/inventory', { user: req.session.user, products: products || [] });
    } catch (error) {
        console.error('Inventory error:', error);
        res.render('error', { message: 'Error loading inventory' });
    }
});

app.get('/monitor/records', requireAuth, requireRole(['monitor']), async (req, res) => {
    try {
        // Simple query to get basic data
        let assignments = [];
        let totalProducts = 0;
        let activeAssignments = 0;
        let pendingRequests = 0;
        let returnedItems = 0;
        
        try {
            const [productCount] = await pool.execute('SELECT COUNT(*) as count FROM products');
            totalProducts = productCount[0]?.count || 0;
        } catch (e) { console.log('Product count error:', e.message); }
        
        try {
            const [pendingCount] = await pool.execute('SELECT COUNT(*) as count FROM product_requests WHERE status = "pending"');
            pendingRequests = pendingCount[0]?.count || 0;
        } catch (e) { console.log('Pending requests error:', e.message); }
        
        try {
            const [assignmentData] = await pool.execute(`
                SELECT 
                    'Sample Product' as product_name,
                    'Hardware' as asset_type,
                    'John Doe' as employee_name,
                    1 as quantity,
                    NOW() as assigned_at,
                    FALSE as is_returned
                LIMIT 1
            `);
            assignments = assignmentData || [];
        } catch (e) { 
            console.log('Assignments error:', e.message);
            assignments = [];
        }
        
        res.render('monitor/records', {
            user: req.session.user,
            assignments,
            totalProducts,
            activeAssignments,
            pendingRequests,
            returnedItems
        });
    } catch (error) {
        console.error('Monitor records error:', error);
        res.render('monitor/records', {
            user: req.session.user,
            assignments: [],
            totalProducts: 0,
            activeAssignments: 0,
            pendingRequests: 0,
            returnedItems: 0
        });
    }
});

// Fixed Monitor Stock Route
app.get('/monitor/stock', requireAuth, requireRole(['monitor']), async (req, res) => {
    try {
        const productsQuery = `
            SELECT 
                p.*,
                u.full_name as added_by_name,
                COALESCE((
                    SELECT COUNT(*) 
                    FROM product_assignments pa 
                    WHERE pa.product_id = p.product_id
                ), 0) as total_assignments,
                COALESCE((
                    SELECT SUM(pa.quantity) 
                    FROM product_assignments pa 
                    WHERE pa.product_id = p.product_id AND pa.is_returned = FALSE
                ), 0) as currently_assigned,
                CASE 
                    WHEN p.calibration_due_date IS NOT NULL AND p.calibration_due_date < CURDATE() THEN 'Overdue'
                    WHEN p.calibration_due_date IS NOT NULL AND p.calibration_due_date <= DATE_ADD(CURDATE(), INTERVAL 30 DAY) THEN 'Due Soon'
                    WHEN p.calibration_due_date IS NOT NULL THEN 'Current'
                    ELSE 'Not Required'
                END as calibration_status
            FROM products p
            LEFT JOIN users u ON p.added_by = u.user_id
            ORDER BY p.asset_type, p.product_category, p.product_name
        `;
        
        const [products] = await pool.execute(productsQuery);
        
        // Stock statistics query
        const stockStatsQuery = `
            SELECT 
                asset_type,
                COUNT(*) as total_items,
                SUM(quantity) as total_quantity,
                SUM(CASE WHEN is_available = TRUE THEN quantity ELSE 0 END) as available_quantity,
                SUM(CASE WHEN COALESCE(calibration_required, FALSE) = TRUE THEN 1 ELSE 0 END) as calibration_items,
                SUM(CASE WHEN calibration_due_date IS NOT NULL AND calibration_due_date < CURDATE() THEN 1 ELSE 0 END) as overdue_calibrations
            FROM products
            GROUP BY asset_type
        `;
        
        const [stockStats] = await pool.execute(stockStatsQuery);
        
        res.render('monitor/stock', { 
            user: req.session.user, 
            products: products || [],
            stockStats: stockStats || []
        });
    } catch (error) {
        console.error('Monitor stock error:', error);
        res.render('monitor/stock', { 
            user: req.session.user, 
            products: [],
            stockStats: [],
            error: 'Error loading stock data'
        });
    }
});

// Admin routes
app.get('/admin/employees', requireAuth, requireRole(['admin']), async (req, res) => {
    try {
        const [employees] = await pool.execute(`
            SELECT u.*, e.employee_id, d.department_name, e.is_active
            FROM users u
            LEFT JOIN employees e ON u.user_id = e.user_id
            LEFT JOIN departments d ON e.department_id = d.department_id
            WHERE u.role IN ('employee', 'monitor')
            ORDER BY u.full_name
        `);
        
        const [departments] = await pool.execute('SELECT * FROM departments');
        
        res.render('admin/employees', { user: req.session.user, employees, departments });
    } catch (error) {
        console.error('Employees error:', error);
        res.render('error', { message: 'Error loading employees' });
    }
});

app.get('/admin/monitors', requireAuth, requireRole(['admin']), async (req, res) => {
    try {
        const [monitors] = await pool.execute(`
            SELECT u.*, ma.start_date, ma.end_date, ma.is_active as monitor_active
            FROM users u
            LEFT JOIN monitor_assignments ma ON u.user_id = ma.user_id AND ma.is_active = 1
            WHERE u.role = 'monitor'
            ORDER BY u.full_name
        `);
        
        const [employees] = await pool.execute(`
            SELECT u.user_id, u.full_name, u.username, d.department_name
            FROM users u
            JOIN employees e ON u.user_id = e.user_id
            JOIN departments d ON e.department_id = d.department_id
            WHERE u.role = 'employee' AND e.is_active = 1
            ORDER BY u.full_name
        `);
        
        res.render('admin/monitors', { user: req.session.user, monitors, employees });
    } catch (error) {
        console.error('Monitors error:', error);
        res.render('error', { message: 'Error loading monitors' });
    }
});

app.get('/admin/stock', requireAuth, requireRole(['admin']), async (req, res) => {
    try {
        const [products] = await pool.execute('SELECT * FROM products ORDER BY product_name');
        res.render('admin/stock', { user: req.session.user, products });
    } catch (error) {
        console.error('Stock error:', error);
        res.render('error', { message: 'Error loading stock' });
    }
});

app.get('/admin/history', requireAuth, requireRole(['admin']), async (req, res) => {
    try {
        const [history] = await pool.execute(`
            SELECT 'assignment' as type, pa.assigned_at as date, p.product_name, 
                   u1.full_name as employee_name, u2.full_name as monitor_name, pa.quantity,
                   CASE WHEN pa.is_returned THEN 'Returned' ELSE 'Assigned' END as status
            FROM product_assignments pa
            JOIN products p ON pa.product_id = p.product_id
            JOIN employees e ON pa.employee_id = e.employee_id
            JOIN users u1 ON e.user_id = u1.user_id
            JOIN users u2 ON pa.monitor_id = u2.user_id
            UNION ALL
            SELECT 'request' as type, pr.requested_at as date, p.product_name,
                   u1.full_name as employee_name, COALESCE(u2.full_name, 'Pending') as monitor_name, pr.quantity,
                   pr.status
            FROM product_requests pr
            JOIN products p ON pr.product_id = p.product_id
            JOIN employees e ON pr.employee_id = e.employee_id
            JOIN users u1 ON e.user_id = u1.user_id
            LEFT JOIN users u2 ON pr.processed_by = u2.user_id
            ORDER BY date DESC
            LIMIT 100
        `);
        
        res.render('admin/history', { user: req.session.user, history });
    } catch (error) {
        console.error('History error:', error);
        res.render('error', { message: 'Error loading history' });
    }
});

// Admin: Assign Monitor Route
app.post('/admin/assign-monitor', requireAuth, requireRole(['admin']), async (req, res) => {
    const { employee_id, end_date } = req.body;
    
    try {
        const connection = await pool.getConnection();
        await connection.beginTransaction();
        
        try {
            // Check if user exists and is an employee
            const [users] = await connection.execute(
                'SELECT * FROM users WHERE user_id = ? AND role = "employee"',
                [employee_id]
            );
            
            if (users.length === 0) {
                req.flash('error', 'Invalid employee selected');
                res.redirect('/admin/monitors');
                return;
            }
            
            // Check if there are already 4 active monitors
            const [activeMonitors] = await connection.execute(
                'SELECT COUNT(*) as count FROM users WHERE role = "monitor"'
            );
            
            if (activeMonitors[0].count >= 4) {
                req.flash('error', 'Maximum of 4 monitors allowed');
                res.redirect('/admin/monitors');
                return;
            }
            
            // Update user role to monitor
            await connection.execute(
                'UPDATE users SET role = "monitor" WHERE user_id = ?',
                [employee_id]
            );
            
            // Create monitor assignment record
            await connection.execute(
                'INSERT INTO monitor_assignments (user_id, assigned_by, start_date, end_date, is_active) VALUES (?, ?, NOW(), ?, 1)',
                [employee_id, req.session.user.user_id, end_date]
            );
            
            await connection.commit();
            req.flash('success', 'Monitor assigned successfully');
        } catch (error) {
            await connection.rollback();
            throw error;
        } finally {
            connection.release();
        }
        
        res.redirect('/admin/monitors');
    } catch (error) {
        console.error('Assign monitor error:', error);
        req.flash('error', 'Error assigning monitor');
        res.redirect('/admin/monitors');
    }
});

// Admin: Unassign Monitor Route
app.post('/admin/unassign-monitor', requireAuth, requireRole(['admin']), async (req, res) => {
    const { user_id } = req.body;
    
    try {
        const connection = await pool.getConnection();
        await connection.beginTransaction();
        
        try {
            // Check if user is currently a monitor
            const [users] = await connection.execute(
                'SELECT * FROM users WHERE user_id = ? AND role = "monitor"',
                [user_id]
            );
            
            if (users.length === 0) {
                req.flash('error', 'User is not currently a monitor');
                res.redirect('/admin/monitors');
                return;
            }
            
            // Update user role back to employee
            await connection.execute(
                'UPDATE users SET role = "employee" WHERE user_id = ?',
                [user_id]
            );
            
            // Deactivate monitor assignment
            await connection.execute(
                'UPDATE monitor_assignments SET is_active = 0, end_date = NOW() WHERE user_id = ? AND is_active = 1',
                [user_id]
            );
            
            await connection.commit();
            req.flash('success', 'Monitor unassigned successfully');
        } catch (error) {
            await connection.rollback();
            throw error;
        } finally {
            connection.release();
        }
        
        res.redirect('/admin/monitors');
    } catch (error) {
        console.error('Unassign monitor error:', error);
        req.flash('error', 'Error unassigning monitor');
        res.redirect('/admin/monitors');
    }
});

// Add Product Route (for Monitor/Admin)
app.post('/add-product', requireAuth, requireRole(['monitor', 'admin']), async (req, res) => {
    try {
        const {
            name,
            product_category,
            type,
            model,
            serial,
            purchase_date,
            pr_no,
            po_number,
            inward_date,
            inwarded_by,
            requires_calibration,
            last_calibration_date,
            calibration_frequency_months,
            calibration_notes
        } = req.body;

        await pool.execute(`
            INSERT INTO products (
                product_name, asset_type, product_category, model_number, serial_number, quantity, added_by,
                calibration_required, calibration_frequency, calibration_due_date
            ) VALUES (?, ?, ?, ?, ?, ?, ?, ?, ?, ?)
        `, [
            name,
            type || 'General',
            product_category,
            model,
            serial,
            1,
            req.session.user.user_id,
            requires_calibration === 'on' ? 1 : 0,
            calibration_frequency_months ? `${calibration_frequency_months} Months` : null,
            last_calibration_date || null
        ]);

        req.flash('success', 'Product added successfully!');
        res.redirect('/monitor/inventory');
    } catch (error) {
        console.error('Add product error:', error);
        req.flash('error', 'Error adding product');
        res.redirect('/monitor/inventory');
    }
});

app.post('/monitor/add-product', requireAuth, requireRole(['monitor', 'admin']), async (req, res) => {
    try {
        const {
            product_name,
            asset_type,
            product_category,
            model_number,
            serial_number,
            quantity,
            calibration_required,
            calibration_frequency,
            calibration_due_date,
            version_number,
            software_license_type,
            license_expiry,
            renewal_frequency,
            next_renewal_date,
            pr_no,
            po_number,
            inward_date,
            inwarded_by
        } = req.body;

        await pool.execute(`
            INSERT INTO products (
                product_name, asset_type, product_category, model_number, serial_number, quantity, added_by,
                calibration_required, calibration_frequency, calibration_due_date,
                version_number, software_license_type, license_expiry, renewal_frequency, next_renewal_date,
                pr_no, po_number, inward_date, inwarded_by
            ) VALUES (?, ?, ?, ?, ?, ?, ?, ?, ?, ?, ?, ?, ?, ?, ?, ?, ?, ?, ?)
        `, [
            product_name,
            asset_type,
            product_category,
            model_number,
            serial_number,
            quantity || 1,
            req.session.user.user_id,
            calibration_required === 'on' ? 1 : 0,
            calibration_frequency || null,
            calibration_due_date || null,
            version_number || null,
            software_license_type || null,
            license_expiry || null,
            renewal_frequency || null,
            next_renewal_date || null,
            pr_no || null,
            po_number || null,
            inward_date || null,
            inwarded_by || null
        ]);

        req.flash('success', 'Product added successfully!');
        res.redirect('/monitor/inventory');
    } catch (error) {
        console.error('Add product error:', error);
        req.flash('error', 'Error adding product');
        res.redirect('/monitor/inventory');
    }
});

// Admin: Registration Requests Route
app.get('/admin/registration-requests', requireAuth, requireRole(['admin']), async (req, res) => {
    try {
        // Get all pending registration requests with department information
        const [requests] = await pool.execute(`
            SELECT 
                rr.*,
                d.department_name
            FROM registration_requests rr
            LEFT JOIN departments d ON rr.department_id = d.department_id
            ORDER BY rr.requested_at DESC
        `);

        // Get departments for the form
        const [departments] = await pool.execute(
            'SELECT * FROM departments ORDER BY department_name'
        );

        res.render('admin/registration-requests', {
            user: req.session.user,
            requests: requests || [],
            departments: departments || [],
            messages: req.flash()
        });
    } catch (error) {
        console.error('Registration requests error:', error);
        req.flash('error', 'Error loading registration requests');
        res.redirect('/admin/dashboard');
    }
});

// Admin: Process Registration Request Route
app.post('/admin/process-registration', requireAuth, requireRole(['admin']), async (req, res) => {
    const { request_id, action } = req.body;
    
    try {
        const connection = await pool.getConnection();
        await connection.beginTransaction();
        
        try {
            // Get the registration request
            const [requests] = await connection.execute(
                'SELECT * FROM registration_requests WHERE request_id = ?',
                [request_id]
            );
            
            if (requests.length === 0) {
                throw new Error('Registration request not found');
            }
            
            const request = requests[0];
            
            if (action === 'approve') {
                // Create user account
                const [result] = await connection.execute(`
                    INSERT INTO users (username, full_name, email, password, role) 
                    VALUES (?, ?, ?, ?, 'employee')
                `, [request.username, request.full_name, request.email, request.password]);
                
                const userId = result.insertId;
                
                // Create employee record
                await connection.execute(`
                    INSERT INTO employees (user_id, department_id) 
                    VALUES (?, ?)
                `, [userId, request.department_id]);
                
                // Update request status
                await connection.execute(`
                    UPDATE registration_requests 
                    SET status = 'approved', processed_by = ?, processed_at = NOW() 
                    WHERE request_id = ?
                `, [req.session.user.user_id, request_id]);
                
                req.flash('success', `Registration approved for ${request.full_name}`);
            } else if (action === 'reject') {
                // Update request status to rejected
                await connection.execute(`
                    UPDATE registration_requests 
                    SET status = 'rejected', processed_by = ?, processed_at = NOW() 
                    WHERE request_id = ?
                `, [req.session.user.user_id, request_id]);
                
                req.flash('success', `Registration rejected for ${request.full_name}`);
            }
            
            await connection.commit();
        } catch (error) {
            await connection.rollback();
            throw error;
        } finally {
            connection.release();
        }
        
    } catch (error) {
        console.error('Process registration error:', error);
        req.flash('error', 'Error processing registration request');
    }
    
    res.redirect('/admin/registration-requests');
});

// Admin: Create Employee Route
app.post('/admin/create-employee', requireAuth, requireRole(['admin']), async (req, res) => {
    const { full_name, username, email, password, department_id, role } = req.body;
    
    try {
        const connection = await pool.getConnection();
        await connection.beginTransaction();
        
        try {
            // Check if username or email already exists
            const [existingUsers] = await connection.execute(
                'SELECT * FROM users WHERE username = ? OR email = ?',
                [username, email]
            );
            
            if (existingUsers.length > 0) {
                req.flash('error', 'Username or email already exists');
                res.redirect('/admin/employees');
                return;
            }
            
            // Hash password
            const hashedPassword = await bcrypt.hash(password, 10);
            
            // Create user account
            const [userResult] = await connection.execute(`
                INSERT INTO users (username, full_name, email, password, role) 
                VALUES (?, ?, ?, ?, ?)
            `, [username, full_name, email, hashedPassword, role || 'employee']);
            
            const userId = userResult.insertId;
            
            // Create employee record if role is employee or monitor
            if (role === 'employee' || role === 'monitor' || !role) {
                await connection.execute(`
                    INSERT INTO employees (user_id, department_id) 
                    VALUES (?, ?)
                `, [userId, department_id]);
            }
            
            await connection.commit();
            req.flash('success', `${role || 'Employee'} created successfully: ${full_name}`);
        } catch (error) {
            await connection.rollback();
            throw error;
        } finally {
            connection.release();
        }
        
    } catch (error) {
        console.error('Create employee error:', error);
        req.flash('error', 'Error creating employee');
    }
    
    res.redirect('/admin/employees');
});

// Admin: Update Employee Route
app.post('/admin/update-employee/:id', requireAuth, requireRole(['admin']), async (req, res) => {
    const employeeId = req.params.id;
    const { full_name, email, department_id, is_active, role } = req.body;
    
    try {
        const connection = await pool.getConnection();
        await connection.beginTransaction();
        
        try {
            // Update user information
            await connection.execute(`
                UPDATE users 
                SET full_name = ?, email = ?, role = ?
                WHERE user_id = ?
            `, [full_name, email, role, employeeId]);
            
            // Update employee information if exists
            await connection.execute(`
                UPDATE employees 
                SET department_id = ?, is_active = ?
                WHERE user_id = ?
            `, [department_id, is_active === 'on' ? 1 : 0, employeeId]);
            
            await connection.commit();
            req.flash('success', 'Employee updated successfully');
        } catch (error) {
            await connection.rollback();
            throw error;
        } finally {
            connection.release();
        }
        
    } catch (error) {
        console.error('Update employee error:', error);
        req.flash('error', 'Error updating employee');
    }
    
    res.redirect('/admin/employees');
});

// Admin: Delete Employee Route
app.post('/admin/delete-employee/:id', requireAuth, requireRole(['admin']), async (req, res) => {
    const employeeId = req.params.id;
    
    try {
        const connection = await pool.getConnection();
        await connection.beginTransaction();
        
        try {
            // Check if employee has any active assignments
            const [assignments] = await connection.execute(`
                SELECT COUNT(*) as count 
                FROM product_assignments pa
                JOIN employees e ON pa.employee_id = e.employee_id
                WHERE e.user_id = ? AND pa.is_returned = FALSE
            `, [employeeId]);
            
            if (assignments[0].count > 0) {
                req.flash('error', 'Cannot delete employee with active product assignments');
                res.redirect('/admin/employees');
                return;
            }
            
            // Get user info before deletion
            const [users] = await connection.execute(
                'SELECT full_name FROM users WHERE user_id = ?',
                [employeeId]
            );
            
            if (users.length === 0) {
                req.flash('error', 'Employee not found');
                res.redirect('/admin/employees');
                return;
            }
            
            const userName = users[0].full_name;
            
            // Delete user (this will cascade to employees table)
            await connection.execute(
                'DELETE FROM users WHERE user_id = ?',
                [employeeId]
            );
            
            await connection.commit();
            req.flash('success', `Employee ${userName} deleted successfully`);
        } catch (error) {
            await connection.rollback();
            throw error;
        } finally {
            connection.release();
        }
        
    } catch (error) {
        console.error('Delete employee error:', error);
        req.flash('error', 'Error deleting employee');
    }
    
    res.redirect('/admin/employees');
});

// API endpoint for real-time stock data
app.get('/api/stock-data', requireAuth, async (req, res) => {
    try {
        const { asset_type, search } = req.query;
        
        let whereClause = 'WHERE 1=1';
        let params = [];
        
        if (asset_type) {
            whereClause += ' AND p.asset_type = ?';
            params.push(asset_type);
        }
        
        if (search) {
            whereClause += ' AND (p.product_name LIKE ? OR p.product_category LIKE ? OR p.model_number LIKE ? OR p.serial_number LIKE ?)';
            const searchTerm = `%${search}%`;
            params.push(searchTerm, searchTerm, searchTerm, searchTerm);
        }
        
        const productsQuery = `
            SELECT 
                p.*,
                u.full_name as added_by_name,
                COALESCE((
                    SELECT SUM(pa.quantity) 
                    FROM product_assignments pa 
                    WHERE pa.product_id = p.product_id AND pa.is_returned = FALSE
                ), 0) as currently_assigned,
                CASE 
                    WHEN p.calibration_due_date IS NOT NULL AND p.calibration_due_date < CURDATE() THEN 'Overdue'
                    WHEN p.calibration_due_date IS NOT NULL AND p.calibration_due_date <= DATE_ADD(CURDATE(), INTERVAL 30 DAY) THEN 'Due Soon'
                    WHEN p.calibration_due_date IS NOT NULL THEN 'Current'
                    ELSE 'Not Required'
                END as calibration_status
            FROM products p
            LEFT JOIN users u ON p.added_by = u.user_id
            ${whereClause}
            ORDER BY p.asset_type, p.product_category, p.product_name
        `;
        
        const [products] = await pool.execute(productsQuery, params);
        
        // Get updated stock stats
        const stockStatsQuery = `
            SELECT 
                asset_type,
                COUNT(*) as total_items,
                SUM(quantity) as total_quantity,
                SUM(CASE WHEN is_available = TRUE THEN quantity ELSE 0 END) as available_quantity,
                SUM(CASE WHEN COALESCE(calibration_required, FALSE) = TRUE THEN 1 ELSE 0 END) as calibration_items,
                SUM(CASE WHEN calibration_due_date IS NOT NULL AND calibration_due_date < CURDATE() THEN 1 ELSE 0 END) as overdue_calibrations
            FROM products
            ${asset_type ? 'WHERE asset_type = ?' : ''}
            GROUP BY asset_type
        `;
        
        const [stockStats] = await pool.execute(stockStatsQuery, asset_type ? [asset_type] : []);
        
        res.json({
            products: products || [],
            stockStats: stockStats || [],
            timestamp: new Date().toISOString()
        });
    } catch (error) {
        console.error('API stock data error:', error);
        res.status(500).json({ error: 'Failed to fetch stock data' });
    }
});

app.listen(PORT, () => {
    console.log(`Server running on port ${PORT}`);
});

module.exports = app;
>>>>>>> 379daca4
<|MERGE_RESOLUTION|>--- conflicted
+++ resolved
@@ -1,8 +1,8 @@
-<<<<<<< HEAD
 const express = require('express');
 const session = require('express-session');
 const flash = require('express-flash');
 const mysql = require('mysql2/promise');
+const bcrypt = require('bcryptjs');
 const path = require('path');
 require('dotenv').config();
 
@@ -49,116 +49,43 @@
 app.set('view engine', 'ejs');
 app.set('views', path.join(__dirname, 'views'));
 
-// Use route modules
-app.use('/', commonRoutes(pool, requireAuth, requireRole));
-app.use('/admin', adminRoutes(pool, requireAuth, requireRole));
-app.use('/employee', employeeRoutes(pool, requireAuth, requireRole));
-app.use('/monitor', monitorRoutes(pool, requireAuth, requireRole));
-
-// Error handling middleware
-app.use((err, req, res, next) => {
-    console.error('Server error:', err);
-    res.status(500).render('error', { 
-        message: 'Internal server error',
-        user: req.session.user || null 
-    });
-});
-
-// 404 handler
-app.use((req, res) => {
-    res.status(404).render('error', { 
-        message: 'Page not found',
-        user: req.session.user || null 
-    });
-});
-
-// Start server
-app.listen(PORT, () => {
-    console.log(`🚀 Server running on http://localhost:${PORT}`);
-    console.log(`📊 Product Management System started successfully!`);
-});
-
-module.exports = app;
-=======
-const express = require('express');
-const session = require('express-session');
-const flash = require('express-flash');
-const mysql = require('mysql2/promise');
-const bcrypt = require('bcryptjs');
-const path = require('path');
-const jwt = require('jsonwebtoken');
-require('dotenv').config();
-
-const app = express();
-const PORT = process.env.PORT || 3000;
-
-// Database configuration
-const dbConfig = {
-    host: process.env.DB_HOST || 'localhost',
-    user: process.env.DB_USER || 'root',
-    password: process.env.DB_PASSWORD || '',
-    database: process.env.DB_NAME || 'product_management_system',
-    waitForConnections: true,
-    connectionLimit: 10,
-    queueLimit: 0
-};
-
-// Create connection pool
-const pool = mysql.createPool(dbConfig);
-
-// Middleware
-app.use(express.urlencoded({ extended: true }));
-app.use(express.json());
-app.use(express.static('public'));
-app.use(session({
-    secret: process.env.SESSION_SECRET || 'your-secret-key',
-    resave: false,
-    saveUninitialized: false,
-    cookie: { secure: false }
-}));
-app.use(flash());
-
-// Set view engine
-app.set('view engine', 'ejs');
-app.set('views', path.join(__dirname, 'views'));
-
 // Middleware to check authentication
-const requireAuth = async (req, res, next) => {
-    try {
-        if (req.session.user) {
-            // Get complete user data from database using pool instead of db
-            const [users] = await pool.execute(
-                'SELECT * FROM users WHERE user_id = ?', 
-                [req.session.user.user_id]
-            );
-
-            if (users.length === 0) {
-                req.session.destroy();
-                return res.redirect('/login');
-            }
-
-            req.user = users[0];
-            next();
-        } else {
-            res.redirect('/login');
-        }
-    } catch (error) {
-        console.error('Auth error:', error);
-        req.session.destroy();
-        res.redirect('/login');
-    }
-};
+// const requireAuth = async (req, res, next) => {
+//     try {
+//         if (req.session.user) {
+//             // Get complete user data from database using pool instead of db
+//             const [users] = await pool.execute(
+//                 'SELECT * FROM users WHERE user_id = ?', 
+//                 [req.session.user.user_id]
+//             );
+
+//             if (users.length === 0) {
+//                 req.session.destroy();
+//                 return res.redirect('/login');
+//             }
+
+//             req.user = users[0];
+//             next();
+//         } else {
+//             res.redirect('/login');
+//         }
+//     } catch (error) {
+//         console.error('Auth error:', error);
+//         req.session.destroy();
+//         res.redirect('/login');
+//     }
+// };
 
 // Middleware to check role
-const requireRole = (roles) => {
-    return (req, res, next) => {
-        if (req.session.user && roles.includes(req.session.user.role)) {
-            next();
-        } else {
-            res.status(403).render('error', { message: 'Access denied' });
-        }
-    };
-};
+// const requireRole = (roles) => {
+//     return (req, res, next) => {
+//         if (req.session.user && roles.includes(req.session.user.role)) {
+//             next();
+//         } else {
+//             res.status(403).render('error', { message: 'Access denied' });
+//         }
+//     };
+// };
 
 // Routes
 app.get('/', (req, res) => {
@@ -668,6 +595,20 @@
         console.error('History error:', error);
         res.render('error', { message: 'Error loading history' });
     }
+});
+// Use route modules
+app.use('/', commonRoutes(pool, requireAuth, requireRole));
+app.use('/admin', adminRoutes(pool, requireAuth, requireRole));
+app.use('/employee', employeeRoutes(pool, requireAuth, requireRole));
+app.use('/monitor', monitorRoutes(pool, requireAuth, requireRole));
+
+// Error handling middleware
+app.use((err, req, res, next) => {
+    console.error('Server error:', err);
+    res.status(500).render('error', { 
+        message: 'Internal server error',
+        user: req.session.user || null 
+    });
 });
 
 // Admin: Assign Monitor Route
@@ -1218,9 +1159,18 @@
     }
 });
 
+// 404 handler
+app.use((req, res) => {
+    res.status(404).render('error', { 
+        message: 'Page not found',
+        user: req.session.user || null 
+    });
+});
+
+// Start server
 app.listen(PORT, () => {
-    console.log(`Server running on port ${PORT}`);
-});
-
-module.exports = app;
->>>>>>> 379daca4
+    console.log(`🚀 Server running on http://localhost:${PORT}`);
+    console.log(`📊 Product Management System started successfully!`);
+});
+
+module.exports = app;