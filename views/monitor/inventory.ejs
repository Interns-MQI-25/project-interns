--- conflicted
+++ resolved
@@ -27,7 +27,7 @@
                     <h3 class="text-lg leading-6 font-medium text-gray-900">
                         Add New Product
                     </h3>
-                    <button type="button" onclick="toggleForm()" class="px-4 py-2 bg-indigo-600 text-white rounded-md hover:bg-indigo-700 focus:outline-none focus:ring-2 focus:ring-offset-2 focus:ring-indigo-500">
+                    <button type="button" onclick="toggleForm()" class="px-4 py-2 text-white rounded-md hover:bg-opacity-90 focus:outline-none focus:ring-2 focus:ring-offset-2 focus:ring-blue-500" style="background-color: #009A9A;">
                         <i class="fas fa-plus mr-2"></i>Add Product
                     </button>
                 </div>
@@ -156,11 +156,6 @@
                                 <input type="date" id="next_calibration_date" name="next_calibration_date" readonly
                                        class="mt-1 block w-full px-3 py-2 border border-gray-300 rounded-md shadow-sm bg-gray-100 focus:outline-none focus:ring-indigo-500 focus:border-indigo-500 sm:text-sm">
                             </div>
-                            <div>
-                                <label for="next_calibration_date" class="block text-sm font-medium text-gray-700">Next Calibration Date</label>
-                                <input type="date" id="next_calibration_date" name="next_calibration_date" readonly
-                                       class="mt-1 block w-full px-3 py-2 border border-gray-300 rounded-md shadow-sm bg-gray-100 focus:outline-none focus:ring-indigo-500 focus:border-indigo-500 sm:text-sm">
-                            </div>
                             <div class="md:col-span-2">
                                 <label for="calibration_notes" class="block text-sm font-medium text-gray-700">Calibration Notes</label>
                                 <textarea id="calibration_notes" name="calibration_notes" rows="2" 
@@ -172,51 +167,6 @@
 
                     <!-- Software Section -->
                     <div id="softwareSection" class="hidden">
-<<<<<<< HEAD
-                        <h4 class="text-md font-medium text-gray-800 mb-3">💻 Software Information</h4>
-                        <div class="grid grid-cols-1 sm:grid-cols-2 gap-4">
-                            <div>
-                                <label for="version_number" class="block text-sm font-medium text-gray-700">Version Number</label>
-                                <input type="text" id="version_number" name="version_number"
-                                       class="mt-1 block w-full px-3 py-2 border border-gray-300 rounded-md shadow-sm focus:outline-none focus:ring-indigo-500 focus:border-indigo-500 sm:text-sm">
-                            </div>
-                            <div>
-                                <label for="software_license_type" class="block text-sm font-medium text-gray-700">License Type</label>
-                                <select name="software_license_type" id="software_license_type"
-                                        class="mt-1 block w-full px-3 py-2 border border-gray-300 rounded-md shadow-sm focus:outline-none focus:ring-indigo-500 focus:border-indigo-500 sm:text-sm"
-                                        onchange="toggleLicenseDetails()">
-                                    <option value="">Select Type</option>
-                                    <option value="licensed">Licensed</option>
-                                    <option value="free">Free</option>
-                                    <option value="open_source">Open Source</option>
-                                </select>
-                            </div>
-                        </div>
-                        <div id="licenseDetails" class="hidden grid grid-cols-1 sm:grid-cols-2 gap-4 mt-4">
-                            <div>
-                                <label for="license_expiry" class="block text-sm font-medium text-gray-700">License Expiry Date</label>
-                                <input type="date" id="license_expiry" name="license_expiry"
-                                       class="mt-1 block w-full px-3 py-2 border border-gray-300 rounded-md shadow-sm focus:outline-none focus:ring-indigo-500 focus:border-indigo-500 sm:text-sm">
-                            </div>
-                            <div>
-                                <label for="renewal_frequency" class="block text-sm font-medium text-gray-700">Renewal Frequency</label>
-                                <select name="renewal_frequency" id="renewal_frequency"
-                                        class="mt-1 block w-full px-3 py-2 border border-gray-300 rounded-md shadow-sm focus:outline-none focus:ring-indigo-500 focus:border-indigo-500 sm:text-sm">
-                                    <option value="">Select Frequency</option>
-                                    <option value="monthly">Monthly</option>
-                                    <option value="quarterly">Quarterly</option>
-                                    <option value="yearly">Yearly</option>
-                                    <option value="other">Other</option>
-                                </select>
-                            </div>
-                            <div>
-                                <label for="next_renewal_date" class="block text-sm font-medium text-gray-700">Next Renewal Date</label>
-                                <input type="date" id="next_renewal_date" name="next_renewal_date"
-                                       class="mt-1 block w-full px-3 py-2 border border-gray-300 rounded-md shadow-sm focus:outline-none focus:ring-indigo-500 focus:border-indigo-500 sm:text-sm">
-                            </div>
-                        </div>
-                    </div>
-=======
     <h4 class="text-md font-medium text-gray-800 mb-3">💻 Software Information</h4>
     <div class="grid grid-cols-1 md:grid-cols-2 gap-4">
         <div>
@@ -275,7 +225,6 @@
         </div>
     </div>
 </div>
->>>>>>> 6bd6c8c8
 
                     <div class="flex justify-end">
                         <button type="submit" class="px-6 py-2 border border-transparent text-sm font-medium rounded-md text-white bg-indigo-600 hover:bg-indigo-700 focus:outline-none focus:ring-2 focus:ring-offset-2 focus:ring-indigo-500">
@@ -539,30 +488,6 @@
         }
     }
 
-<<<<<<< HEAD
-    // --- Calibration: Auto-calculate next calibration date ---
-    function calculateNextCalibrationDate() {
-        const lastDateInput = document.getElementById('last_calibration_date');
-        const freqInput = document.getElementById('calibration_frequency_months');
-        const nextDateInput = document.getElementById('next_calibration_date');
-        if (!lastDateInput || !freqInput || !nextDateInput) return;
-
-        const lastDate = lastDateInput.value;
-        const freqMonths = parseInt(freqInput.value, 10);
-
-        if (lastDate && freqMonths) {
-            const date = new Date(lastDate);
-            date.setMonth(date.getMonth() + freqMonths);
-            // Format as yyyy-mm-dd
-            const nextDate = date.toISOString().split('T')[0];
-            nextDateInput.value = nextDate;
-        } else {
-            nextDateInput.value = '';
-        }
-    }
-
-=======
->>>>>>> 6bd6c8c8
     document.addEventListener('DOMContentLoaded', function() {
         // Initially hide the form
         document.getElementById('productForm').style.display = 'none';
@@ -571,10 +496,7 @@
             toggleSoftwareFields();
             updateTypePlaceholder(); // Add this line
         });
-<<<<<<< HEAD
-=======
         updateTypePlaceholder(); // Set initial placeholder
->>>>>>> 6bd6c8c8
 
         // Set max date for all date inputs in the form
         const today = new Date().toISOString().split('T')[0];
@@ -585,13 +507,6 @@
 
         // Calibration auto-calc
         const lastCalInput = document.getElementById('last_calibration_date');
-<<<<<<< HEAD
-        const freqInput = document.getElementById('calibration_frequency_months');
-        if (lastCalInput && freqInput) {
-            lastCalInput.addEventListener('change', calculateNextCalibrationDate);
-            freqInput.addEventListener('change', calculateNextCalibrationDate);
-        }
-=======
         const monthsInput = document.getElementById('calibration_frequency_months');
         const yearsInput = document.getElementById('calibration_frequency_years');
         if (lastCalInput && monthsInput && yearsInput) {
@@ -674,7 +589,6 @@
         toggleCalibrationFields();
         toggleSoftwareFields();
         updateTypePlaceholder(); // Add this line
->>>>>>> 6bd6c8c8
     });
     updateTypePlaceholder(); // Set initial placeholder
     // ...existing code...
