--- conflicted
+++ resolved
@@ -3,11 +3,7 @@
 const flash = require('express-flash');
 const mysql = require('mysql2/promise');
 const path = require('path');
-<<<<<<< HEAD
 const jwt = require('jsonwebtoken');
-const checkExpiredMonitors = require('./check-expired-monitors');
-=======
->>>>>>> f4590f76
 require('dotenv').config();
 
 // Import middleware
@@ -61,45 +57,45 @@
 app.use('/', commonRoutes(pool, requireAuth, requireRole));
 app.use('/admin', adminRoutes(pool, requireAuth, requireRole));
 app.use('/employee', employeeRoutes(pool, requireAuth, requireRole));
-app.use('/monitor', monitorRoutes(pool, requireAuth, requireRole));
+app.use(monitorRoutes(pool, requireAuth, requireRole));
 
 // Middleware to check authentication
-const requireAuth = async (req, res, next) => {
-    try {
-        if (req.session.user) {
-            // Get complete user data from database using pool instead of db
-            const [users] = await pool.execute(
-                'SELECT * FROM users WHERE user_id = ?', 
-                [req.session.user.user_id]
-            );
-
-            if (users.length === 0) {
-                req.session.destroy();
-                return res.redirect('/login');
-            }
-
-            req.user = users[0];
-            next();
-        } else {
-            res.redirect('/login');
-        }
-    } catch (error) {
-        console.error('Auth error:', error);
-        req.session.destroy();
-        res.redirect('/login');
-    }
-};
-
-// Middleware to check role
-const requireRole = (roles) => {
-    return (req, res, next) => {
-        if (req.session.user && roles.includes(req.session.user.role)) {
-            next();
-        } else {
-            res.status(403).render('error', { message: 'Access denied' });
-        }
-    };
-};
+// const { requireAuth, requireRole } = require('./src/middleware/auth'); {
+//     try {
+//         if (req.session.user) {
+//             // Get complete user data from database using pool instead of db
+//             const [users] = await pool.execute(
+//                 'SELECT * FROM users WHERE user_id = ?', 
+//                 [req.session.user.user_id]
+//             );
+
+//             if (users.length === 0) {
+//                 req.session.destroy();
+//                 return res.redirect('/login');
+//             }
+
+//             req.user = users[0];
+//             next();
+//         } else {
+//             res.redirect('/login');
+//         }
+//     } catch (error) {
+//         console.error('Auth error:', error);
+//         req.session.destroy();
+//         res.redirect('/login');
+//     }
+// };
+
+// // Middleware to check role
+// const requireRole = (roles) => {
+//     return (req, res, next) => {
+//         if (req.session.user && roles.includes(req.session.user.role)) {
+//             next();
+//         } else {
+//             res.status(403).render('error', { message: 'Access denied' });
+//         }
+//     };
+// };
 
 
 
@@ -124,6 +120,19 @@
     } catch (error) {
         console.error('Live counts error:', error);
         res.status(500).json({ error: 'Failed to fetch counts' });
+    }
+});
+
+// API endpoint for monitor pending approvals count
+app.get('/api/monitor/pending-approvals-count', requireAuth, requireRole(['monitor']), async (req, res) => {
+    try {
+        const [rows] = await pool.execute(
+            'SELECT COUNT(*) AS count FROM product_requests WHERE status = "pending"'
+        );
+        res.json({ count: rows[0].count });
+    } catch (err) {
+        console.error('Pending approvals count error:', err);
+        res.json({ count: 0 });
     }
 });
 
@@ -752,11 +761,7 @@
 app.get('/monitor/inventory', requireAuth, requireRole(['monitor']), async (req, res) => {
     try {
         const [products] = await pool.execute('SELECT * FROM products ORDER BY product_name');
-<<<<<<< HEAD
-        res.render('monitor/inventory', { title: 'Inventory', user: req.session.user, products });
-=======
-        res.render('monitor/inventory', { user: req.session.user, products: products || [] });
->>>>>>> f4590f76
+        res.render('monitor/inventory', { user: req.session.user, products });
     } catch (error) {
         console.error('Inventory error:', error);
         res.render('error', { message: 'Error loading inventory' });
