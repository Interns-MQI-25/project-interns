<<<<<<< HEAD
document.addEventListener('DOMContentLoaded', function() {
    // Set active page
    const currentPath = window.location.pathname;
    const sidebarLinks = document.querySelectorAll('.sidebar-link');
    
    sidebarLinks.forEach(link => {
        if (link.getAttribute('href') === currentPath || 
            (currentPath.includes('dashboard') && link.getAttribute('data-page') === 'dashboard')) {
            link.classList.add('bg-primary-100', 'text-primary-700', 'border-r-4', 'border-primary-600');
        }
    });
});
=======
// Main JavaScript file for the application

// Initialize the application
console.log('Main.js loaded successfully');
document.addEventListener('DOMContentLoaded', function() {
    console.log('DOM loaded, initializing...');
    // Initialize tooltips
    initializeTooltips();
    
    // Initialize form validation
    initializeFormValidation();
    
    // Initialize table functionality
    initializeTableFunctionality();
    
    // Auto-hide flash messages
    autoHideFlashMessages();
    
    // Initialize live counts
    initializeLiveCounts();
    

});

// Initialize tooltips
function initializeTooltips() {
    const tooltipTriggerList = [].slice.call(document.querySelectorAll('[data-bs-toggle="tooltip"]'));
    tooltipTriggerList.map(function (tooltipTriggerEl) {
        return new bootstrap.Tooltip(tooltipTriggerEl);
    });
}

// Initialize form validation
function initializeFormValidation() {
    const forms = document.querySelectorAll('form[data-validate="true"]');
    forms.forEach(form => {
        form.addEventListener('submit', function(event) {
            if (!form.checkValidity()) {
                event.preventDefault();
                event.stopPropagation();
            }
            form.classList.add('was-validated');
        });
    });
}

// Initialize table functionality
function initializeTableFunctionality() {
    // Select all checkbox functionality
    const selectAllCheckbox = document.getElementById('selectAll');
    if (selectAllCheckbox) {
        selectAllCheckbox.addEventListener('change', function() {
            const checkboxes = document.querySelectorAll('input[name="employee_ids"]');
            checkboxes.forEach(checkbox => {
                checkbox.checked = this.checked;
            });
        });
    }
    
    // Individual checkbox functionality
    const individualCheckboxes = document.querySelectorAll('input[name="employee_ids"]');
    individualCheckboxes.forEach(checkbox => {
        checkbox.addEventListener('change', function() {
            const allChecked = Array.from(individualCheckboxes).every(cb => cb.checked);
            const someChecked = Array.from(individualCheckboxes).some(cb => cb.checked);
            
            if (selectAllCheckbox) {
                selectAllCheckbox.checked = allChecked;
                selectAllCheckbox.indeterminate = someChecked && !allChecked;
            }
        });
    });
}

// Auto-hide flash messages
function autoHideFlashMessages() {
    const flashMessages = document.querySelectorAll('.alert');
    flashMessages.forEach(message => {
        setTimeout(() => {
            message.style.transition = 'opacity 0.5s';
            message.style.opacity = '0';
            setTimeout(() => {
                message.remove();
            }, 500);
        }, 5000);
    });
}

// Confirm delete actions
function confirmDelete(message = 'Are you sure you want to delete this item?') {
    return confirm(message);
}

// Show loading spinner
function showLoading(button) {
    const originalText = button.innerHTML;
    button.innerHTML = '<i class="fas fa-spinner fa-spin mr-2"></i>Loading...';
    button.disabled = true;
    
    return function() {
        button.innerHTML = originalText;
        button.disabled = false;
    };
}

// Format date for display
function formatDate(dateString) {
    const date = new Date(dateString);
    return date.toLocaleDateString('en-US', {
        year: 'numeric',
        month: 'short',
        day: 'numeric'
    });
}

// Format currency
function formatCurrency(amount) {
    return new Intl.NumberFormat('en-US', {
        style: 'currency',
        currency: 'USD'
    }).format(amount);
}

// Debounce function for search
function debounce(func, wait) {
    let timeout;
    return function executedFunction(...args) {
        const later = () => {
            clearTimeout(timeout);
            func(...args);
        };
        clearTimeout(timeout);
        timeout = setTimeout(later, wait);
    };
}

// Search functionality
function initializeSearch() {
    const searchInput = document.getElementById('searchInput');
    if (searchInput) {
        const debouncedSearch = debounce(function(event) {
            const searchTerm = event.target.value.toLowerCase();
            const tableRows = document.querySelectorAll('tbody tr');
            
            tableRows.forEach(row => {
                const text = row.textContent.toLowerCase();
                row.style.display = text.includes(searchTerm) ? '' : 'none';
            });
        }, 300);
        
        searchInput.addEventListener('input', debouncedSearch);
    }
}

// Modal functionality
function openModal(modalId) {
    const modal = document.getElementById(modalId);
    if (modal) {
        modal.classList.remove('hidden');
        modal.classList.add('flex');
    }
}

function closeModal(modalId) {
    const modal = document.getElementById(modalId);
    if (modal) {
        modal.classList.add('hidden');
        modal.classList.remove('flex');
    }
}



// Live counts functionality
function initializeLiveCounts() {
    console.log('Initializing live counts...');
    updateLiveCounts();
    // Update counts every 5 seconds for real-time updates
    setInterval(updateLiveCounts, 5000);
}

function updateLiveCounts() {
    fetch('/api/live-counts')
        .then(response => {
            if (!response.ok) {
                throw new Error('API response not ok: ' + response.status);
            }
            return response.json();
        })
        .then(data => {
            console.log('Live counts:', data);
            alert('Pending requests: ' + data.pendingRequests);
            // Update pending requests count for monitors
            const pendingRequestsCount = document.getElementById('pendingRequestsCount');
            if (pendingRequestsCount) {
                pendingRequestsCount.textContent = data.pendingRequests;
                pendingRequestsCount.style.display = 'inline';
            }
            
            // Update pending registrations count for admin
            const pendingRegistrationsCount = document.getElementById('pendingRegistrationsCount');
            if (pendingRegistrationsCount) {
                if (data.pendingRegistrations > 0) {
                    pendingRegistrationsCount.textContent = data.pendingRegistrations;
                    pendingRegistrationsCount.style.display = 'inline';
                } else {
                    pendingRegistrationsCount.style.display = 'none';
                }
            }
        })
        .catch(error => {
            console.error('Error updating live counts:', error);
            alert('API Error: ' + error.message);
        });
}

// Export functions for global use
window.confirmDelete = confirmDelete;
window.showLoading = showLoading;
window.formatDate = formatDate;
window.formatCurrency = formatCurrency;
window.openModal = openModal;
window.closeModal = closeModal;
>>>>>>> 181b51f5
<|MERGE_RESOLUTION|>--- conflicted
+++ resolved
@@ -1,6 +1,11 @@
-<<<<<<< HEAD
+// Main JavaScript file for the application
+
+// Initialize the application
+console.log('Main.js loaded successfully');
 document.addEventListener('DOMContentLoaded', function() {
-    // Set active page
+    console.log('DOM loaded, initializing...');
+    
+    // Set active page for sidebar
     const currentPath = window.location.pathname;
     const sidebarLinks = document.querySelectorAll('.sidebar-link');
     
@@ -10,14 +15,6 @@
             link.classList.add('bg-primary-100', 'text-primary-700', 'border-r-4', 'border-primary-600');
         }
     });
-});
-=======
-// Main JavaScript file for the application
-
-// Initialize the application
-console.log('Main.js loaded successfully');
-document.addEventListener('DOMContentLoaded', function() {
-    console.log('DOM loaded, initializing...');
     // Initialize tooltips
     initializeTooltips();
     
@@ -32,8 +29,6 @@
     
     // Initialize live counts
     initializeLiveCounts();
-    
-
 });
 
 // Initialize tooltips
@@ -203,7 +198,6 @@
         })
         .then(data => {
             console.log('Live counts:', data);
-            alert('Pending requests: ' + data.pendingRequests);
             // Update pending requests count for monitors
             const pendingRequestsCount = document.getElementById('pendingRequestsCount');
             if (pendingRequestsCount) {
@@ -224,7 +218,6 @@
         })
         .catch(error => {
             console.error('Error updating live counts:', error);
-            alert('API Error: ' + error.message);
         });
 }
 
@@ -234,5 +227,4 @@
 window.formatDate = formatDate;
 window.formatCurrency = formatCurrency;
 window.openModal = openModal;
-window.closeModal = closeModal;
->>>>>>> 181b51f5
+window.closeModal = closeModal;