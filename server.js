--- conflicted
+++ resolved
@@ -60,19 +60,16 @@
 });
 
 const pool = mysql.createPool({
-<<<<<<< HEAD
     host: process.env.DB_HOST || 'localhost',
     user: process.env.DB_USER || 'root',
-    password: process.env.DB_PASSWORD || '',
+    password: process.env.DB_PASSWORD || 'Neha@012004',
     database: process.env.DB_NAME || 'product_management_system',
     port: process.env.DB_PORT || 3306,
-=======
-    socketPath: process.env.NODE_ENV === 'production' ? process.env.DB_HOST : undefined,
-    host: process.env.NODE_ENV === 'production' ? undefined : 'localhost',
-    user: process.env.NODE_ENV === 'production' ? process.env.DB_USER : 'root',
-    password: process.env.NODE_ENV === 'production' ? process.env.DB_PASSWORD : '',
-    database: process.env.NODE_ENV === 'production' ? process.env.DB_NAME : 'product_management_system',
->>>>>>> b4ee3293
+    // socketPath: process.env.NODE_ENV === 'production' ? process.env.DB_HOST : undefined,
+    // host: process.env.NODE_ENV === 'production' ? undefined : 'localhost',
+    // user: process.env.NODE_ENV === 'production' ? process.env.DB_USER : 'root',
+    // password: process.env.NODE_ENV === 'production' ? process.env.DB_PASSWORD : '',
+    // database: process.env.NODE_ENV === 'production' ? process.env.DB_NAME : 'product_management_system',
     connectionLimit: 5,
     waitForConnections: true,
     queueLimit: 0
@@ -104,6 +101,7 @@
 app.use('/', commonRoutes(pool, requireAuth, requireRole));
 app.use('/admin', adminRoutes(pool, requireAuth, requireRole));
 app.use('/employee', employeeRoutes(pool, requireAuth, requireRole));
+app.use('/monitor', monitorRoutes(pool, requireAuth, requireRole));
 
 // Middleware to check authentication
 // const { requireAuth, requireRole } = require('./src/middleware/auth'); {
@@ -382,12 +380,6 @@
     }
 });
 
-// Use route modules
-app.use('/', commonRoutes(pool, requireAuth, requireRole));
-app.use('/admin', adminRoutes(pool, requireAuth, requireRole));
-app.use('/employee', employeeRoutes(pool, requireAuth, requireRole));
-app.use('/monitor', monitorRoutes(pool, requireAuth, requireRole));
-
 app.get('/health', (req, res) => {
     res.json({ status: 'healthy', timestamp: new Date().toISOString() });
 });
