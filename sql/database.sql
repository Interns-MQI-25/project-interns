-- Marquardt India Pvt. Ltd. Database Schema

-- Create database
CREATE DATABASE IF NOT EXISTS product_management_system;
USE product_management_system;

-- Drop existing tables in correct order to handle foreign key constraints
-- DROP TABLE IF EXISTS product_assignments;
-- DROP TABLE IF EXISTS product_requests;
-- DROP TABLE IF EXISTS stock_history;
-- DROP TABLE IF EXISTS registration_requests;
-- DROP TABLE IF EXISTS admin_assignments;
-- DROP TABLE IF EXISTS admin_assignments;
-- DROP TABLE IF EXISTS monitor_assignments;
-- DROP TABLE IF EXISTS employees;
-- DROP TABLE IF EXISTS products;
-- DROP TABLE IF EXISTS departments;
-- DROP TABLE IF EXISTS users;

-- Create users table
CREATE TABLE users (
    user_id INT AUTO_INCREMENT PRIMARY KEY,
    username VARCHAR(50) UNIQUE NOT NULL,
    full_name VARCHAR(100) NOT NULL,
    email VARCHAR(100) UNIQUE NOT NULL,
    password VARCHAR(255) NOT NULL,
    role ENUM('employee', 'monitor', 'admin') NOT NULL DEFAULT 'employee',
    is_super_admin BOOLEAN DEFAULT FALSE,
    created_at TIMESTAMP DEFAULT CURRENT_TIMESTAMP,
    updated_at TIMESTAMP DEFAULT CURRENT_TIMESTAMP ON UPDATE CURRENT_TIMESTAMP,
    is_active BOOLEAN DEFAULT TRUE
);

-- Create departments table
CREATE TABLE departments (
    department_id INT AUTO_INCREMENT PRIMARY KEY,
    department_name VARCHAR(100) NOT NULL,
    description TEXT
);

-- Create employees table
CREATE TABLE employees (
    employee_id INT AUTO_INCREMENT PRIMARY KEY,
    user_id INT UNIQUE NOT NULL,
    department_id INT NOT NULL,
    is_active BOOLEAN DEFAULT TRUE,
    FOREIGN KEY (user_id) REFERENCES users(user_id) ON DELETE CASCADE,
    FOREIGN KEY (department_id) REFERENCES departments(department_id)
);

-- Create monitor_assignments table
CREATE TABLE monitor_assignments (
    assignment_id INT AUTO_INCREMENT PRIMARY KEY,
    user_id INT NOT NULL,
    assigned_by INT NOT NULL,
    start_date DATETIME NOT NULL,
    end_date DATETIME NOT NULL,
    is_active BOOLEAN DEFAULT TRUE,
    FOREIGN KEY (user_id) REFERENCES users(user_id),
    FOREIGN KEY (assigned_by) REFERENCES users(user_id)
);

-- Create admin_assignments table (similar to monitor_assignments)
CREATE TABLE admin_assignments (
    assignment_id INT AUTO_INCREMENT PRIMARY KEY,
    user_id INT NOT NULL,
    assigned_by INT NOT NULL,
    start_date DATETIME NOT NULL,
    end_date DATETIME NOT NULL,
    is_active BOOLEAN DEFAULT TRUE,
    FOREIGN KEY (user_id) REFERENCES users(user_id),
    FOREIGN KEY (assigned_by) REFERENCES users(user_id)
);

-- Create registration_requests table
CREATE TABLE registration_requests (
    request_id INT AUTO_INCREMENT PRIMARY KEY,
    full_name VARCHAR(100) NOT NULL,
    username VARCHAR(50) UNIQUE NOT NULL,
    email VARCHAR(100) UNIQUE NOT NULL,
    password VARCHAR(255) NOT NULL,
    department_id INT NOT NULL,
    status ENUM('pending', 'approved', 'rejected') DEFAULT 'pending',
    requested_at TIMESTAMP DEFAULT CURRENT_TIMESTAMP,
    processed_by INT,
    processed_at TIMESTAMP NULL,
    FOREIGN KEY (department_id) REFERENCES departments(department_id),
    FOREIGN KEY (processed_by) REFERENCES users(user_id)
);

-- Create products table
CREATE TABLE products (
    product_id INT AUTO_INCREMENT PRIMARY KEY,
    item_number INT,
    asset_type VARCHAR(50) ,
    product_category VARCHAR(100) ,
    product_name VARCHAR(500) ,
    model_number VARCHAR(100),
    serial_number VARCHAR(100),
    is_available BOOLEAN DEFAULT TRUE,
    quantity INT DEFAULT 1,
    added_by INT,
    added_at TIMESTAMP DEFAULT CURRENT_TIMESTAMP,
    calibration_required BOOLEAN DEFAULT FALSE,
    calibration_frequency VARCHAR(50),
    calibration_due_date DATE,
    FOREIGN KEY (added_by) REFERENCES users(user_id)
);

-- Create stock_history table
CREATE TABLE stock_history (
    history_id INT AUTO_INCREMENT PRIMARY KEY,
    product_id INT NOT NULL,
    action ENUM('add', 'assign', 'return', 'update') NOT NULL,
    quantity INT NOT NULL,
    performed_by INT NOT NULL,
    performed_at TIMESTAMP DEFAULT CURRENT_TIMESTAMP,
    notes TEXT,
    FOREIGN KEY (product_id) REFERENCES products(product_id),
    FOREIGN KEY (performed_by) REFERENCES users(user_id)
);

-- Create product_requests table
CREATE TABLE product_requests (
    request_id INT AUTO_INCREMENT PRIMARY KEY,
    employee_id INT NOT NULL,
    product_id INT NOT NULL,
    quantity INT NOT NULL DEFAULT 1,
    purpose TEXT NOT NULL,
    status ENUM('pending', 'approved', 'rejected') DEFAULT 'pending',
    requested_at TIMESTAMP DEFAULT CURRENT_TIMESTAMP,
    processed_by INT,
    processed_at TIMESTAMP NULL,
    return_date TIMESTAMP NULL,
    FOREIGN KEY (employee_id) REFERENCES employees(employee_id),
    FOREIGN KEY (product_id) REFERENCES products(product_id),
    FOREIGN KEY (processed_by) REFERENCES users(user_id)
);

-- Create product_assignments table
CREATE TABLE product_assignments (
    assignment_id INT AUTO_INCREMENT PRIMARY KEY,
    product_id INT NOT NULL,
    employee_id INT NOT NULL,
    monitor_id INT NOT NULL,
    quantity INT NOT NULL DEFAULT 1,
    assigned_at TIMESTAMP DEFAULT CURRENT_TIMESTAMP,
    return_date TIMESTAMP NULL,
    is_returned BOOLEAN DEFAULT FALSE,
    returned_at TIMESTAMP NULL,
    returned_to INT,
    return_status ENUM('none', 'requested', 'approved') DEFAULT 'none',
    FOREIGN KEY (product_id) REFERENCES products(product_id),
    FOREIGN KEY (employee_id) REFERENCES employees(employee_id),
    FOREIGN KEY (monitor_id) REFERENCES users(user_id),
    FOREIGN KEY (returned_to) REFERENCES users(user_id)
);

-- Insert admin users with correct password hashes
INSERT INTO users (username, full_name, email, password, role, is_active) VALUES
('admin', 'System Administrator', 'admin@example.com', '$2a$10$92IXUNpkjO0rOQ5byMi.Ye4oKoEa3Ro9llC/.og/at2.uheWG/igi', 'admin', TRUE),
('test', 'Test User', 'test@example.com', '$2a$10$92IXUNpkjO0rOQ5byMi.Ye4oKoEa3Ro9llC/.og/at2.uheWG/igi', 'admin', TRUE),
('GuddiS', 'Somling Guddi', 'guddi.somling@marquardt.com', '$2a$10$92IXUNpkjO0rOQ5byMi.Ye4oKoEa3Ro9llC/.og/at2.uheWG/igi', 'admin', TRUE);

-- Insert departments
INSERT INTO departments (department_name, description) VALUES 
('RDT-PU'),
('RDA-PU'),
('RDF-PU'),
('RDL-PU'),
('RDD-PU'),
('RDE-PU'),
('RDM-PU'),
('RDS-PU'),
('RDV-PU');

-- Set admin user ID variable
SET @admin_user_id = (SELECT user_id FROM users WHERE username = 'admin' LIMIT 1);

-- Insert products
INSERT INTO products (
    item_number,
    asset_type,
    product_category,
    product_name,
    model_number,
    serial_number,
    is_available,
    quantity,
    added_by,
    calibration_required,
    calibration_frequency,
    calibration_due_date
) VALUES
(1, 'Hardware', 'Power Supply', 'Scientific 30V, 5A Power supply', 'PSD3005', '45583213', TRUE, 1, @admin_user_id, TRUE, '1 Year', '2026-07-24'),
(2, 'Hardware', 'Power Supply', 'Scientific 30V, 5A Power supply', 'PSD3005', 'AEF093', TRUE, 1, @admin_user_id, TRUE, '2 Year', NULL),
(3, 'Hardware', 'Power Supply', 'Scientific 30V, 5A Power supply', 'PSD3005', NULL, TRUE, 1, @admin_user_id, TRUE, '3 Year', NULL),
(4, 'Hardware', 'Power Supply', 'Scientific 30V, 5A Power supply', 'PSD3005', 'AQRTV893048', TRUE, 1, @admin_user_id, TRUE, '4 Year', NULL),
(5, 'Hardware', 'Power Supply', 'Programmable Linear D.C. Power supply', 'GPD-2303S', '45583214', TRUE, 1, @admin_user_id, TRUE, '5 Year', NULL),
(6, 'Hardware', 'Power Supply', 'Programmable Linear D.C. Power supply', 'GPD-2303S', 'AEF094', TRUE, 1, @admin_user_id, TRUE, '6 Year', NULL),
(7, 'Hardware', 'Power Supply', 'D.C. Power Supply', 'GPS-3030D', NULL, TRUE, 1, @admin_user_id, TRUE, '7 Year', NULL),
(8, 'Hardware', 'Power Supply', 'D.C. Power Supply', 'GPS-3030D', 'AQRTV893049', TRUE, 1, @admin_user_id, TRUE, '8 Year', NULL),
(9, 'Hardware', 'Power Supply', 'D.C. Power Supply', 'GPS-3030D', '45583215', TRUE, 1, @admin_user_id, TRUE, '9 Year', NULL),
(10, 'Hardware', 'Power Supply', 'D.C. Power Supply', 'GPS-30300', 'AEF095', TRUE, 1, @admin_user_id, TRUE, '10 Year', NULL),
(11, 'Hardware', 'Power Supply', 'TDK lamda Power supply', NULL, NULL, TRUE, 1, @admin_user_id, TRUE, '11 Year', NULL),
(12, 'Hardware', 'Multimeter', 'Fluke True RMS Multimeter', '179', 'AQRTV893050', TRUE, 1, @admin_user_id, TRUE, '12 Year', NULL),
(13, 'Hardware', 'Multimeter', 'Fluke True RMS Multimeter', '179', '45583216', TRUE, 1, @admin_user_id, TRUE, '13 Year', NULL),
(14, 'Hardware', 'HD Oscilloscope', '200 MHz, 10 GS/s, 4 Ch, 12.5 Mpts/Ch 12-bit HD Oscilloscope with 12.1" WXGA Color Display', NULL, 'AEF096', TRUE, 1, @admin_user_id, TRUE, '14 Year', NULL),
(15, 'Hardware', 'Oscilloscope', '200 MHz, 4 Input Channels, Oscilloscope 2 GS/s interleaved, 140 Mpts interleaved DSO with 8" display', NULL, NULL, TRUE, 1, @admin_user_id, TRUE, '15 Year', NULL),
(16, 'Hardware', 'Picoscope', '3406D MSO', 'NA', 'AQRTV893051', TRUE, 1, @admin_user_id, TRUE, '16 Year', NULL),
(17, 'Hardware', 'Oscilloscope Probe', 'TA386 200MHz Oscilloscope Probe TA386 Max 600Volts PK', 'NA', '45583217', TRUE, 1, @admin_user_id, TRUE, '17 Year', NULL),
(18, 'Hardware', 'Passive Probe', 'T3PP350 Passive Probe SP2035 350MHz', 'NA', 'AEF097', TRUE, 1, @admin_user_id, TRUE, '18 Year', NULL),
(19, 'Hardware', 'Passive Probe', 'T3PP350 Passive Probe T3PP300 MHz,300Vrms CAT II', 'NA', NULL, TRUE, 1, @admin_user_id, TRUE, '19 Year', NULL),
(20, 'Hardware', 'Function Generator', '40MHz; 2 independent channels; 1.2GS/s; 16-bit vertical resolution; 8Mpts/ch memory Arbitary Function/Waveform Generator with 4.3 inch Touch Screen TFT LCD', NULL, 'AQRTV893052', TRUE, 1, @admin_user_id, TRUE, '20 Year', NULL),
(21, 'Hardware', 'CAN Hardware', 'CAN Disturbance Hardware-CANStress Tool', 'VH6501', '45583218', TRUE, 1, @admin_user_id, TRUE, '21 Year', NULL),
(22, 'Misc', 'USB Cable', 'USB Cable for CANStress Hardware', 'NA', 'AEF098', TRUE, 1, @admin_user_id, TRUE, '22 Year', NULL),
(23, 'Hardware', 'Test Hardware', 'Conformance Test Hardware', 'VH1150', NULL, TRUE, 1, @admin_user_id, TRUE, '23 Year', NULL),
(24, 'Hardware', 'USB Cable', 'USB Cable for Conformance Test Hardware', 'NA', 'AQRTV893053', TRUE, 1, @admin_user_id, TRUE, '24 Year', NULL),
(25, 'Hardware', 'Power Supply', 'Desktop Power Supply for Conformance Hardware', 'NA', '45583219', TRUE, 1, @admin_user_id, TRUE, '25 Year', NULL),
(26, 'Hardware', 'Cable', 'Y Cable for Conformance Test Hardware', 'NA', 'AEF099', TRUE, 1, @admin_user_id, TRUE, '26 Year', NULL),
(27, 'Hardware', 'Terminator', 'CAN Terminator with Conformance Test Hardware', 'NA', NULL, TRUE, 1, @admin_user_id, TRUE, '27 Year', NULL),
(28, 'Hardware', 'Canoe Hardware', 'Canoe Network Interface - CAN/LIN/Diva/XCP', 'VN1630A', 'AQRTV893054', TRUE, 1, @admin_user_id, TRUE, '28 Year', NULL),
(29, 'Hardware', 'Canoe Hardware', 'Canoe Network Interface - CAN(J1939) NL', 'VN1630A', '45583220', TRUE, 1, @admin_user_id, TRUE, '29 Year', NULL),
(30, 'Hardware', 'Canoe Hardware', 'Canoe Network Interface - CAN(J1939) NL', 'VN1630A', 'AEF100', TRUE, 1, @admin_user_id, TRUE, '30 Year', NULL),
(31, 'Hardware', 'Canoe Hardware', 'Canoe Network Interface - CAN/LIN 12.0', 'VN1630A', NULL, TRUE, 1, @admin_user_id, TRUE, '31 Year', NULL),
(32, 'Hardware', 'Canoe Hardware', 'Canoe Network Interface - CAN/LIN NL', 'VN1630A', 'AQRTV893055', TRUE, 1, @admin_user_id, TRUE, '32 Year', NULL),
(33, 'Hardware', 'Canoe Hardware', 'Canoe Network Interface - CAN/LIN 11.0', 'VN1630A', '45583221', TRUE, 1, @admin_user_id, TRUE, '33 Year', NULL),
(34, 'Hardware', 'Canoe Hardware', 'Canoe Network Interface - CAN/LIN', 'VN1630A', 'AEF101', TRUE, 1, @admin_user_id, TRUE, '34 Year', NULL),
(35, 'Hardware', 'Canoe Hardware', 'Canoe Network Interface - CAN/LIN 12.0', 'VN1630A', NULL, TRUE, 1, @admin_user_id, TRUE, '35 Year', NULL),
(36, 'Hardware', 'Canoe Hardware', 'Canoe Network Interface - CAN/LIN 17.0', 'VN1640A', 'AQRTV893056', TRUE, 1, @admin_user_id, TRUE, '36 Year', NULL),
(37, 'Hardware', 'Canoe Hardware', 'Canoe Network Interface - CAN/LIN 17.0', 'VN1640A', '45583222', TRUE, 1, @admin_user_id, TRUE, '37 Year', NULL),
(38, 'Hardware', 'Canoe Hardware', 'Canoe Network Interface - CAN/LIN 17 & 18', 'VN1640A', 'AEF102', TRUE, 1, @admin_user_id, TRUE, '38 Year', NULL),
(39, 'Hardware', 'Canoe Hardware', 'Canoe Network Interface - CAN/LIN NL Canoe 18 License Vector ID: 55000324146, 55004052271', 'VN1640A', NULL, TRUE, 1, @admin_user_id, TRUE, '39 Year', NULL),
(40, 'Hardware', 'Canoe Hardware', 'Canoe Network Interface - CAN/LIN NL Canoe 18 License Vector ID: 55000324145, 55004052270', 'VN1640A', 'AQRTV893057', TRUE, 1, @admin_user_id, TRUE, '40 Year', NULL),
(41, 'Hardware', 'Canoe Hardware', 'Canoe Network Interface - CAN/LIN', 'VN1640A', '45583223', TRUE, 1, @admin_user_id, TRUE, '41 Year', NULL),
(42, 'Hardware', 'Vector Keyman', 'Vector Keyman / Dongle', 'NA', 'AEF103', TRUE, 1, @admin_user_id, TRUE, '42 Year', NULL),
(43, 'Hardware', 'Digit Multimeter', 'Digit multimeter model 2100 6 1/2', NULL, NULL, TRUE, 1, @admin_user_id, TRUE, '43 Year', NULL),
(44, 'Misc', 'Debug Interface', 'Lauterbach Power Debug Interface - Power Debug Module USB 3.0', 'NA', 'AQRTV893058', TRUE, 1, @admin_user_id, TRUE, '44 Year', NULL),
(45, 'Misc', 'Debug Interface', 'Lauterbach Power Debug Interface - Power Debug Module USB 3.0', 'NA', '45583224', TRUE, 1, @admin_user_id, TRUE, '45 Year', NULL),
(46, 'Misc', 'Debugger', 'Debugger for Cortex-M-JTAG Cable', 'NA', 'AEF104', TRUE, 1, @admin_user_id, TRUE, '46 Year', NULL),
(47, 'Misc', 'Debugger', 'Debugger for Cortex-M-A-JTAG Cable (Tricore)', 'NA', NULL, TRUE, 1, @admin_user_id, TRUE, '47 Year', NULL),
(48, 'Misc', 'USB Cable', 'USB Cable for Lauterbach - USB 3.0', 'NA', 'AQRTV893059', TRUE, 1, @admin_user_id, TRUE, '48 Year', NULL),
(49, 'Misc', 'USB Cable', 'USB Cable for Lauterbach - USB 2.0', 'NA', '45583225', TRUE, 1, @admin_user_id, TRUE, '49 Year', NULL),
(50, 'Misc', 'USB Cable', 'USB Cable for Canoe', 'NA', 'AEF105', TRUE, 1, @admin_user_id, TRUE, '50 Year', NULL),
(51, 'Misc', 'USB Cable', 'USB Cable for Canoe', 'NA', NULL, TRUE, 1, @admin_user_id, TRUE, '51 Year', NULL),
(52, 'Misc', 'USB Cable', 'USB Cable for Canoe', 'NA', 'AQRTV893060', TRUE, 1, @admin_user_id, TRUE, '52 Year', NULL),
(53, 'Misc', 'USB Cable', 'USB Cable for Canoe', 'NA', '45583226', TRUE, 1, @admin_user_id, TRUE, '53 Year', NULL),
(54, 'Misc', 'Connectors', 'Crocodile Pin Connectors', 'NA', 'AEF106', TRUE, 1, @admin_user_id, TRUE, '54 Year', NULL),
(55, 'Software', 'Canoe Software', 'Canoe Software with CAN/LIN', 'Version 11.0', NULL, TRUE, 1, @admin_user_id, TRUE, '55 Year', NULL),
(56, 'Software', 'Canoe Software', 'Canoe Software with CAN/LIN', 'Version 12.0', 'AQRTV893061', TRUE, 1, @admin_user_id, TRUE, '56 Year', NULL),
(57, 'Software', 'Canoe Software', 'Canoe Software with CAN/LIN', 'Version 12.0', '45583227', TRUE, 1, @admin_user_id, TRUE, '57 Year', NULL),
(58, 'Software', 'Canoe Software', 'Canoe Software with LIN', 'Version 12.0', 'AEF107', TRUE, 1, @admin_user_id, TRUE, '58 Year', NULL),
(59, 'Software', 'Canoe Software', 'Canoe Software with LIN', 'Version 12.0', NULL, TRUE, 1, @admin_user_id, TRUE, '59 Year', NULL),
(60, 'Software', 'Canoe Software', 'Canoe Software with LIN,DIVA,AMD/XCP', 'Version 11.0', 'AQRTV893062', TRUE, 1, @admin_user_id, TRUE, '60 Year', NULL),
(61, 'Software', 'Canoe Software', 'Canoe Software with CAN/LIN', 'Version 11.0', '45583228', TRUE, 1, @admin_user_id, TRUE, '61 Year', NULL),
(62, 'Software', 'vFlash Software', 'vFlash Software', 'Version 7.0', 'AEF108', TRUE, 1, @admin_user_id, TRUE, '62 Year', NULL),
(63, 'Software', 'Vector Driver CD', 'Driver & Documentation for Vector Bus Interfaces', 'Version 11.0', NULL, TRUE, 1, @admin_user_id, TRUE, '63 Year', NULL),
(64, 'Software', 'Canoe Software CD', 'Probe,Test, Kleps 30, 4mm, 4A, RED', 'NA', 'AQRTV893063', TRUE, 1, @admin_user_id, TRUE, '64 Year', NULL),
(65, 'Software', 'vFlash Software CD', 'vFlash Software CD', 'NA', '45583229', TRUE, 1, @admin_user_id, FALSE, NULL, NULL),
(66, 'License', 'VAG License', 'Yearly Subscription for Porsche Projects', '5.1', 'AEF109', TRUE, 1, @admin_user_id, FALSE, NULL, NULL),
(67, 'License', 'AMTS License', 'Yearly Subscription for BMW Projects', 'NA', NULL, TRUE, 1, @admin_user_id, FALSE, NULL, NULL),
(68, 'Laptop', 'Hardware', 'Dell Laptop', '5580', 'AQRTV893064', TRUE, 1, @admin_user_id, FALSE, NULL, NULL),
(69, 'Hardware', 'Programmer', 'Multi Standard Programmer for laboratory usage-Desktop version High performance universal, dual channel programming tool for flash devices', NULL, '45583230', TRUE, 1, @admin_user_id, FALSE, NULL, NULL),
(70, 'Misc', 'Target cable', 'Target cable for MSP2100NET/2100NET-MQ customized,twisted pair,0.1m lengths with MDR36 connector on both ends', NULL, 'AEF110', TRUE, 1, @admin_user_id, FALSE, NULL, NULL),
(71, 'Misc', 'Power cable', 'Power supply target cable for MSP2100NET/2150NET-Standard open end, 4-wire power supply cable with connector for MSP2100NET and open end on other side,2m length', NULL, NULL, TRUE, 1, @admin_user_id, FALSE, NULL, NULL),
(72, 'Misc', 'USB Cable', 'Amazonbasics USB 2.0 Cable A-Male to Mini B - 6Ft and 1.8M', NULL, 'AQRTV893065', TRUE, 1, @admin_user_id, FALSE, NULL, NULL);

-- Create indexes for performance
CREATE INDEX idx_products_asset_type ON products(asset_type);
CREATE INDEX idx_products_category ON products(product_category);
CREATE INDEX idx_product_assignments_employee ON product_assignments(employee_id);
CREATE INDEX idx_product_assignments_returned ON product_assignments(is_returned);
CREATE INDEX idx_registration_requests_status ON registration_requests(status);
CREATE INDEX idx_monitor_assignments_active ON monitor_assignments(is_active);

-- Add is_active column to users table
ALTER TABLE users ADD COLUMN is_active BOOLEAN DEFAULT TRUE;

-- Update existing users to be active
UPDATE users SET is_active = TRUE;
ALTER TABLE product_requests ADD COLUMN return_date TIMESTAMP NULL;

-- Fix any assignments that have return_status = 'approved' but is_returned = 0
UPDATE product_assignments 
SET is_returned = 1, returned_at = NOW() 
WHERE return_status = 'approved' AND is_returned = 0;

-- Fix return functionality - ensure return_status column exists and is properly configured
-- Check if return_status column exists, if not add it
SET @column_exists = (
    SELECT COUNT(*) 
    FROM INFORMATION_SCHEMA.COLUMNS 
    WHERE TABLE_NAME = 'product_assignments' 
    AND COLUMN_NAME = 'return_status' 
    AND TABLE_SCHEMA = 'product_management_system'
);

-- Add column if it doesn't exist
SET @sql = IF(@column_exists = 0, 
    'ALTER TABLE product_assignments ADD COLUMN return_status ENUM(''none'', ''requested'', ''approved'') DEFAULT ''none'';',
    'SELECT ''Return status column already exists'' as message;'
);

PREPARE stmt FROM @sql;
EXECUTE stmt;
DEALLOCATE PREPARE stmt;

-- Update existing records to have proper return_status
UPDATE product_assignments 
SET return_status = 'none' 
WHERE return_status IS NULL;

-- Fix products that had quantity issues after returns
UPDATE products SET quantity = 1 WHERE product_id IN (6, 21, 26) AND quantity = 0;

-- Display completion message
SELECT 'Database setup completed successfully!' as message;

-- Remove superadmin user
DELETE FROM users WHERE username = 'superadmin';

-- Create 3 admin users
INSERT INTO users (username, full_name, email, password, role, is_super_admin, is_active) VALUES
('admin1', 'Admin One', 'admin1@example.com', '$2a$10$92IXUNpkjO0rOQ5byMi.Ye4oKoEa3Ro9llC/.og/at2.uheWG/igi', 'admin', TRUE, TRUE),
('admin2', 'Admin Two', 'admin2@example.com', '$2a$10$92IXUNpkjO0rOQ5byMi.Ye4oKoEa3Ro9llC/.og/at2.uheWG/igi', 'admin', FALSE, TRUE),
('admin3', 'Admin Three', 'admin3@example.com', '$2a$10$92IXUNpkjO0rOQ5byMi.Ye4oKoEa3Ro9llC/.og/at2.uheWG/igi', 'admin', FALSE, TRUE);

alter table products add column pr_no INT;
alter table products add column po_number VARCHAR(50);
alter table products add column inward_date DATE;
alter table products add column inwarded_by INT REFERENCES users(user_id);

ALTER TABLE products
    ADD COLUMN version_number VARCHAR(50),
    ADD COLUMN software_license_type VARCHAR(50),
    ADD COLUMN license_start DATE,
    ADD COLUMN renewal_frequency VARCHAR(50),
    ADD COLUMN next_renewal_date DATE;
   

-- Add return_status column to product_assignments table
ALTER TABLE product_assignments 
ADD COLUMN return_status ENUM('none', 'requested', 'approved') DEFAULT 'none';

-- Update existing returned items to 'approved' status
UPDATE product_assignments 
SET return_status = 'approved' 
WHERE is_returned = 1;

<<<<<<< HEAD
=======
-- Add remarks columns for rejection reasons
ALTER TABLE product_requests ADD COLUMN IF NOT EXISTS remarks TEXT NULL;
ALTER TABLE product_assignments ADD COLUMN IF NOT EXISTS return_remarks TEXT NULL;

-- Add new license key and version fields for subscription software
ALTER TABLE products ADD COLUMN IF NOT EXISTS new_license_key VARCHAR(255) NULL;
ALTER TABLE products ADD COLUMN IF NOT EXISTS new_version_number VARCHAR(50) NULL;
>>>>>>> 6046ca2c
<|MERGE_RESOLUTION|>--- conflicted
+++ resolved
@@ -347,13 +347,10 @@
 SET return_status = 'approved' 
 WHERE is_returned = 1;
 
-<<<<<<< HEAD
-=======
 -- Add remarks columns for rejection reasons
 ALTER TABLE product_requests ADD COLUMN IF NOT EXISTS remarks TEXT NULL;
 ALTER TABLE product_assignments ADD COLUMN IF NOT EXISTS return_remarks TEXT NULL;
 
 -- Add new license key and version fields for subscription software
 ALTER TABLE products ADD COLUMN IF NOT EXISTS new_license_key VARCHAR(255) NULL;
-ALTER TABLE products ADD COLUMN IF NOT EXISTS new_version_number VARCHAR(50) NULL;
->>>>>>> 6046ca2c
+ALTER TABLE products ADD COLUMN IF NOT EXISTS new_version_number VARCHAR(50) NULL;