/**
 * Marquardt India Pvt. Ltd. - Inventory Management System
 * Main Server Configuration and Entry Point
 * 
 * This file configures the Express.js server with database connections,
 * middleware, authentication, and routes for the inventory management system.
 * 
 * @author Marquardt India Interns 2025
 * @version 2.0.0
 */

// Load environment variables from .env file
require('dotenv').config();

// Import required dependencies
const express = require('express');
const session = require('express-session');
const flash = require('express-flash');
const mysql = require('mysql2/promise');
const bcrypt = require('bcryptjs');
const path = require('path');

/**
 * Authentication middleware to ensure user is logged in
 * Checks if user session exists and redirects to login if not authenticated
 * 
 * @param {Object} req - Express request object containing session data
 * @param {Object} res - Express response object for redirects
 * @param {Function} next - Express next function to continue to next middleware
 */
const requireAuth = (req, res, next) => {
    console.log('requireAuth check - session user:', req.session.user);
    console.log('requireAuth check - session ID:', req.sessionID);
    if (req.session.user) {
        next();
    } else {
        console.log('No session user found, redirecting to login');
        res.redirect('/login');
    }
};

/**
 * Role-based access control middleware
 * Ensures user has appropriate role permissions for accessing specific routes
 * 
 * @param {Array<string>} roles - Array of allowed roles (e.g., ['admin', 'monitor'])
 * @returns {Function} Express middleware function that checks user role
 */
const requireRole = (roles) => {
    return (req, res, next) => {
        if (req.session.user && roles.includes(req.session.user.role)) {
            next();
        } else {
            res.status(403).render('error', { message: 'Access denied' });
        }
    };
};

// Import route modules - organized by user roles and functionality
const commonRoutes = require('./src/routes/commonRoutes');
const adminRoutes = require('./src/routes/adminRoutes');
const employeeRoutes = require('./src/routes/employeeRoutes');
const monitorRoutes = require('./src/routes/monitorRoutes');
const resetPasswordRoutes = require('./src/routes/resetPassword');
<<<<<<< HEAD
const liveFeedRoutes = require('./src/routes/liveFeedRoutes');
const activityRoutes = require('./src/routes/activityRoutes');

/**
 * Activity Logger Import with Fallback
 * Attempts to import activity logger utility for tracking user actions
 * Provides fallback functionality if logger is not available
 */
=======

// Import reminder service
const { startReminderService } = require('./src/utils/reminderService');

// Try to import ActivityLogger, fallback if not available
>>>>>>> f590f573
let ActivityLogger;
try {
    ActivityLogger = require('./src/utils/activityLogger');
} catch (err) {
    console.log('ActivityLogger not available, using fallback');
    ActivityLogger = {
        logLogin: () => Promise.resolve()
    };
}

const app = express();
const PORT = process.env.PORT || 3000;

/**
 * Global Error Handlers
 * Handles uncaught exceptions and unhandled promise rejections
 * Ensures server shuts down gracefully when critical errors occur
 */
process.on('uncaughtException', (err) => {
    console.error('Uncaught Exception:', err);
    process.exit(1);
});

process.on('unhandledRejection', (reason, promise) => {
    console.error('Unhandled Rejection at:', promise, 'reason:', reason);
    process.exit(1);
});

/**
 * Database Configuration
 * Configures MySQL connection pool with different settings for production vs development
 * Production uses Unix socket for Google Cloud SQL, development uses TCP connection
 */
// Database configuration - different for production (App Engine) vs development
const dbConfig = process.env.NODE_ENV === 'production' ? {
    // Production: Use Unix socket for Cloud SQL
    socketPath: process.env.DB_HOST,
    user: process.env.DB_USER,
    password: process.env.DB_PASSWORD,
    database: process.env.DB_NAME,
    connectionLimit: 5,
    waitForConnections: true,
    queueLimit: 0
} : {
    // Development: Use standard TCP connection
    host: process.env.DB_HOST || 'localhost',
    user: process.env.DB_USER || 'root',
    password: process.env.DB_PASSWORD || 'Neha@012004',
    database: process.env.DB_NAME || 'product_management_system',
    port: process.env.DB_PORT || 3306,
    connectionLimit: 5,
    waitForConnections: true,
    queueLimit: 0
};

console.log('Database connection config:', process.env.NODE_ENV === 'production' ? 
    `Production mode - using socket: ${process.env.DB_HOST}` : 
    `Development mode - using host: ${dbConfig.host}:${dbConfig.port}`);

// Create MySQL connection pool for efficient database connections
const pool = mysql.createPool(dbConfig);
app.locals.pool = pool; // Make pool available to all route modules

/**
 * Express Middleware Configuration
 * Sets up parsing, static files, sessions, and template engine
 */

app.use(express.urlencoded({ extended: true })); // Parse form data
app.use(express.json()); // Parse JSON data
app.use(express.static('public')); // Serve static files (CSS, JS, images)
app.use('/images', express.static('images')); // Serve company images

// Session configuration for user authentication and state management

app.use(session({
    secret: process.env.SESSION_SECRET || 'secret-key',
    resave: false,
    saveUninitialized: false,
    cookie: { 
        secure: false, // Set to false for App Engine since it handles HTTPS termination
        maxAge: 86400000,
        httpOnly: true
    }
}));
app.use(flash()); // Enable flash messages for user feedback

// Set EJS as template engine and configure views directory
app.set('view engine', 'ejs');
app.set('views', path.join(__dirname, 'views'));

/**
 * Route Configuration
 * Mount route modules with appropriate middleware for each user role
 */
app.use('/', commonRoutes(pool, requireAuth, requireRole));
app.use('/admin', adminRoutes(pool, requireAuth, requireRole));
app.use('/employee', employeeRoutes(pool, requireAuth, requireRole));
app.use('/monitor', monitorRoutes(pool, requireAuth, requireRole));
app.use('/reset', resetPasswordRoutes(pool));
app.use('/', liveFeedRoutes);
app.use('/', activityRoutes(pool, requireAuth, requireRole));

/**
 * Live Counts API Endpoint
 * Provides real-time counts for pending requests, registrations, and employee updates
 * Used by dashboard components for dynamic updates
 * 
 * @route GET /api/live-counts
 * @access Protected (requireAuth)
 * @returns {JSON} Object containing counts for different pending items
 */
app.get('/api/live-counts', requireAuth, async (req, res) => {
    try {
        // Get count of pending product requests for monitors
        const [pendingRequests] = await pool.execute(
            'SELECT COUNT(*) as count FROM product_requests WHERE status = "pending"'
        );
        
        // Get count of pending user registration requests for admins
        const [pendingRegistrations] = await pool.execute(
            'SELECT COUNT(*) as count FROM registration_requests WHERE status = "pending"'
        );
        
<<<<<<< HEAD
        // Get employee-specific updates (approved/rejected requests in last 7 days)
=======
        // Get pending returns count for monitors
        let pendingReturns = 0;
        if (req.session.user.role === 'monitor') {
            const [returns] = await pool.execute(`
                SELECT COUNT(*) as count 
                FROM product_assignments pa
                JOIN employees e ON pa.employee_id = e.employee_id
                WHERE (pa.remarks = 'RETURN_REQUESTED' OR pa.return_status = 'requested')
                AND e.user_id != ?
            `, [req.session.user.user_id]);
            pendingReturns = returns[0].count;
        }
        
>>>>>>> f590f573
        let employeeUpdates = 0;
        if (req.session.user.role === 'employee') {
            try {
                // Query for recent status updates on employee's requests
                const [updates] = await pool.execute(
                    `SELECT COUNT(*) as count FROM product_requests pr 
                     JOIN employees e ON pr.employee_id = e.employee_id 
                     WHERE e.user_id = ? AND pr.status IN ('approved', 'rejected') 
                     AND pr.processed_at > DATE_SUB(NOW(), INTERVAL 7 DAY)`,
                    [req.session.user.user_id]
                );
                employeeUpdates = updates[0].count;
                console.log('Employee updates for user', req.session.user.user_id, ':', employeeUpdates);
            } catch (err) {
                console.error('Error fetching employee updates:', err);
                // Fallback: get all approved/rejected requests for this employee
                try {
                    const [fallback] = await pool.execute(
                        `SELECT COUNT(*) as count FROM product_requests pr 
                         JOIN employees e ON pr.employee_id = e.employee_id 
                         WHERE e.user_id = ? AND pr.status IN ('approved', 'rejected')`,
                        [req.session.user.user_id]
                    );
                    employeeUpdates = fallback[0].count;
                    console.log('Fallback employee updates:', employeeUpdates);
                } catch (fallbackErr) {
                    console.error('Fallback query also failed:', fallbackErr);
                }
            }
        }
        
        // Log counts for debugging purposes
        console.log('API Debug - Pending requests:', pendingRequests[0].count);
        console.log('API Debug - Pending registrations:', pendingRegistrations[0].count);
        console.log('API Debug - Pending returns:', pendingReturns);
        console.log('API Debug - Employee updates:', employeeUpdates);
        
        // Return counts as JSON response for frontend dashboard updates
        res.json({
            pendingRequests: pendingRequests[0].count,
            pendingRegistrations: pendingRegistrations[0].count,
            pendingReturns: pendingReturns,
            employeeUpdates: employeeUpdates
        });
    } catch (error) {
        console.error('Live counts error:', error);
        res.status(500).json({ error: 'Failed to fetch counts' });
    }
});

/**
 * Monitor Pending Approvals Count API
 * Returns count of pending product requests specifically for monitor dashboard
 * 
 * @route GET /api/monitor/pending-approvals-count
 * @access Protected (requireAuth, requireRole: monitor)
 * @returns {JSON} Object containing pending approvals count
 */
app.get('/api/monitor/pending-approvals-count', requireAuth, requireRole(['monitor']), async (req, res) => {
    try {
        const [rows] = await pool.execute(
            'SELECT COUNT(*) AS count FROM product_requests WHERE status = "pending"'
        );
        res.json({ count: rows[0].count });
    } catch (err) {
        console.error('Pending approvals count error:', err);
        res.json({ count: 0 });
    }
});

/**
 * Root Route Handler
 * Redirects users to appropriate dashboard based on authentication status
 */
app.get('/', (req, res) => {
    // Redirect authenticated users to dashboard, unauthenticated to login
    if (req.session.user) {
        res.redirect('/dashboard');
    } else {
        res.redirect('/login');
    }
});

/**
 * Login Page Route
 * Renders login form with any flash messages
 */
app.get('/login', (req, res) => {
    res.render('auth/login', { messages: req.flash() });
});

/**
 * Login Authentication Handler
 * Processes user login credentials, validates against database,
 * creates session, logs activity, and redirects to role-appropriate dashboard
 * 
 * @route POST /login
 * @param {string} username - User's login username
 * @param {string} password - User's plain text password (will be hashed for comparison)
 */

app.post('/login', async (req, res) => {
    const { username, password } = req.body;
    
    try {
        // Test database connection with comprehensive logging
        console.log('Attempting database connection...');
        console.log('Environment:', process.env.NODE_ENV);
        console.log('DB_HOST:', process.env.DB_HOST);
        console.log('DB_USER:', process.env.DB_USER);
        console.log('DB_NAME:', process.env.DB_NAME);
        
        const connection = await pool.getConnection();
        console.log('Database connection successful!');
        connection.release();
        
<<<<<<< HEAD
        // Create default admin users with hashed passwords
=======
        const adminHash = await bcrypt.hash('admin123', 10);
>>>>>>> f590f573
        const testHash = await bcrypt.hash('password', 10);
        const guddiHash = await bcrypt.hash('Welcome@MQI', 10);

        // Ensure users table exists and create default admin accounts
        await pool.execute('CREATE TABLE IF NOT EXISTS users (user_id INT AUTO_INCREMENT PRIMARY KEY, username VARCHAR(50) UNIQUE, full_name VARCHAR(100), email VARCHAR(100), password VARCHAR(255), role VARCHAR(20) DEFAULT "admin", is_active BOOLEAN DEFAULT TRUE)');
        
        // Update existing admin user or create new one
        await pool.execute('INSERT INTO users (username, full_name, email, password, role, is_active) VALUES (?, ?, ?, ?, ?, ?) ON DUPLICATE KEY UPDATE password = VALUES(password)', ['admin', 'System Administrator', 'admin@company.com', adminHash, 'admin', 1]);
        
        // Force update admin password
        await pool.execute('UPDATE users SET password = ? WHERE username = "admin"', [adminHash]);
        await pool.execute('INSERT IGNORE INTO users (username, full_name, email, password, role, is_active) VALUES (?, ?, ?, ?, ?, ?)', ['test', 'Test User', 'test@example.com', testHash, 'admin', 1]);
        await pool.execute('INSERT IGNORE INTO users (username, full_name, email, password, role, is_active) VALUES (?, ?, ?, ?, ?, ?)', ['GuddiS', 'Somling Guddi', 'Somling.Guddi@marquardt.com', guddiHash, 'admin', 1]);
        
        // Find user with exact username match (case sensitive)
        const [users] = await pool.execute('SELECT * FROM users WHERE BINARY username = ? AND is_active = 1', [username]);
        
        if (users.length === 0) {
            req.flash('error', 'Invalid username or password');
            return res.redirect('/login');
        }
        
        const user = users[0];
<<<<<<< HEAD
        // Verify password using bcrypt comparison
        const isValid = await bcrypt.compare(password, user.password);
=======
        
        // Special case for admin with password admin123
        let isValid = false;
        if (username === 'admin' && password === 'admin123') {
            isValid = true;
        } else {
            isValid = await bcrypt.compare(password, user.password);
        }
>>>>>>> f590f573
        
        if (!isValid) {
            req.flash('error', 'Invalid username or password');
            return res.redirect('/login');
        }
        
        // Create user session with essential user data
        req.session.user = {
            user_id: user.user_id,
            username: user.username,
            full_name: user.full_name,
            role: user.role
        };
        
        console.log('Session created:', req.session.user);
        console.log('Session ID:', req.sessionID);
        
        // Log login activity for audit trail (if available)
        if (ActivityLogger && ActivityLogger.logLogin) {
            try {
                await ActivityLogger.logLogin(
                    pool, 
                    user.user_id, 
                    user.full_name, 
                    req.ip || req.connection.remoteAddress,
                    req.get('User-Agent')
                );
            } catch (logError) {
                console.error('Error logging login activity:', logError);
            }
        }
        
        // Redirect user to role-appropriate dashboard
        if (user.role === 'admin') {
            res.redirect('/admin/dashboard');
        } else if (user.role === 'monitor') {
            res.redirect('/monitor/dashboard');
        } else if (user.role === 'employee') {
            res.redirect('/employee/dashboard');
        } else {
            res.redirect('/dashboard'); // Fallback for unknown roles
        }
    } catch (error) {
        console.error('Dashboard error:', error);
        res.render('error', { message: 'Error loading dashboard', error: error.message || error.toString(), stack: error.stack });
    }
});

/**
 * Employee Dashboard Route
 * Renders employee dashboard with user data and activity summaries
 * Includes error handling with fallback HTML rendering
 */
app.get('/employee/dashboard', (req, res) => {
    // Check authentication and role authorization
    if (!req.session.user || req.session.user.role !== 'employee') {
        return res.redirect('/login');
    }
    
    try {
        // Render employee dashboard with user data and empty arrays for requests/activity
        res.render('employee/dashboard', { 
            user: req.session.user,
            recentRequests: [], // Populated by frontend AJAX calls
            recentActivity: []  // Populated by frontend AJAX calls
        });
    } catch (error) {
        console.error('Employee dashboard error:', error);
        // Fallback: render basic HTML response if EJS template fails
        res.send(`<h1>Employee Dashboard</h1><p>Welcome ${req.session.user.full_name}!</p><p>Role: ${req.session.user.role}</p><a href="/logout">Logout</a>`);
    }
});

/**
 * Logout Route Handler
 * Destroys user session and redirects to login page
 */
app.get('/logout', (req, res) => {
    req.session.destroy(); // Clear user session data
    res.redirect('/login');  // Redirect to login page
});

/**
 * Admin All Logs API Route
 * Comprehensive logging endpoint that aggregates all system activities
 * including assignments, requests, and registrations for admin dashboard
 * 
 * @route GET /admin/all-logs
 * @access Protected (requireAuth, requireRole: admin)
 * @returns {JSON} Object containing aggregated system logs
 */
app.get('/admin/all-logs', requireAuth, requireRole(['admin']), async (req, res) => {
    try {
        let history = [];
        
        // Get comprehensive history of assignments and product requests
        const [basicHistory] = await pool.execute(`
            SELECT 'assignment' as type, pa.assigned_at as date, p.product_name, 
                   u1.full_name as employee_name, u2.full_name as monitor_name, pa.quantity,
                   CASE WHEN pa.is_returned THEN 'Returned' ELSE 'Assigned' END as status
            FROM product_assignments pa
            JOIN products p ON pa.product_id = p.product_id
            JOIN employees e ON pa.employee_id = e.employee_id
            JOIN users u1 ON e.user_id = u1.user_id
            JOIN users u2 ON pa.monitor_id = u2.user_id
            UNION ALL
            SELECT 'request' as type, pr.requested_at as date, p.product_name,
                   u1.full_name as employee_name, COALESCE(u2.full_name, 'Pending') as monitor_name, pr.quantity,
                   pr.status
            FROM product_requests pr
            JOIN products p ON pr.product_id = p.product_id
            JOIN employees e ON pr.employee_id = e.employee_id
            JOIN users u1 ON e.user_id = u1.user_id
            LEFT JOIN users u2 ON pr.processed_by = u2.user_id
            ORDER BY date DESC
        `);
        
        history = basicHistory;
        
        // Attempt to include registration requests if table exists
        try {
            // Query registration requests and merge with existing history
            const [registrations] = await pool.execute(`
                SELECT 'registration' as type, requested_at as date, 'User Registration' as product_name,
                       full_name as employee_name, COALESCE(u.full_name, 'Admin') as monitor_name, 1 as quantity,
                       COALESCE(status, 'pending') as status
                FROM registration_requests rr
                LEFT JOIN users u ON rr.processed_by = u.user_id
            `);
            
            // Merge all records and sort by date (newest first)
            history = [...basicHistory, ...registrations].sort((a, b) => new Date(b.date) - new Date(a.date));
        } catch (regError) {
            console.log('Registration requests table not found:', regError.message);
            // Continue with basic history if registration table doesn't exist
        }
        
        // Return aggregated logs for admin dashboard
        res.json({ logs: history });
    } catch (error) {
        console.error('All logs error:', error);
        res.status(500).json({ error: 'Failed to fetch logs', logs: [] });
    }
});

/**
 * Health Check Endpoint
 * Provides basic server health status and timestamp for monitoring
 * Used by load balancers and monitoring systems
 * 
 * @route GET /health
 * @access Public
 * @returns {JSON} Health status and timestamp
 */
app.get('/health', (req, res) => {
    res.json({ status: 'healthy', timestamp: new Date().toISOString() });
});

/**
 * Server Startup and Database Connection
 * Starts the Express server on specified port and tests database connectivity
 * Includes comprehensive error handling and logging
 */

app.listen(PORT, '0.0.0.0', () => {
    console.log(`Server running on port ${PORT}`);
    console.log(`Environment: ${process.env.NODE_ENV}`);
    console.log(`DB Host: ${process.env.DB_HOST}`);
    
    // Start email reminder service
    if (process.env.EMAIL_USER && process.env.EMAIL_PASS) {
        startReminderService(pool);
        console.log('📧 Email reminder service started');
    } else {
        console.log('⚠️ Email credentials not found - reminder service disabled');
    }
}).on('error', (err) => {
    console.error('Server failed to start:', err);
    process.exit(1); // Exit if server cannot start
});

/**
 * Database Connection Test
 * Tests the MySQL connection pool on server startup
 * Provides detailed error logging for debugging connection issues
 */
pool.getConnection()
    .then(connection => {
        console.log('Database connected successfully');
        connection.release(); // Release connection back to pool
    })
    .catch(err => {
        console.error('Database connection failed:', err);
        console.error('Error details:', {
            code: err.code,           // Error code (e.g., ECONNREFUSED)
            errno: err.errno,         // Error number
            sqlMessage: err.sqlMessage, // SQL-specific error message
            sqlState: err.sqlState,   // SQL state code
            message: err.message      // General error message
        });
    });

// Export app for testing purposes
module.exports = app;<|MERGE_RESOLUTION|>--- conflicted
+++ resolved
@@ -62,7 +62,6 @@
 const employeeRoutes = require('./src/routes/employeeRoutes');
 const monitorRoutes = require('./src/routes/monitorRoutes');
 const resetPasswordRoutes = require('./src/routes/resetPassword');
-<<<<<<< HEAD
 const liveFeedRoutes = require('./src/routes/liveFeedRoutes');
 const activityRoutes = require('./src/routes/activityRoutes');
 
@@ -71,13 +70,6 @@
  * Attempts to import activity logger utility for tracking user actions
  * Provides fallback functionality if logger is not available
  */
-=======
-
-// Import reminder service
-const { startReminderService } = require('./src/utils/reminderService');
-
-// Try to import ActivityLogger, fallback if not available
->>>>>>> f590f573
 let ActivityLogger;
 try {
     ActivityLogger = require('./src/utils/activityLogger');
@@ -202,9 +194,6 @@
             'SELECT COUNT(*) as count FROM registration_requests WHERE status = "pending"'
         );
         
-<<<<<<< HEAD
-        // Get employee-specific updates (approved/rejected requests in last 7 days)
-=======
         // Get pending returns count for monitors
         let pendingReturns = 0;
         if (req.session.user.role === 'monitor') {
@@ -218,7 +207,20 @@
             pendingReturns = returns[0].count;
         }
         
->>>>>>> f590f573
+        // Get pending returns count for monitors
+        let pendingReturns = 0;
+        if (req.session.user.role === 'monitor') {
+            const [returns] = await pool.execute(`
+                SELECT COUNT(*) as count 
+                FROM product_assignments pa
+                JOIN employees e ON pa.employee_id = e.employee_id
+                WHERE (pa.remarks = 'RETURN_REQUESTED' OR pa.return_status = 'requested')
+                AND e.user_id != ?
+            `, [req.session.user.user_id]);
+            pendingReturns = returns[0].count;
+        }
+        
+        // Get employee-specific updates (approved/rejected requests in last 7 days)
         let employeeUpdates = 0;
         if (req.session.user.role === 'employee') {
             try {
@@ -335,11 +337,7 @@
         console.log('Database connection successful!');
         connection.release();
         
-<<<<<<< HEAD
         // Create default admin users with hashed passwords
-=======
-        const adminHash = await bcrypt.hash('admin123', 10);
->>>>>>> f590f573
         const testHash = await bcrypt.hash('password', 10);
         const guddiHash = await bcrypt.hash('Welcome@MQI', 10);
 
@@ -363,10 +361,6 @@
         }
         
         const user = users[0];
-<<<<<<< HEAD
-        // Verify password using bcrypt comparison
-        const isValid = await bcrypt.compare(password, user.password);
-=======
         
         // Special case for admin with password admin123
         let isValid = false;
@@ -375,7 +369,6 @@
         } else {
             isValid = await bcrypt.compare(password, user.password);
         }
->>>>>>> f590f573
         
         if (!isValid) {
             req.flash('error', 'Invalid username or password');
