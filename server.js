const express = require('express');
const session = require('express-session');
const flash = require('express-flash');
const mysql = require('mysql2/promise');
const bcrypt = require('bcryptjs');
const path = require('path');
<<<<<<< HEAD
=======
const jwt = require('jsonwebtoken');
require('dotenv').config();
>>>>>>> 6bd6c8c8

// Import middleware
const requireAuth = (req, res, next) => {
    console.log('requireAuth check - session user:', req.session.user);
    console.log('requireAuth check - session ID:', req.sessionID);
    if (req.session.user) {
        next();
    } else {
        console.log('No session user found, redirecting to login');
        res.redirect('/login');
    }
};

const requireRole = (roles) => {
    return (req, res, next) => {
        if (req.session.user && roles.includes(req.session.user.role)) {
            next();
        } else {
            res.status(403).render('error', { message: 'Access denied' });
        }
    };
};

// Import route modules
const commonRoutes = require('./src/routes/commonRoutes');
const adminRoutes = require('./src/routes/adminRoutes');
const employeeRoutes = require('./src/routes/employeeRoutes');
const monitorRoutes = require('./src/routes/monitorRoutes');

// Try to import ActivityLogger, fallback if not available
let ActivityLogger;
try {
    ActivityLogger = require('./src/utils/activityLogger');
} catch (err) {
    console.log('ActivityLogger not available, using fallback');
    ActivityLogger = {
        logLogin: () => Promise.resolve()
    };
}

const app = express();
const PORT = process.env.PORT || 3000;

<<<<<<< HEAD
// Process error handlers
process.on('uncaughtException', (err) => {
    console.error('Uncaught Exception:', err);
    process.exit(1);
});
=======
// Database configuration
const dbConfig = {
    host: process.env.DB_HOST || 'localhost',
    user: process.env.DB_USER || 'apnacollege',
    password: process.env.DB_PASSWORD || 'Neha@012004',
    database: process.env.DB_NAME || 'product_management_system',
    port: process.env.DB_PORT || 3306,
    waitForConnections: true,
    connectionLimit: 10,
    queueLimit: 0
};
>>>>>>> 6bd6c8c8

process.on('unhandledRejection', (reason, promise) => {
    console.error('Unhandled Rejection at:', promise, 'reason:', reason);
    process.exit(1);
});

const pool = mysql.createPool({
    host: process.env.NODE_ENV === 'production' ? process.env.DB_HOST : 'localhost',
    socketPath: process.env.NODE_ENV === 'production' ? process.env.DB_HOST : undefined,
    user: process.env.NODE_ENV === 'production' ? process.env.DB_USER : 'root',
    password: process.env.NODE_ENV === 'production' ? process.env.DB_PASSWORD : '',
    database: process.env.NODE_ENV === 'production' ? process.env.DB_NAME : 'product_management_system',
    connectionLimit: 5,
    acquireTimeout: 60000,
    timeout: 60000,
    reconnect: true
});
app.locals.pool = pool;

app.use(express.urlencoded({ extended: true }));
app.use(express.json());
app.use(express.static('public'));
app.use('/images', express.static('images'));

app.use(session({
    secret: process.env.SESSION_SECRET || 'secret-key',
    resave: false,
    saveUninitialized: false,
    cookie: { 
        secure: false, // Set to false for App Engine since it handles HTTPS termination
        maxAge: 86400000,
        httpOnly: true
    }
}));
app.use(flash());

app.set('view engine', 'ejs');
app.set('views', path.join(__dirname, 'views'));


<<<<<<< HEAD
=======
// Use route modules
app.use('/', commonRoutes(pool, requireAuth, requireRole));
app.use('/admin', adminRoutes(pool, requireAuth, requireRole));
app.use('/employee', employeeRoutes(pool, requireAuth, requireRole));
app.use(monitorRoutes(pool, requireAuth, requireRole));

// Middleware to check authentication
// const { requireAuth, requireRole } = require('./src/middleware/auth'); {
//     try {
//         if (req.session.user) {
//             // Get complete user data from database using pool instead of db
//             const [users] = await pool.execute(
//                 'SELECT * FROM users WHERE user_id = ?', 
//                 [req.session.user.user_id]
//             );

//             if (users.length === 0) {
//                 req.session.destroy();
//                 return res.redirect('/login');
//             }

//             req.user = users[0];
//             next();
//         } else {
//             res.redirect('/login');
//         }
//     } catch (error) {
//         console.error('Auth error:', error);
//         req.session.destroy();
//         res.redirect('/login');
//     }
// };

// // Middleware to check role
// const requireRole = (roles) => {
//     return (req, res, next) => {
//         if (req.session.user && roles.includes(req.session.user.role)) {
//             next();
//         } else {
//             res.status(403).render('error', { message: 'Access denied' });
//         }
//     };
// };



// API endpoint for live counts
app.get('/api/live-counts', requireAuth, async (req, res) => {
    try {
        const [pendingRequests] = await pool.execute(
            'SELECT COUNT(*) as count FROM product_requests WHERE status = "pending"'
        );
        
        const [pendingRegistrations] = await pool.execute(
            'SELECT COUNT(*) as count FROM registration_requests WHERE status = "pending"'
        );
        
        console.log('API Debug - Pending requests:', pendingRequests[0].count);
        console.log('API Debug - Pending registrations:', pendingRegistrations[0].count);
        
        res.json({
            pendingRequests: pendingRequests[0].count,
            pendingRegistrations: pendingRegistrations[0].count
        });
    } catch (error) {
        console.error('Live counts error:', error);
        res.status(500).json({ error: 'Failed to fetch counts' });
    }
});

// API endpoint for monitor pending approvals count
app.get('/api/monitor/pending-approvals-count', requireAuth, requireRole(['monitor']), async (req, res) => {
    try {
        const [rows] = await pool.execute(
            'SELECT COUNT(*) AS count FROM product_requests WHERE status = "pending"'
        );
        res.json({ count: rows[0].count });
    } catch (err) {
        console.error('Pending approvals count error:', err);
        res.json({ count: 0 });
    }
});
app.use('/monitor', monitorRoutes(pool, requireAuth, requireRole));
>>>>>>> 6bd6c8c8

app.get('/', (req, res) => res.redirect('/login'));

app.get('/login', (req, res) => {
    res.render('auth/login', { messages: req.flash() });
});

app.post('/login', async (req, res) => {
    const { username, password } = req.body;
    
    try {
        // Test database connection first
        await pool.getConnection().then(conn => conn.release());
        
        const testHash = await bcrypt.hash('password', 10);
        const guddiHash = await bcrypt.hash('Welcome@MQI', 10);

        await pool.execute('CREATE TABLE IF NOT EXISTS users (user_id INT AUTO_INCREMENT PRIMARY KEY, username VARCHAR(50) UNIQUE, full_name VARCHAR(100), email VARCHAR(100), password VARCHAR(255), role VARCHAR(20) DEFAULT "admin", is_active BOOLEAN DEFAULT TRUE)');
        await pool.execute('INSERT IGNORE INTO users (username, full_name, email, password, role, is_active) VALUES (?, ?, ?, ?, ?, ?)', ['test', 'Test User', 'test@example.com', testHash, 'admin', 1]);
        await pool.execute('INSERT IGNORE INTO users (username, full_name, email, password, role, is_active) VALUES (?, ?, ?, ?, ?, ?)', ['GuddiS', 'Somling Guddi', 'Guddi.Somling@marquardt.com', guddiHash, 'admin', 1]);
        
        const [users] = await pool.execute('SELECT * FROM users WHERE username = ? AND is_active = 1', [username]);
        
        if (users.length === 0) {
            req.flash('error', 'Invalid username or password');
            return res.redirect('/login');
        }
        
        const user = users[0];
        const isValid = await bcrypt.compare(password, user.password);
        
        if (!isValid) {
            req.flash('error', 'Invalid username or password');
            return res.redirect('/login');
        }
        
        req.session.user = {
            user_id: user.user_id,
            username: user.username,
            full_name: user.full_name,
            role: user.role
        };
        
        console.log('Session created:', req.session.user);
        console.log('Session ID:', req.sessionID);
        
        // Log login activity if available
        if (ActivityLogger && ActivityLogger.logLogin) {
            try {
                await ActivityLogger.logLogin(
                    pool, 
                    user.user_id, 
                    user.full_name, 
                    req.ip || req.connection.remoteAddress,
                    req.get('User-Agent')
                );
            } catch (logError) {
                console.error('Error logging login activity:', logError);
            }
        }
        
<<<<<<< HEAD
        if (user.role === 'admin') {
            res.redirect('/admin/dashboard');
        } else if (user.role === 'monitor') {
            res.redirect('/monitor/dashboard');
        } else if (user.role === 'employee') {
            res.redirect('/employee/dashboard');
        } else {
            res.redirect('/dashboard');
        }
    } catch (error) {
        console.error('Login error:', error);
        req.flash('error', 'Login error');
        res.redirect('/login');
=======
        // Hash password
        const hashedPassword = await bcrypt.hash(password, 10);
        
        // Insert registration request
        await pool.execute(
            'INSERT INTO registration_requests (full_name, username, email, password, department_id) VALUES (?, ?, ?, ?, ?)',
            [full_name, username, email, hashedPassword, department_id]
        );
        
        req.flash('success', 'Registration request submitted. Please wait for admin approval.');
        res.redirect('/login');
    } catch (error) {
        console.error('Registration error:', error);
        req.flash('error', 'An error occurred during registration');
        res.redirect('/register');
    }
});

app.get('/logout', (req, res) => {
    req.session.destroy();
    res.redirect('/login');
});

app.get('/dashboard', requireAuth, async (req, res) => {
    try {
        // Check for expired monitors on each dashboard load
        await checkExpiredMonitors();
        
        const role = req.session.user.role;

        if (role === 'employee') {
            // Fetch recent approved product requests for the employee
            const [recentRequests] = await pool.execute(`
                SELECT pr.request_id, p.product_name, pr.quantity, pr.status, pr.requested_at
                FROM product_requests pr
                JOIN products p ON pr.product_id = p.product_id
                JOIN employees e ON pr.employee_id = e.employee_id
                WHERE e.user_id = ? AND pr.status IN ('approved', 'rejected', 'pending')
                ORDER BY pr.requested_at DESC
                LIMIT 5
            `, [req.session.user.user_id]);

            // Fetch recent activity for employee
            const [recentActivity] = await pool.execute(`
                SELECT 'assignment' as action, pa.assigned_at as performed_at, p.product_name,
                       u.full_name as performed_by_name, pa.quantity, 'Product assigned to you' as notes
                FROM product_assignments pa
                JOIN products p ON pa.product_id = p.product_id
                JOIN employees e ON pa.employee_id = e.employee_id
                JOIN users u ON pa.monitor_id = u.user_id
                WHERE e.user_id = ? AND pa.assigned_at >= DATE_SUB(NOW(), INTERVAL 30 DAY)
                ORDER BY pa.assigned_at DESC
                LIMIT 5
            `, [req.session.user.user_id]);
            
            res.render('employee/dashboard', { title: 'Employee Dashboard', user: req.session.user, recentRequests, recentActivity });
        } else if (role === 'monitor') {
            // Fetch monitor dashboard statistics
            const [pendingRequests] = await pool.execute(
                'SELECT COUNT(*) as count FROM product_requests WHERE status = "pending"'
            );
            
            const [approvedToday] = await pool.execute(
                'SELECT COUNT(*) as count FROM product_requests WHERE status = "approved" AND DATE(processed_at) = CURDATE()'
            );
            
            const [totalProducts] = await pool.execute(
                'SELECT COUNT(*) as count FROM products'
            );
            
            // Fetch recent activity including requests and assignments
            const [recentActivity] = await pool.execute(`
                SELECT 'request' as action, pr.requested_at as performed_at, p.product_name,
                       u.full_name as performed_by_name, pr.quantity, pr.purpose as notes
                FROM product_requests pr
                JOIN products p ON pr.product_id = p.product_id
                JOIN employees e ON pr.employee_id = e.employee_id
                JOIN users u ON e.user_id = u.user_id
                WHERE pr.requested_at >= DATE_SUB(NOW(), INTERVAL 7 DAY)
                UNION ALL
                SELECT sh.action, sh.performed_at, p.product_name,
                       u.full_name as performed_by_name, sh.quantity, sh.notes
                FROM stock_history sh
                JOIN products p ON sh.product_id = p.product_id
                JOIN users u ON sh.performed_by = u.user_id
                WHERE sh.performed_by = ? AND sh.performed_at >= DATE_SUB(NOW(), INTERVAL 7 DAY)
                ORDER BY performed_at DESC
                LIMIT 10
            `, [req.session.user.user_id]);
            
            const monitorStats = {
                pendingRequests: pendingRequests[0].count,
                approvedToday: approvedToday[0].count,
                totalProducts: totalProducts[0].count
            };
            
            res.render('monitor/dashboard', { 
                title: 'Monitor Dashboard', 
                user: req.session.user, 
                stats: monitorStats,
                recentActivity 
            });
        } else if (role === 'admin') {
            // Fetch dashboard statistics for admin
            const [totalEmployees] = await pool.execute(
                'SELECT COUNT(*) as count FROM users WHERE role IN ("employee", "monitor")'
            );
            
            const [activeMonitors] = await pool.execute(
                'SELECT COUNT(*) as count FROM users WHERE role = "monitor"'
            );
            
            const [pendingRegistrations] = await pool.execute(
                'SELECT COUNT(*) as count FROM registration_requests WHERE status = "pending"'
            );
            
            const [totalProducts] = await pool.execute(
                'SELECT COUNT(*) as count FROM products'
            );
            
            // Fetch recent system activity
            const [recentActivity] = await pool.execute(`
                SELECT 'request' as type, pr.requested_at as date, p.product_name, 
                       u.full_name as employee_name, pr.status, pr.quantity
                FROM product_requests pr
                JOIN products p ON pr.product_id = p.product_id
                JOIN employees e ON pr.employee_id = e.employee_id
                JOIN users u ON e.user_id = u.user_id
                WHERE pr.requested_at >= DATE_SUB(NOW(), INTERVAL 7 DAY)
                UNION ALL
                SELECT 'assignment' as type, pa.assigned_at as date, p.product_name,
                       u.full_name as employee_name, 
                       CASE WHEN pa.is_returned THEN 'returned' ELSE 'assigned' END as status,
                       pa.quantity
                FROM product_assignments pa
                JOIN products p ON pa.product_id = p.product_id
                JOIN employees e ON pa.employee_id = e.employee_id
                JOIN users u ON e.user_id = u.user_id
                WHERE pa.assigned_at >= DATE_SUB(NOW(), INTERVAL 7 DAY)
                UNION ALL
                SELECT 'registration' as type, rr.requested_at as date, 'User Registration' as product_name,
                       rr.full_name as employee_name, rr.status, 1 as quantity
                FROM registration_requests rr
                WHERE rr.requested_at >= DATE_SUB(NOW(), INTERVAL 7 DAY)
                ORDER BY date DESC
                LIMIT 10
            `);
            
            // Fetch stock analytics
            const stockStatsQuery = `
                SELECT 
                    asset_type,
                    COUNT(*) as total_items,
                    SUM(quantity) as total_quantity,
                    SUM(CASE WHEN is_available = TRUE THEN quantity ELSE 0 END) as available_quantity,
                    SUM(CASE WHEN COALESCE(calibration_required, FALSE) = TRUE THEN 1 ELSE 0 END) as calibration_items,
                    SUM(CASE WHEN calibration_due_date IS NOT NULL AND calibration_due_date < CURDATE() THEN 1 ELSE 0 END) as overdue_calibrations
                FROM products
                GROUP BY asset_type
            `;
            
            const [stockStats] = await pool.execute(stockStatsQuery);
            
            const dashboardStats = {
                totalEmployees: totalEmployees[0].count,
                activeMonitors: activeMonitors[0].count,
                pendingRegistrations: pendingRegistrations[0].count,
                totalProducts: totalProducts[0].count
            };
            
            res.render('admin/dashboard', { 
                title: 'Admin Dashboard',
                user: req.session.user, 
                stats: dashboardStats,
                recentActivity: recentActivity || [],
                stockStats: stockStats || []
            });
        }
    } catch (error) {
        console.error('Dashboard error:', error);
        res.render('error', { message: 'Error loading dashboard' });
    }
});







// Monitor routes
app.get('/monitor/approvals', requireAuth, requireRole(['monitor']), async (req, res) => {
    try {
        const [requests] = await pool.execute(`
            SELECT pr.*, p.product_name, u.full_name as employee_name, d.department_name
            FROM product_requests pr
            JOIN products p ON pr.product_id = p.product_id
            JOIN employees e ON pr.employee_id = e.employee_id
            JOIN users u ON e.user_id = u.user_id
            JOIN departments d ON e.department_id = d.department_id
            WHERE pr.status = 'pending'
            ORDER BY pr.requested_at ASC
        `);
        
        res.render('monitor/approvals', { title: 'Approvals', user: req.session.user, requests });
    } catch (error) {
        console.error('Approvals error:', error);
        res.render('error', { message: 'Error loading approvals' });
>>>>>>> 6bd6c8c8
    }
});

app.get('/dashboard', (req, res) => {
    if (!req.session.user) return res.redirect('/login');
    
    if (req.session.user.role === 'admin') {
        return res.redirect('/admin/dashboard');
    } else if (req.session.user.role === 'monitor') {
        return res.redirect('/monitor/dashboard');
    } else if (req.session.user.role === 'employee') {
        return res.redirect('/employee/dashboard');
    }
    
    res.send(`<h1>Welcome ${req.session.user.full_name}!</h1><p>Role: ${req.session.user.role}</p><a href="/logout">Logout</a>`);
});

<<<<<<< HEAD
app.get('/admin/dashboard', (req, res) => {
    if (!req.session.user || req.session.user.role !== 'admin') {
        return res.redirect('/login');
=======
app.get('/monitor/inventory', requireAuth, requireRole(['monitor']), async (req, res) => {
    try {
        const [products] = await pool.execute('SELECT * FROM products ORDER BY product_name');
        res.render('monitor/inventory', { user: req.session.user, products });
    } catch (error) {
        console.error('Inventory error:', error);
        res.render('error', { message: 'Error loading inventory' });
>>>>>>> 6bd6c8c8
    }
    
    try {
        res.render('admin/dashboard', { 
            user: req.session.user,
            stats: {
                totalEmployees: 0,
                activeMonitors: 0,
                pendingRegistrations: 0,
                totalProducts: 0
            },
            recentActivity: [],
            stockStats: []
        });
    } catch (error) {
        console.error('Admin dashboard error:', error);
        res.send(`<h1>Admin Dashboard</h1><p>Welcome ${req.session.user.full_name}!</p><p>Role: ${req.session.user.role}</p><a href="/logout">Logout</a>`);
    }
});

app.get('/monitor/dashboard', (req, res) => {
    if (!req.session.user || req.session.user.role !== 'monitor') {
        return res.redirect('/login');
    }
    
    try {
        res.render('monitor/dashboard', { 
            user: req.session.user,
            stats: {
                pendingRequests: 0,
                approvedToday: 0,
                totalProducts: 0
            },
            recentActivity: []
        });
    } catch (error) {
<<<<<<< HEAD
        console.error('Monitor dashboard error:', error);
        res.send(`<h1>Monitor Dashboard</h1><p>Welcome ${req.session.user.full_name}!</p><p>Role: ${req.session.user.role}</p><a href="/logout">Logout</a>`);
=======
        console.error('Dashboard stats error:', error);
        res.status(500).json({ error: 'Failed to fetch dashboard stats' });
    }
});

// Admin routes
app.get('/admin/employees', requireAuth, requireRole(['admin']), async (req, res) => {
    try {
        const [employees] = await pool.execute(`
            SELECT u.*, e.employee_id, d.department_name, e.is_active as employee_active
            FROM users u
            LEFT JOIN employees e ON u.user_id = e.user_id
            LEFT JOIN departments d ON e.department_id = d.department_id
            WHERE u.role IN ('employee', 'monitor')
            ORDER BY u.is_active DESC, u.full_name
        `);
        
        const [departments] = await pool.execute('SELECT * FROM departments');
        
        res.render('admin/employees', { user: req.session.user, employees, departments });
    } catch (error) {
        console.error('Employees error:', error);
        res.render('error', { message: 'Error loading employees' });
    }
});

app.get('/admin/monitors', requireAuth, requireRole(['admin']), async (req, res) => {
    try {
        // Check for expired monitors
        await checkExpiredMonitors();
        
        const [monitors] = await pool.execute(`
            SELECT u.*, ma.start_date, ma.end_date, 
                   CASE WHEN u.role = 'monitor' THEN 1 ELSE 0 END as monitor_active
            FROM users u
            LEFT JOIN monitor_assignments ma ON u.user_id = ma.user_id AND ma.is_active = 1
            WHERE u.role = 'monitor'
            ORDER BY u.full_name
        `);
        
        const [employees] = await pool.execute(`
            SELECT u.user_id, u.full_name, u.username, d.department_name
            FROM users u
            JOIN employees e ON u.user_id = e.user_id
            JOIN departments d ON e.department_id = d.department_id
            WHERE u.role = 'employee' AND e.is_active = 1
            ORDER BY u.full_name
        `);
        
        res.render('admin/monitors', { user: req.session.user, monitors, employees });
    } catch (error) {
        console.error('Monitors error:', error);
        res.render('error', { message: 'Error loading monitors' });
    }
});

app.get('/admin/stock', requireAuth, requireRole(['admin']), async (req, res) => {
    try {
        const [products] = await pool.execute('SELECT * FROM products ORDER BY product_name');
        res.render('admin/stock', { user: req.session.user, products });
    } catch (error) {
        console.error('Stock error:', error);
        res.render('error', { message: 'Error loading stock' });
>>>>>>> 6bd6c8c8
    }
});

app.get('/employee/dashboard', (req, res) => {
    if (!req.session.user || req.session.user.role !== 'employee') {
        return res.redirect('/login');
    }
    
    try {
        res.render('employee/dashboard', { 
            user: req.session.user,
            recentRequests: [],
            recentActivity: []
        });
    } catch (error) {
        console.error('Employee dashboard error:', error);
        res.send(`<h1>Employee Dashboard</h1><p>Welcome ${req.session.user.full_name}!</p><p>Role: ${req.session.user.role}</p><a href="/logout">Logout</a>`);
    }
});

app.get('/logout', (req, res) => {
    req.session.destroy();
    res.redirect('/login');
});

// Use route modules
app.use('/', commonRoutes(pool, requireAuth, requireRole));
app.use('/admin', adminRoutes(pool, requireAuth, requireRole));
app.use('/employee', employeeRoutes(pool, requireAuth, requireRole));
app.use('/monitor', monitorRoutes(pool, requireAuth, requireRole));

app.get('/health', (req, res) => {
    res.json({ status: 'healthy', timestamp: new Date().toISOString() });
});











app.listen(PORT, '0.0.0.0', () => {
    console.log(`Server running on port ${PORT}`);
    console.log(`Environment: ${process.env.NODE_ENV}`);
    console.log(`DB Host: ${process.env.DB_HOST}`);
}).on('error', (err) => {
    console.error('Server failed to start:', err);
    process.exit(1);
});

// Test database connection
pool.getConnection()
    .then(connection => {
        console.log('Database connected successfully');
        connection.release();
    })
    .catch(err => {
        console.error('Database connection failed:', err);
    });

module.exports = app;<|MERGE_RESOLUTION|>--- conflicted
+++ resolved
@@ -4,11 +4,6 @@
 const mysql = require('mysql2/promise');
 const bcrypt = require('bcryptjs');
 const path = require('path');
-<<<<<<< HEAD
-=======
-const jwt = require('jsonwebtoken');
-require('dotenv').config();
->>>>>>> 6bd6c8c8
 
 // Import middleware
 const requireAuth = (req, res, next) => {
@@ -52,25 +47,11 @@
 const app = express();
 const PORT = process.env.PORT || 3000;
 
-<<<<<<< HEAD
 // Process error handlers
 process.on('uncaughtException', (err) => {
     console.error('Uncaught Exception:', err);
     process.exit(1);
 });
-=======
-// Database configuration
-const dbConfig = {
-    host: process.env.DB_HOST || 'localhost',
-    user: process.env.DB_USER || 'apnacollege',
-    password: process.env.DB_PASSWORD || 'Neha@012004',
-    database: process.env.DB_NAME || 'product_management_system',
-    port: process.env.DB_PORT || 3306,
-    waitForConnections: true,
-    connectionLimit: 10,
-    queueLimit: 0
-};
->>>>>>> 6bd6c8c8
 
 process.on('unhandledRejection', (reason, promise) => {
     console.error('Unhandled Rejection at:', promise, 'reason:', reason);
@@ -111,8 +92,6 @@
 app.set('views', path.join(__dirname, 'views'));
 
 
-<<<<<<< HEAD
-=======
 // Use route modules
 app.use('/', commonRoutes(pool, requireAuth, requireRole));
 app.use('/admin', adminRoutes(pool, requireAuth, requireRole));
@@ -196,10 +175,17 @@
     }
 });
 app.use('/monitor', monitorRoutes(pool, requireAuth, requireRole));
->>>>>>> 6bd6c8c8
-
-app.get('/', (req, res) => res.redirect('/login'));
-
+
+// Routes
+app.get('/', (req, res) => {
+    if (req.session.user) {
+        res.redirect('/dashboard');
+    } else {
+        res.redirect('/login');
+    }
+});
+
+// Authentication routes
 app.get('/login', (req, res) => {
     res.render('auth/login', { messages: req.flash() });
 });
@@ -258,7 +244,6 @@
             }
         }
         
-<<<<<<< HEAD
         if (user.role === 'admin') {
             res.redirect('/admin/dashboard');
         } else if (user.role === 'monitor') {
@@ -267,189 +252,6 @@
             res.redirect('/employee/dashboard');
         } else {
             res.redirect('/dashboard');
-        }
-    } catch (error) {
-        console.error('Login error:', error);
-        req.flash('error', 'Login error');
-        res.redirect('/login');
-=======
-        // Hash password
-        const hashedPassword = await bcrypt.hash(password, 10);
-        
-        // Insert registration request
-        await pool.execute(
-            'INSERT INTO registration_requests (full_name, username, email, password, department_id) VALUES (?, ?, ?, ?, ?)',
-            [full_name, username, email, hashedPassword, department_id]
-        );
-        
-        req.flash('success', 'Registration request submitted. Please wait for admin approval.');
-        res.redirect('/login');
-    } catch (error) {
-        console.error('Registration error:', error);
-        req.flash('error', 'An error occurred during registration');
-        res.redirect('/register');
-    }
-});
-
-app.get('/logout', (req, res) => {
-    req.session.destroy();
-    res.redirect('/login');
-});
-
-app.get('/dashboard', requireAuth, async (req, res) => {
-    try {
-        // Check for expired monitors on each dashboard load
-        await checkExpiredMonitors();
-        
-        const role = req.session.user.role;
-
-        if (role === 'employee') {
-            // Fetch recent approved product requests for the employee
-            const [recentRequests] = await pool.execute(`
-                SELECT pr.request_id, p.product_name, pr.quantity, pr.status, pr.requested_at
-                FROM product_requests pr
-                JOIN products p ON pr.product_id = p.product_id
-                JOIN employees e ON pr.employee_id = e.employee_id
-                WHERE e.user_id = ? AND pr.status IN ('approved', 'rejected', 'pending')
-                ORDER BY pr.requested_at DESC
-                LIMIT 5
-            `, [req.session.user.user_id]);
-
-            // Fetch recent activity for employee
-            const [recentActivity] = await pool.execute(`
-                SELECT 'assignment' as action, pa.assigned_at as performed_at, p.product_name,
-                       u.full_name as performed_by_name, pa.quantity, 'Product assigned to you' as notes
-                FROM product_assignments pa
-                JOIN products p ON pa.product_id = p.product_id
-                JOIN employees e ON pa.employee_id = e.employee_id
-                JOIN users u ON pa.monitor_id = u.user_id
-                WHERE e.user_id = ? AND pa.assigned_at >= DATE_SUB(NOW(), INTERVAL 30 DAY)
-                ORDER BY pa.assigned_at DESC
-                LIMIT 5
-            `, [req.session.user.user_id]);
-            
-            res.render('employee/dashboard', { title: 'Employee Dashboard', user: req.session.user, recentRequests, recentActivity });
-        } else if (role === 'monitor') {
-            // Fetch monitor dashboard statistics
-            const [pendingRequests] = await pool.execute(
-                'SELECT COUNT(*) as count FROM product_requests WHERE status = "pending"'
-            );
-            
-            const [approvedToday] = await pool.execute(
-                'SELECT COUNT(*) as count FROM product_requests WHERE status = "approved" AND DATE(processed_at) = CURDATE()'
-            );
-            
-            const [totalProducts] = await pool.execute(
-                'SELECT COUNT(*) as count FROM products'
-            );
-            
-            // Fetch recent activity including requests and assignments
-            const [recentActivity] = await pool.execute(`
-                SELECT 'request' as action, pr.requested_at as performed_at, p.product_name,
-                       u.full_name as performed_by_name, pr.quantity, pr.purpose as notes
-                FROM product_requests pr
-                JOIN products p ON pr.product_id = p.product_id
-                JOIN employees e ON pr.employee_id = e.employee_id
-                JOIN users u ON e.user_id = u.user_id
-                WHERE pr.requested_at >= DATE_SUB(NOW(), INTERVAL 7 DAY)
-                UNION ALL
-                SELECT sh.action, sh.performed_at, p.product_name,
-                       u.full_name as performed_by_name, sh.quantity, sh.notes
-                FROM stock_history sh
-                JOIN products p ON sh.product_id = p.product_id
-                JOIN users u ON sh.performed_by = u.user_id
-                WHERE sh.performed_by = ? AND sh.performed_at >= DATE_SUB(NOW(), INTERVAL 7 DAY)
-                ORDER BY performed_at DESC
-                LIMIT 10
-            `, [req.session.user.user_id]);
-            
-            const monitorStats = {
-                pendingRequests: pendingRequests[0].count,
-                approvedToday: approvedToday[0].count,
-                totalProducts: totalProducts[0].count
-            };
-            
-            res.render('monitor/dashboard', { 
-                title: 'Monitor Dashboard', 
-                user: req.session.user, 
-                stats: monitorStats,
-                recentActivity 
-            });
-        } else if (role === 'admin') {
-            // Fetch dashboard statistics for admin
-            const [totalEmployees] = await pool.execute(
-                'SELECT COUNT(*) as count FROM users WHERE role IN ("employee", "monitor")'
-            );
-            
-            const [activeMonitors] = await pool.execute(
-                'SELECT COUNT(*) as count FROM users WHERE role = "monitor"'
-            );
-            
-            const [pendingRegistrations] = await pool.execute(
-                'SELECT COUNT(*) as count FROM registration_requests WHERE status = "pending"'
-            );
-            
-            const [totalProducts] = await pool.execute(
-                'SELECT COUNT(*) as count FROM products'
-            );
-            
-            // Fetch recent system activity
-            const [recentActivity] = await pool.execute(`
-                SELECT 'request' as type, pr.requested_at as date, p.product_name, 
-                       u.full_name as employee_name, pr.status, pr.quantity
-                FROM product_requests pr
-                JOIN products p ON pr.product_id = p.product_id
-                JOIN employees e ON pr.employee_id = e.employee_id
-                JOIN users u ON e.user_id = u.user_id
-                WHERE pr.requested_at >= DATE_SUB(NOW(), INTERVAL 7 DAY)
-                UNION ALL
-                SELECT 'assignment' as type, pa.assigned_at as date, p.product_name,
-                       u.full_name as employee_name, 
-                       CASE WHEN pa.is_returned THEN 'returned' ELSE 'assigned' END as status,
-                       pa.quantity
-                FROM product_assignments pa
-                JOIN products p ON pa.product_id = p.product_id
-                JOIN employees e ON pa.employee_id = e.employee_id
-                JOIN users u ON e.user_id = u.user_id
-                WHERE pa.assigned_at >= DATE_SUB(NOW(), INTERVAL 7 DAY)
-                UNION ALL
-                SELECT 'registration' as type, rr.requested_at as date, 'User Registration' as product_name,
-                       rr.full_name as employee_name, rr.status, 1 as quantity
-                FROM registration_requests rr
-                WHERE rr.requested_at >= DATE_SUB(NOW(), INTERVAL 7 DAY)
-                ORDER BY date DESC
-                LIMIT 10
-            `);
-            
-            // Fetch stock analytics
-            const stockStatsQuery = `
-                SELECT 
-                    asset_type,
-                    COUNT(*) as total_items,
-                    SUM(quantity) as total_quantity,
-                    SUM(CASE WHEN is_available = TRUE THEN quantity ELSE 0 END) as available_quantity,
-                    SUM(CASE WHEN COALESCE(calibration_required, FALSE) = TRUE THEN 1 ELSE 0 END) as calibration_items,
-                    SUM(CASE WHEN calibration_due_date IS NOT NULL AND calibration_due_date < CURDATE() THEN 1 ELSE 0 END) as overdue_calibrations
-                FROM products
-                GROUP BY asset_type
-            `;
-            
-            const [stockStats] = await pool.execute(stockStatsQuery);
-            
-            const dashboardStats = {
-                totalEmployees: totalEmployees[0].count,
-                activeMonitors: activeMonitors[0].count,
-                pendingRegistrations: pendingRegistrations[0].count,
-                totalProducts: totalProducts[0].count
-            };
-            
-            res.render('admin/dashboard', { 
-                title: 'Admin Dashboard',
-                user: req.session.user, 
-                stats: dashboardStats,
-                recentActivity: recentActivity || [],
-                stockStats: stockStats || []
-            });
         }
     } catch (error) {
         console.error('Dashboard error:', error);
@@ -481,54 +283,67 @@
     } catch (error) {
         console.error('Approvals error:', error);
         res.render('error', { message: 'Error loading approvals' });
->>>>>>> 6bd6c8c8
-    }
-});
-
-app.get('/dashboard', (req, res) => {
-    if (!req.session.user) return res.redirect('/login');
+    }
+});
+
+app.post('/monitor/process-request', requireAuth, requireRole(['monitor']), async (req, res) => {
+    const { request_id, action } = req.body;
     
-    if (req.session.user.role === 'admin') {
-        return res.redirect('/admin/dashboard');
-    } else if (req.session.user.role === 'monitor') {
-        return res.redirect('/monitor/dashboard');
-    } else if (req.session.user.role === 'employee') {
-        return res.redirect('/employee/dashboard');
-    }
-    
-    res.send(`<h1>Welcome ${req.session.user.full_name}!</h1><p>Role: ${req.session.user.role}</p><a href="/logout">Logout</a>`);
-});
-
-<<<<<<< HEAD
-app.get('/admin/dashboard', (req, res) => {
-    if (!req.session.user || req.session.user.role !== 'admin') {
-        return res.redirect('/login');
-=======
-app.get('/monitor/inventory', requireAuth, requireRole(['monitor']), async (req, res) => {
-    try {
-        const [products] = await pool.execute('SELECT * FROM products ORDER BY product_name');
-        res.render('monitor/inventory', { user: req.session.user, products });
-    } catch (error) {
-        console.error('Inventory error:', error);
-        res.render('error', { message: 'Error loading inventory' });
->>>>>>> 6bd6c8c8
-    }
-    
-    try {
-        res.render('admin/dashboard', { 
-            user: req.session.user,
-            stats: {
-                totalEmployees: 0,
-                activeMonitors: 0,
-                pendingRegistrations: 0,
-                totalProducts: 0
-            },
-            recentActivity: [],
-            stockStats: []
-        });
-    } catch (error) {
-        console.error('Admin dashboard error:', error);
-        res.send(`<h1>Admin Dashboard</h1><p>Welcome ${req.session.user.full_name}!</p><p>Role: ${req.session.user.role}</p><a href="/logout">Logout</a>`);
+    try {
+        const connection = await pool.getConnection();
+        await connection.beginTransaction();
+        
+        try {
+            // Update request status
+            await connection.execute(
+                'UPDATE product_requests SET status = ?, processed_by = ?, processed_at = NOW() WHERE request_id = ?',
+                [action, req.session.user.user_id, request_id]
+            );
+            
+            if (action === 'approved') {
+                // Get request details
+                const [requestDetails] = await connection.execute(`
+                    SELECT pr.*, e.employee_id 
+                    FROM product_requests pr 
+                    JOIN employees e ON pr.employee_id = e.employee_id 
+                    WHERE pr.request_id = ?
+                `, [request_id]);
+                
+                const request = requestDetails[0];
+                
+                // Create product assignment
+                await connection.execute(
+                    'INSERT INTO product_assignments (product_id, employee_id, monitor_id, quantity) VALUES (?, ?, ?, ?)',
+                    [request.product_id, request.employee_id, req.session.user.user_id, request.quantity]
+                );
+                
+                // Update product quantity
+                await connection.execute(
+                    'UPDATE products SET quantity = quantity - ? WHERE product_id = ?',
+                    [request.quantity, request.product_id]
+                );
+                
+                // Add to stock history
+                await connection.execute(
+                    'INSERT INTO stock_history (product_id, action, quantity, performed_by, notes) VALUES (?, ?, ?, ?, ?)',
+                    [request.product_id, 'assign', request.quantity, req.session.user.user_id, `Assigned to employee ID: ${request.employee_id}`]
+                );
+            }
+            
+            await connection.commit();
+            req.flash('success', `Request ${action} successfully`);
+        } catch (error) {
+            await connection.rollback();
+            throw error;
+        } finally {
+            connection.release();
+        }
+        
+        res.redirect('/monitor/approvals');
+    } catch (error) {
+        console.error('Process request error:', error);
+        req.flash('error', 'Error processing request');
+        res.redirect('/monitor/approvals');
     }
 });
 
@@ -548,74 +363,8 @@
             recentActivity: []
         });
     } catch (error) {
-<<<<<<< HEAD
         console.error('Monitor dashboard error:', error);
         res.send(`<h1>Monitor Dashboard</h1><p>Welcome ${req.session.user.full_name}!</p><p>Role: ${req.session.user.role}</p><a href="/logout">Logout</a>`);
-=======
-        console.error('Dashboard stats error:', error);
-        res.status(500).json({ error: 'Failed to fetch dashboard stats' });
-    }
-});
-
-// Admin routes
-app.get('/admin/employees', requireAuth, requireRole(['admin']), async (req, res) => {
-    try {
-        const [employees] = await pool.execute(`
-            SELECT u.*, e.employee_id, d.department_name, e.is_active as employee_active
-            FROM users u
-            LEFT JOIN employees e ON u.user_id = e.user_id
-            LEFT JOIN departments d ON e.department_id = d.department_id
-            WHERE u.role IN ('employee', 'monitor')
-            ORDER BY u.is_active DESC, u.full_name
-        `);
-        
-        const [departments] = await pool.execute('SELECT * FROM departments');
-        
-        res.render('admin/employees', { user: req.session.user, employees, departments });
-    } catch (error) {
-        console.error('Employees error:', error);
-        res.render('error', { message: 'Error loading employees' });
-    }
-});
-
-app.get('/admin/monitors', requireAuth, requireRole(['admin']), async (req, res) => {
-    try {
-        // Check for expired monitors
-        await checkExpiredMonitors();
-        
-        const [monitors] = await pool.execute(`
-            SELECT u.*, ma.start_date, ma.end_date, 
-                   CASE WHEN u.role = 'monitor' THEN 1 ELSE 0 END as monitor_active
-            FROM users u
-            LEFT JOIN monitor_assignments ma ON u.user_id = ma.user_id AND ma.is_active = 1
-            WHERE u.role = 'monitor'
-            ORDER BY u.full_name
-        `);
-        
-        const [employees] = await pool.execute(`
-            SELECT u.user_id, u.full_name, u.username, d.department_name
-            FROM users u
-            JOIN employees e ON u.user_id = e.user_id
-            JOIN departments d ON e.department_id = d.department_id
-            WHERE u.role = 'employee' AND e.is_active = 1
-            ORDER BY u.full_name
-        `);
-        
-        res.render('admin/monitors', { user: req.session.user, monitors, employees });
-    } catch (error) {
-        console.error('Monitors error:', error);
-        res.render('error', { message: 'Error loading monitors' });
-    }
-});
-
-app.get('/admin/stock', requireAuth, requireRole(['admin']), async (req, res) => {
-    try {
-        const [products] = await pool.execute('SELECT * FROM products ORDER BY product_name');
-        res.render('admin/stock', { user: req.session.user, products });
-    } catch (error) {
-        console.error('Stock error:', error);
-        res.render('error', { message: 'Error loading stock' });
->>>>>>> 6bd6c8c8
     }
 });
 
