/**
 * @fileoverview Email Service Utility - Handles all email notifications and communications
 * 
 * This module provides email functionality for the inventory management system including
 * registration notifications, approval/rejection emails, and administrative communications.
 * Uses Nodemailer with Gmail SMTP for reliable email delivery.
 * 
 * @author Priyanshu Kumar Sharma
 * @version 1.0.0
 * @requires nodemailer - Email sending library for Node.js
 * @requires process.env.EMAIL_USER - Gmail account for sending emails
 * @requires process.env.EMAIL_PASS - Gmail app password for authentication
 */

const nodemailer = require('nodemailer');
const cron = require('node-cron');

/**
 * Email Transporter Configuration
 * 
 * Creates and configures Nodemailer transporter using Gmail SMTP service.
 * Utilizes environment variables for secure credential management.
 * 
 * @constant {nodemailer.Transporter} transporter - Configured email transporter
 */
const transporter = nodemailer.createTransport({
    service: 'gmail',
    auth: {
        user: process.env.EMAIL_USER,
        pass: process.env.EMAIL_PASS
    }
});

/**
 * Send Registration Approval Email
 * 
 * Sends approval notification email to users whose registration requests have been approved.
 * Includes login link and welcome message with company branding.
 * 
 * @async
 * @function sendRegistrationApprovalEmail
 * @param {string} userEmail - Recipient's email address
 * @param {string} userName - Recipient's full name for personalization
 * @returns {Promise<Object>} Email send result from Nodemailer
 * @throws {Error} When email sending fails
 * 
 * @example
 * // Send approval email to new user
 * await sendRegistrationApprovalEmail('user@company.com', 'John Doe');
 */
const sendRegistrationApprovalEmail = async (userEmail, userName) => {
    const mailOptions = {
        from: process.env.EMAIL_USER,
        to: userEmail,
        subject: 'Registration Approved - Marquardt Inventory Management System',
        html: `
            <h2>Registration Approved</h2>
            <p>Dear ${userName},</p>
            <p>Your registration request has been approved. You can now login to the Inventory Management System.</p>
            <p><a href="https://mqi-ims.uc.r.appspot.com/login">Login Here</a></p>
            <p>Best regards,<br>Marquardt India Team</p>
        `
    };
    
    return transporter.sendMail(mailOptions);
};

/**
 * Send Registration Rejection Email
 * 
 * Sends rejection notification email to users whose registration requests have been denied.
 * Provides polite rejection message with contact information for further inquiries.
 * 
 * @async
 * @function sendRegistrationRejectionEmail
 * @param {string} userEmail - Recipient's email address
 * @param {string} userName - Recipient's full name for personalization
 * @returns {Promise<Object>} Email send result from Nodemailer
 * @throws {Error} When email sending fails
 * 
 * @example
 * // Send rejection email to user
 * await sendRegistrationRejectionEmail('user@company.com', 'John Doe');
 */
const sendRegistrationRejectionEmail = async (userEmail, userName) => {
    const mailOptions = {
        from: process.env.EMAIL_USER,
        to: userEmail,
        subject: 'Registration Request - Marquardt Inventory Management System',
        html: `
            <h2>Registration Request Update</h2>
            <p>Dear ${userName},</p>
            <p>Your registration request has been reviewed. Please contact the administrator for more information.</p>
            <p>Best regards,<br>Marquardt India Team</p>
        `
    };
    
    return transporter.sendMail(mailOptions);
};

/**
 * Send New Registration Notification to Admins
 * 
 * Notifies all system administrators about new registration requests requiring review.
 * Includes applicant details and direct link to admin review interface.
 * 
 * @async
 * @function sendNewRegistrationNotification
 * @param {string[]} adminEmails - Array of administrator email addresses
 * @param {string} userName - Applicant's full name
 * @param {string} userEmail - Applicant's email address
 * @returns {Promise<Object>} Email send result from Nodemailer
 * @throws {Error} When email sending fails
 * 
 * @example
 * // Notify admins of new registration
 * await sendNewRegistrationNotification(['admin1@company.com'], 'John Doe', 'john@example.com');
 */
const sendNewRegistrationNotification = async (adminEmails, userName, userEmail) => {
    const mailOptions = {
        from: process.env.EMAIL_USER,
        to: adminEmails.join(','),
        subject: 'New Registration Request - Inventory Management System',
        html: `
            <h2>New Registration Request</h2>
            <p>A new user has registered:</p>
            <ul>
                <li><strong>Name:</strong> ${userName}</li>
                <li><strong>Email:</strong> ${userEmail}</li>
            </ul>
            <p><a href="https://mqi-ims.uc.r.appspot.com/admin/employees">Review Request</a></p>
            <p>Best regards,<br>Inventory Management System</p>
        `
    };
    
    return transporter.sendMail(mailOptions);
};

/**
 * Send Registration Confirmation to User
 * 
 * Sends confirmation email to users after successful registration submission.
 * Informs users that their request is pending admin approval and sets expectations.
 * 
 * @async
 * @function sendRegistrationConfirmation
 * @param {string} userEmail - Recipient's email address
 * @param {string} userName - Recipient's full name for personalization
 * @returns {Promise<Object>} Email send result from Nodemailer
 * @throws {Error} When email sending fails
 * 
 * @example
 * // Send confirmation to new registrant
 * await sendRegistrationConfirmation('user@company.com', 'John Doe');
 */
const sendRegistrationConfirmation = async (userEmail, userName) => {
    const mailOptions = {
        from: process.env.EMAIL_USER,
        to: userEmail,
        subject: 'Registration Received - Marquardt Inventory Management System',
        html: `
            <h2>Registration Received</h2>
            <p>Dear ${userName},</p>
            <p>Thank you for registering with the Marquardt Inventory Management System.</p>
            <p>Your registration request has been received and is pending admin approval.</p>
            <p>You will receive another email once your account has been reviewed.</p>
            <p>Best regards,<br>Marquardt India Team</p>
        `
    };
    
    return transporter.sendMail(mailOptions);
};

<<<<<<< HEAD
/**
 * Module Exports
 * 
 * Exports all email service functions for use throughout the application.
 * Functions are used by authentication routes and admin management systems.
 */
=======
// Send reminder email to monitors about pending product requests
const sendProductRequestReminder = async (monitorEmails, pendingCount) => {
    const mailOptions = {
        from: process.env.EMAIL_USER,
        to: monitorEmails.join(','),
        subject: `Reminder: ${pendingCount} Pending Product Request${pendingCount > 1 ? 's' : ''} - MQI Inventory`,
        html: `
            <h2>📋 Pending Product Requests Reminder</h2>
            <p>Dear Monitor,</p>
            <p>You have <strong>${pendingCount}</strong> pending product request${pendingCount > 1 ? 's' : ''} awaiting your approval.</p>
            <p><a href="https://mqi-ims.uc.r.appspot.com/monitor/approvals" style="background-color: #3B82F6; color: white; padding: 10px 20px; text-decoration: none; border-radius: 5px;">Review Requests</a></p>
            <p>Best regards,<br>Marquardt India Inventory System</p>
        `
    };
    
    return transporter.sendMail(mailOptions);
};

// Send reminder email to monitors about pending return requests
const sendReturnRequestReminder = async (monitorEmails, pendingCount) => {
    const mailOptions = {
        from: process.env.EMAIL_USER,
        to: monitorEmails.join(','),
        subject: `Reminder: ${pendingCount} Pending Return Request${pendingCount > 1 ? 's' : ''} - MQI Inventory`,
        html: `
            <h2>🔄 Pending Return Requests Reminder</h2>
            <p>Dear Monitor,</p>
            <p>You have <strong>${pendingCount}</strong> pending return request${pendingCount > 1 ? 's' : ''} awaiting your approval.</p>
            <p><a href="https://mqi-ims.uc.r.appspot.com/monitor/approvals" style="background-color: #F59E0B; color: white; padding: 10px 20px; text-decoration: none; border-radius: 5px;">Review Returns</a></p>
            <p>Best regards,<br>Marquardt India Inventory System</p>
        `
    };
    
    return transporter.sendMail(mailOptions);
};

>>>>>>> f590f573
module.exports = {
    sendRegistrationApprovalEmail,
    sendRegistrationRejectionEmail,
    sendNewRegistrationNotification,
    sendRegistrationConfirmation,
    sendProductRequestReminder,
    sendReturnRequestReminder
};<|MERGE_RESOLUTION|>--- conflicted
+++ resolved
@@ -13,16 +13,8 @@
  */
 
 const nodemailer = require('nodemailer');
-const cron = require('node-cron');
-
-/**
- * Email Transporter Configuration
- * 
- * Creates and configures Nodemailer transporter using Gmail SMTP service.
- * Utilizes environment variables for secure credential management.
- * 
- * @constant {nodemailer.Transporter} transporter - Configured email transporter
- */
+
+// Create transporter
 const transporter = nodemailer.createTransport({
     service: 'gmail',
     auth: {
@@ -171,51 +163,84 @@
     return transporter.sendMail(mailOptions);
 };
 
-<<<<<<< HEAD
+// Send reminder email to monitors about pending product requests
+const sendProductRequestReminder = async (monitorEmails, pendingCount) => {
+    const mailOptions = {
+        from: process.env.EMAIL_USER,
+        to: monitorEmails.join(','),
+        subject: `Reminder: ${pendingCount} Pending Product Request${pendingCount > 1 ? 's' : ''} - MQI Inventory`,
+        html: `
+            <h2>📋 Pending Product Requests Reminder</h2>
+            <p>Dear Monitor,</p>
+            <p>You have <strong>${pendingCount}</strong> pending product request${pendingCount > 1 ? 's' : ''} awaiting your approval.</p>
+            <p><a href="https://mqi-ims.uc.r.appspot.com/monitor/approvals" style="background-color: #3B82F6; color: white; padding: 10px 20px; text-decoration: none; border-radius: 5px;">Review Requests</a></p>
+            <p>Best regards,<br>Marquardt India Inventory System</p>
+        `
+    };
+    
+    return transporter.sendMail(mailOptions);
+};
+
+// Send reminder email to monitors about pending return requests
+const sendReturnRequestReminder = async (monitorEmails, pendingCount) => {
+    const mailOptions = {
+        from: process.env.EMAIL_USER,
+        to: monitorEmails.join(','),
+        subject: `Reminder: ${pendingCount} Pending Return Request${pendingCount > 1 ? 's' : ''} - MQI Inventory`,
+        html: `
+            <h2>🔄 Pending Return Requests Reminder</h2>
+            <p>Dear Monitor,</p>
+            <p>You have <strong>${pendingCount}</strong> pending return request${pendingCount > 1 ? 's' : ''} awaiting your approval.</p>
+            <p><a href="https://mqi-ims.uc.r.appspot.com/monitor/approvals" style="background-color: #F59E0B; color: white; padding: 10px 20px; text-decoration: none; border-radius: 5px;">Review Returns</a></p>
+            <p>Best regards,<br>Marquardt India Inventory System</p>
+        `
+    };
+    
+    return transporter.sendMail(mailOptions);
+};
+
+// Send reminder email to monitors about pending product requests
+const sendProductRequestReminder = async (monitorEmails, pendingCount) => {
+    const mailOptions = {
+        from: process.env.EMAIL_USER,
+        to: monitorEmails.join(','),
+        subject: `Reminder: ${pendingCount} Pending Product Request${pendingCount > 1 ? 's' : ''} - MQI Inventory`,
+        html: `
+            <h2>📋 Pending Product Requests Reminder</h2>
+            <p>Dear Monitor,</p>
+            <p>You have <strong>${pendingCount}</strong> pending product request${pendingCount > 1 ? 's' : ''} awaiting your approval.</p>
+            <p><a href="https://mqi-ims.uc.r.appspot.com/monitor/approvals" style="background-color: #3B82F6; color: white; padding: 10px 20px; text-decoration: none; border-radius: 5px;">Review Requests</a></p>
+            <p>Best regards,<br>Marquardt India Inventory System</p>
+        `
+    };
+    
+    return transporter.sendMail(mailOptions);
+};
+
+// Send reminder email to monitors about pending return requests
+const sendReturnRequestReminder = async (monitorEmails, pendingCount) => {
+    const mailOptions = {
+        from: process.env.EMAIL_USER,
+        to: monitorEmails.join(','),
+        subject: `Reminder: ${pendingCount} Pending Return Request${pendingCount > 1 ? 's' : ''} - MQI Inventory`,
+        html: `
+            <h2>🔄 Pending Return Requests Reminder</h2>
+            <p>Dear Monitor,</p>
+            <p>You have <strong>${pendingCount}</strong> pending return request${pendingCount > 1 ? 's' : ''} awaiting your approval.</p>
+            <p><a href="https://mqi-ims.uc.r.appspot.com/monitor/approvals" style="background-color: #F59E0B; color: white; padding: 10px 20px; text-decoration: none; border-radius: 5px;">Review Returns</a></p>
+            <p>Best regards,<br>Marquardt India Inventory System</p>
+        `
+    };
+    
+    return transporter.sendMail(mailOptions);
+};
+
 /**
  * Module Exports
  * 
  * Exports all email service functions for use throughout the application.
  * Functions are used by authentication routes and admin management systems.
  */
-=======
-// Send reminder email to monitors about pending product requests
-const sendProductRequestReminder = async (monitorEmails, pendingCount) => {
-    const mailOptions = {
-        from: process.env.EMAIL_USER,
-        to: monitorEmails.join(','),
-        subject: `Reminder: ${pendingCount} Pending Product Request${pendingCount > 1 ? 's' : ''} - MQI Inventory`,
-        html: `
-            <h2>📋 Pending Product Requests Reminder</h2>
-            <p>Dear Monitor,</p>
-            <p>You have <strong>${pendingCount}</strong> pending product request${pendingCount > 1 ? 's' : ''} awaiting your approval.</p>
-            <p><a href="https://mqi-ims.uc.r.appspot.com/monitor/approvals" style="background-color: #3B82F6; color: white; padding: 10px 20px; text-decoration: none; border-radius: 5px;">Review Requests</a></p>
-            <p>Best regards,<br>Marquardt India Inventory System</p>
-        `
-    };
-    
-    return transporter.sendMail(mailOptions);
-};
-
-// Send reminder email to monitors about pending return requests
-const sendReturnRequestReminder = async (monitorEmails, pendingCount) => {
-    const mailOptions = {
-        from: process.env.EMAIL_USER,
-        to: monitorEmails.join(','),
-        subject: `Reminder: ${pendingCount} Pending Return Request${pendingCount > 1 ? 's' : ''} - MQI Inventory`,
-        html: `
-            <h2>🔄 Pending Return Requests Reminder</h2>
-            <p>Dear Monitor,</p>
-            <p>You have <strong>${pendingCount}</strong> pending return request${pendingCount > 1 ? 's' : ''} awaiting your approval.</p>
-            <p><a href="https://mqi-ims.uc.r.appspot.com/monitor/approvals" style="background-color: #F59E0B; color: white; padding: 10px 20px; text-decoration: none; border-radius: 5px;">Review Returns</a></p>
-            <p>Best regards,<br>Marquardt India Inventory System</p>
-        `
-    };
-    
-    return transporter.sendMail(mailOptions);
-};
-
->>>>>>> f590f573
 module.exports = {
     sendRegistrationApprovalEmail,
     sendRegistrationRejectionEmail,
