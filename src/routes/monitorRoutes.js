const express = require('express');
const router = express.Router();
const path = require('path');

// Try to import ActivityLogger, fallback if not available
let ActivityLogger;
try {
    ActivityLogger = require('../utils/activityLogger');
} catch (err) {
    console.log('ActivityLogger not available, using fallback');
    ActivityLogger = {
        logRequestApproval: () => Promise.resolve(),
        logProductAssignment: () => Promise.resolve()
    };
}

// Import file upload utilities
const { 
    upload, 
    saveFileAttachment, 
    getProductAttachments, 
    deleteFileAttachment,
    getFileIcon,
    formatFileSize 
} = require('../utils/fileUpload');

// Monitor routes module
module.exports = (pool, requireAuth, requireRole) => {
    
    // Monitor: Dashboard Route
    router.get('/dashboard', requireAuth, requireRole(['monitor']), async (req, res) => {
        try {
            // Get basic stats for the dashboard
            const [pendingRequests] = await pool.execute(
                'SELECT COUNT(*) as count FROM product_requests WHERE status = "pending"'
            );
            
            const [approvedToday] = await pool.execute(
                'SELECT COUNT(*) as count FROM product_requests WHERE status = "approved" AND DATE(processed_at) = CURDATE()'
            );
            
            const [totalProducts] = await pool.execute(
                'SELECT COUNT(*) as count FROM products'
            );
            
            // Get recent activity
            const [recentActivity] = await pool.execute(`
                SELECT 'request' as type, pr.requested_at as date, p.product_name,
                       u.full_name as employee_name, pr.status
                FROM product_requests pr
                JOIN products p ON pr.product_id = p.product_id
                JOIN employees e ON pr.employee_id = e.employee_id
                JOIN users u ON e.user_id = u.user_id
                ORDER BY pr.requested_at DESC
                LIMIT 10
            `);
            
            res.render('monitor/dashboard', { 
                user: req.session.user,
                stats: {
                    pendingRequests: pendingRequests[0].count,
                    approvedToday: approvedToday[0].count,
                    totalProducts: totalProducts[0].count
                },
                recentActivity: recentActivity || []
            });
        } catch (error) {
            console.error('Monitor dashboard error:', error);
            res.render('monitor/dashboard', { 
                user: req.session.user,
                stats: {
                    pendingRequests: 0,
                    approvedToday: 0,
                    totalProducts: 0
                },
                recentActivity: []
            });
        }
    });
    
    // Monitor: Approvals Route
    router.get('/approvals', requireAuth, requireRole(['monitor']), async (req, res) => {
        try {
            const currentUserId = req.session.user.user_id;
            
            // Get current monitor's employee_id
            const [currentMonitor] = await pool.execute(
                'SELECT employee_id FROM employees WHERE user_id = ?', 
                [currentUserId]
            );
            
            if (currentMonitor.length === 0) {
                return res.render('monitor/approvals', { 
                    user: req.session.user, 
                    requests: [], 
                    returnRequests: [],
                    error: 'Monitor employee record not found'
                });
            }
            
            const currentMonitorEmployeeId = currentMonitor[0].employee_id;
            
            // Get all pending product requests with flag for current monitor's requests
            const [requests] = await pool.execute(`
                SELECT pr.*, p.product_name, u.full_name as employee_name, d.department_name,
                       requestor.full_name as requestor_name, requestor.role as requestor_role,
                       CASE WHEN e.employee_id = ? THEN 1 ELSE 0 END as is_own_request
                FROM product_requests pr
                JOIN products p ON pr.product_id = p.product_id
                JOIN employees e ON pr.employee_id = e.employee_id
                JOIN users u ON e.user_id = u.user_id
                JOIN departments d ON e.department_id = d.department_id
                JOIN users requestor ON e.user_id = requestor.user_id
                WHERE pr.status = 'pending'
                ORDER BY pr.requested_at ASC
            `, [currentMonitorEmployeeId]);
            
            // Get pending return requests
            let returnRequests = [];
            try {
                // First check if return_status column exists
                const [columnCheck] = await pool.execute(`
                    SELECT COLUMN_NAME 
                    FROM INFORMATION_SCHEMA.COLUMNS 
                    WHERE TABLE_NAME = 'product_assignments' 
                    AND COLUMN_NAME = 'return_status' 
                    AND TABLE_SCHEMA = DATABASE()
                `);
                
                if (columnCheck.length > 0) {
                    // Column exists, use it - exclude current monitor's own return requests
                    const [returnResults] = await pool.execute(`
                        SELECT pa.*, p.product_name, u.full_name as employee_name, d.department_name
                        FROM product_assignments pa
                        JOIN products p ON pa.product_id = p.product_id
                        JOIN employees e ON pa.employee_id = e.employee_id
                        JOIN users u ON e.user_id = u.user_id
                        JOIN departments d ON e.department_id = d.department_id
                        WHERE pa.return_status = 'requested' AND e.employee_id != ?
                        ORDER BY pa.assigned_at ASC
                    `, [currentMonitorEmployeeId]);
                    returnRequests = returnResults || [];
                } else {
                    console.log('return_status column does not exist in GCP environment. Checking for manual return requests...');
                    // Fallback: look for assignments that might need return processing
                    // This is a temporary solution - you should add the return_status column
                    const [returnResults] = await pool.execute(`
                        SELECT pa.*, p.product_name, u.full_name as employee_name, d.department_name
                        FROM product_assignments pa
                        JOIN products p ON pa.product_id = p.product_id
                        JOIN employees e ON pa.employee_id = e.employee_id
                        JOIN users u ON e.user_id = u.user_id
                        JOIN departments d ON e.department_id = d.department_id
                        WHERE pa.is_returned = 0 
                        AND e.employee_id != ?
                        AND pa.return_date IS NOT NULL 
                        AND pa.return_date <= CURDATE()
                        ORDER BY pa.assigned_at ASC
                    `, [currentMonitorEmployeeId]);
                    returnRequests = returnResults || [];
                }
            } catch (err) {
                console.log('Return requests query failed:', err.message);
                console.log('This might be due to missing return_status column in GCP database');
            }
            
            console.log('Found pending requests:', requests.length);
            console.log('Found return requests:', returnRequests.length);
            
            res.render('monitor/approvals', { 
                user: req.session.user, 
                requests: requests || [], 
                returnRequests: returnRequests || [] 
            });
        } catch (error) {
            console.error('Approvals error:', error);
            res.render('monitor/approvals', { 
                user: req.session.user, 
                requests: [], 
                returnRequests: [] 
            });
        }
    });

    // Monitor: Inventory Route
    router.get('/inventory', requireAuth, requireRole(['monitor']), async (req, res) => {
        try {
            const [products] = await pool.execute('SELECT * FROM products ORDER BY product_name');
            res.render('monitor/inventory', { 
                user: req.session.user, 
                products 
            });
        } catch (error) {
            console.error('Inventory error:', error);
            res.render('error', { message: 'Error loading inventory' });
        }
    });

    // Monitor: Stock Route
    router.get('/stock', requireAuth, requireRole(['monitor']), async (req, res) => {
        try {
            const productsQuery = `
                SELECT 
                    p.*,
                    u.full_name as added_by_name,
                    COALESCE((
                        SELECT COUNT(*) 
                        FROM product_assignments pa 
                        WHERE pa.product_id = p.product_id
                    ), 0) as total_assignments,
                    COALESCE((
                        SELECT COUNT(*) 
                        FROM product_assignments pa 
                        WHERE pa.product_id = p.product_id AND pa.is_returned = FALSE
                    ), 0) as assigned_quantity,
                    (
                        SELECT GROUP_CONCAT(
                            CONCAT(emp_user.full_name, ' (Return: ', 
                                DATE_FORMAT(pa.return_date, '%d/%m/%Y'), ')')
                            SEPARATOR ', '
                        )
                        FROM product_assignments pa
                        JOIN employees e ON pa.employee_id = e.employee_id
                        JOIN users emp_user ON e.user_id = emp_user.user_id
                        WHERE pa.product_id = p.product_id AND pa.is_returned = FALSE
                        LIMIT 3
                    ) as current_users,
                    CASE 
                        WHEN p.calibration_due_date IS NOT NULL AND p.calibration_due_date < CURDATE() THEN 'Overdue'
                        WHEN p.calibration_due_date IS NOT NULL AND p.calibration_due_date <= DATE_ADD(CURDATE(), INTERVAL 30 DAY) THEN 'Due Soon'
                        WHEN p.calibration_due_date IS NOT NULL THEN 'Current'
                        ELSE 'Not Required'
                    END as calibration_status
                FROM products p
                LEFT JOIN users u ON p.added_by = u.user_id
                ORDER BY p.asset_type, p.product_category, p.product_name
            `;
            
            const [products] = await pool.execute(productsQuery);
            
            // Stock statistics query
            const stockStatsQuery = `
                SELECT 
                    asset_type,
                    COUNT(*) as total_items,
                    SUM(quantity) as total_quantity,
                    SUM(quantity) as total_quantity_sum,
                    SUM(CASE WHEN COALESCE(calibration_required, FALSE) = TRUE THEN 1 ELSE 0 END) as calibration_items,
                    SUM(CASE WHEN calibration_due_date IS NOT NULL AND calibration_due_date < CURDATE() THEN 1 ELSE 0 END) as overdue_calibrations
                FROM products
                GROUP BY asset_type
            `;
            
            const [stockStats] = await pool.execute(stockStatsQuery);
            
            res.render('monitor/stock', { 
                user: req.session.user, 
                products: products || [],
                stockStats: stockStats || []
            });
        } catch (error) {
            console.error('Monitor stock error:', error);
            res.render('monitor/stock', { 
                user: req.session.user, 
                products: [],
                stockStats: [],
                error: 'Error loading stock data'
            });
        }
    });

    // Monitor: Records Route
    router.get('/records', requireAuth, requireRole(['monitor']), async (req, res) => {
        try {
            const currentUserId = req.session.user.user_id;
            
            // Get current monitor's employee_id
            const [currentMonitor] = await pool.execute(
                'SELECT employee_id FROM employees WHERE user_id = ?', 
                [currentUserId]
            );
            
            if (currentMonitor.length === 0) {
                return res.render('monitor/records', { 
                    user: req.session.user, 
                    assignments: [],
                    productRequests: [],
                    totalProducts: 0,
                    totalAssignments: 0,
                    activeAssignments: 0,
                    pendingRequests: 0,
                    returnedItems: 0,
                    error: 'Monitor employee record not found'
                });
            }
            
            const currentMonitorEmployeeId = currentMonitor[0].employee_id;
            
            // Get all assignment records (all transactions)
            const [records] = await pool.execute(`
                SELECT 
                    pa.*,
                    p.product_name,
                    p.asset_type,
                    u.full_name as employee_name,
                    d.department_name,
                    monitor_user.full_name as monitor_name,
                    DATE_FORMAT(pa.assigned_at, '%d/%m/%Y %H:%i') as formatted_assigned_at,
                    DATE_FORMAT(pa.returned_at, '%d/%m/%Y %H:%i') as formatted_returned_at
                FROM product_assignments pa
                JOIN products p ON pa.product_id = p.product_id
                JOIN employees e ON pa.employee_id = e.employee_id
                JOIN users u ON e.user_id = u.user_id
                JOIN departments d ON e.department_id = d.department_id
                JOIN users monitor_user ON pa.monitor_id = monitor_user.user_id
                ORDER BY pa.assigned_at DESC
            `);
            
            // Get all product request history (all transactions)
            const [productRequests] = await pool.execute(`
                SELECT 
                    pr.*,
                    p.product_name,
                    p.asset_type,
                    u.full_name as employee_name,
                    d.department_name,
                    requestor.full_name as requestor_name,
                    requestor.role as requestor_role,
                    monitor_user.full_name as monitor_name,
                    DATE_FORMAT(pr.requested_at, '%d/%m/%Y %H:%i') as formatted_requested_at,
                    DATE_FORMAT(pr.processed_at, '%d/%m/%Y %H:%i') as formatted_processed_at
                FROM product_requests pr
                JOIN products p ON pr.product_id = p.product_id
                JOIN employees e ON pr.employee_id = e.employee_id
                JOIN users u ON e.user_id = u.user_id
                JOIN departments d ON e.department_id = d.department_id
                JOIN users requestor ON e.user_id = requestor.user_id
                LEFT JOIN users monitor_user ON pr.processed_by = monitor_user.user_id
                ORDER BY pr.requested_at DESC
            `);
            
            // Get statistics for the template
            const [totalProducts] = await pool.execute('SELECT COUNT(*) as count FROM products');
            const [totalAssignments] = await pool.execute('SELECT COUNT(*) as count FROM product_assignments');
            const [activeAssignments] = await pool.execute('SELECT COUNT(*) as count FROM product_assignments WHERE is_returned = FALSE');
            const [pendingRequests] = await pool.execute('SELECT COUNT(*) as count FROM product_requests WHERE status = "pending"');
            const [returnedItems] = await pool.execute('SELECT COUNT(*) as count FROM product_assignments WHERE is_returned = TRUE');
            
            res.render('monitor/records', { 
                user: req.session.user, 
                assignments: records,
                productRequests: productRequests,
                totalProducts: totalProducts[0].count,
                totalAssignments: totalAssignments[0].count,
                activeAssignments: activeAssignments[0].count,
                pendingRequests: pendingRequests[0].count,
                returnedItems: returnedItems[0].count
            });
        } catch (error) {
            console.error('Monitor records error:', error);
            res.render('error', { message: 'Error loading records' });
        }
    });

    router.get('/request', requireAuth, requireRole(['monitor']), async (req, res) => {
        res.render('monitor/request');
    });

    // Monitor: Reports Route
    router.get('/reports', requireAuth, requireRole(['monitor']), async (req, res) => {
        try {
            const currentUserId = req.session.user.user_id;
            
            // Get current monitor's employee_id
            const [currentMonitor] = await pool.execute(
                'SELECT employee_id FROM employees WHERE user_id = ?', 
                [currentUserId]
            );
            
            if (currentMonitor.length === 0) {
                return res.render('monitor/reports', { 
                    user: req.session.user, 
                    monthlyStats: [],
                    recentActivity: [],
                    topProducts: [],
                    error: 'Monitor employee record not found'
                });
            }
            
            // Get monthly assignment statistics
            const [monthlyStats] = await pool.execute(`
                SELECT 
                    YEAR(assigned_at) as year,
                    MONTH(assigned_at) as month,
                    MONTHNAME(assigned_at) as month_name,
                    COUNT(*) as total_assignments,
                    SUM(CASE WHEN is_returned = 1 THEN 1 ELSE 0 END) as returned_items,
                    SUM(CASE WHEN is_returned = 0 THEN 1 ELSE 0 END) as active_assignments
                FROM product_assignments 
                WHERE monitor_id = ?
                AND assigned_at >= DATE_SUB(NOW(), INTERVAL 6 MONTH)
                GROUP BY YEAR(assigned_at), MONTH(assigned_at)
                ORDER BY YEAR(assigned_at) DESC, MONTH(assigned_at) DESC
            `, [currentUserId]);
            
            // Get recent activity (last 20 actions)
            const [recentActivity] = await pool.execute(`
                SELECT 
                    pa.*,
                    p.product_name,
                    p.asset_type,
                    u.full_name as employee_name,
                    d.department_name,
                    CASE 
                        WHEN pa.is_returned = 1 THEN 'Returned'
                        ELSE 'Assigned'
                    END as status
                FROM product_assignments pa
                JOIN products p ON pa.product_id = p.product_id
                JOIN employees e ON pa.employee_id = e.employee_id
                JOIN users u ON e.user_id = u.user_id
                JOIN departments d ON e.department_id = d.department_id
                WHERE pa.monitor_id = ?
                ORDER BY pa.assigned_at DESC
                LIMIT 20
            `, [currentUserId]);
            
            // Get most requested products
            const [topProducts] = await pool.execute(`
                SELECT 
                    p.product_name,
                    p.asset_type,
                    p.product_category,
                    COUNT(pa.assignment_id) as assignment_count,
                    SUM(CASE WHEN pa.is_returned = 0 THEN 1 ELSE 0 END) as currently_assigned
                FROM product_assignments pa
                JOIN products p ON pa.product_id = p.product_id
                WHERE pa.monitor_id = ?
                GROUP BY pa.product_id, p.product_name, p.asset_type, p.product_category
                ORDER BY assignment_count DESC
                LIMIT 10
            `, [currentUserId]);
            
            res.render('monitor/reports', { 
                user: req.session.user, 
                monthlyStats: monthlyStats || [],
                recentActivity: recentActivity || [],
                topProducts: topProducts || []
            });
        } catch (error) {
            console.error('Monitor reports error:', error);
            res.render('monitor/reports', { 
                user: req.session.user, 
                monthlyStats: [],
                recentActivity: [],
                topProducts: [],
                error: 'Sorry for inconvenience!! still under development!!'
            });
        }
    });

    // Monitor: Process Request Route
    router.post('/process-request', requireAuth, requireRole(['monitor']), async (req, res) => {
        const { request_id, action, remarks } = req.body;
        
        try {
            // Get request details for logging
            const [requestDetails] = await pool.execute(`
                SELECT pr.*, p.product_name, u.full_name as employee_name
                FROM product_requests pr
                JOIN products p ON pr.product_id = p.product_id
                JOIN employees e ON pr.employee_id = e.employee_id
                JOIN users u ON e.user_id = u.user_id
                WHERE pr.request_id = ?
            `, [request_id]);
            
            // Update with remarks
            await pool.execute(
                'UPDATE product_requests SET status = ?, processed_by = ?, processed_at = NOW(), remarks = ? WHERE request_id = ?',
                [action, req.session.user.user_id, remarks || null, request_id]
            );
            
            if (requestDetails.length > 0) {
                const request = requestDetails[0];
                
                // Log the approval/rejection activity
                if (action === 'approved') {
                    if (ActivityLogger && ActivityLogger.logRequestApproval) {
                        try {
                            await ActivityLogger.logRequestApproval(
                                pool,
                                req.session.user.user_id,
                                request.employee_name,
                                request.product_name,
                                request.quantity,
                                request_id
                            );
                        } catch (logError) {
                            console.error('Error logging request approval:', logError);
                        }
                    }
                    
                    // Create product assignment with return date
                    await pool.execute(
                        'INSERT INTO product_assignments (product_id, employee_id, monitor_id, quantity, return_date) VALUES (?, ?, ?, ?, ?)',
                        [request.product_id, request.employee_id, req.session.user.user_id, request.quantity, request.return_date]
                    );
                }
            }
            
            req.flash('success', `Request ${action} successfully`);
        } catch (error) {
            console.error('Process request error:', error);
            req.flash('error', 'Error processing request');
        }
        
        res.redirect('/monitor/approvals');
    });

    // Monitor: Process Return Request Route
    router.post('/process-return', requireAuth, requireRole(['monitor', 'admin']), async (req, res) => {
        const { assignment_id, action, remarks } = req.body;
        
        console.log('Process return request received:', { assignment_id, action, remarks });
        
        try {
            // Validate input parameters
            if (!assignment_id || !action) {
                console.error('Missing required parameters:', { assignment_id, action });
                req.flash('error', 'Missing required parameters for processing return request');
                return res.redirect('/monitor/approvals');
            }
            
            // Validate action parameter
            if (!['approve', 'reject'].includes(action)) {
                console.error('Invalid action parameter:', action);
                req.flash('error', 'Invalid action specified');
                return res.redirect('/monitor/approvals');
            }
            
            // Check if return_status column exists first
            let hasReturnStatusColumn = false;
            try {
                const [columnCheck] = await pool.execute(`
                    SELECT COLUMN_NAME 
                    FROM INFORMATION_SCHEMA.COLUMNS 
                    WHERE TABLE_NAME = 'product_assignments' 
                    AND COLUMN_NAME = 'return_status' 
                    AND TABLE_SCHEMA = DATABASE()
                `);
                hasReturnStatusColumn = columnCheck.length > 0;
                console.log('return_status column exists:', hasReturnStatusColumn);
            } catch (schemaError) {
                console.warn('Could not check schema:', schemaError.message);
            }
            
            if (action === 'approve') {
                // For approval, get assignment details and mark as returned
                const [assignments] = await pool.execute(
                    hasReturnStatusColumn 
                        ? 'SELECT * FROM product_assignments WHERE assignment_id = ? AND return_status = "requested"'
                        : 'SELECT * FROM product_assignments WHERE assignment_id = ? AND is_returned = 0',
                    [assignment_id]
                );
                
                if (assignments.length === 0) {
                    console.error('Assignment not found:', assignment_id);
                    req.flash('error', 'Assignment not found or not eligible for return');
                    return res.redirect('/monitor/approvals');
                }
                
                const assignment = assignments[0];
                
                // Update assignment as returned with remarks
                if (hasReturnStatusColumn) {
                    await pool.execute(
                        'UPDATE product_assignments SET is_returned = 1, return_status = "approved", returned_at = NOW(), remarks = ? WHERE assignment_id = ?',
                        [remarks || null, assignment_id]
                    );
                } else {
                    await pool.execute(
                        'UPDATE product_assignments SET is_returned = 1, returned_at = NOW(), remarks = ? WHERE assignment_id = ?',
                        [remarks || null, assignment_id]
                    );
                }
                
                console.log(`Return approved: Assignment ${assignment_id}, Product ${assignment.product_id}`);
                req.flash('success', 'Return approved successfully. Product is now available for request.');
                
            } else if (action === 'reject') {
                // For rejection, update status to rejected and save rejection remarks
                if (hasReturnStatusColumn) {
                    // Set return status to rejected and save rejection remarks
                    await pool.execute(
                        'UPDATE product_assignments SET return_status = "rejected", return_remarks = ? WHERE assignment_id = ?',
                        [remarks || 'Return request rejected', assignment_id]
                    );
                } else {
                    // If no return_status column, just update remarks
                    await pool.execute(
                        'UPDATE product_assignments SET remarks = ? WHERE assignment_id = ?',
                        [remarks || 'Return request rejected', assignment_id]
                    );
                }
                
                console.log(`Return rejected: Assignment ${assignment_id}`);
                req.flash('success', 'Return request rejected.');
            }
            
            res.redirect('/monitor/approvals');
            
        } catch (error) {
            console.error('Process return error:', error);
            console.error('Error details:', {
                assignment_id,
                action,
                remarks,
                errorMessage: error.message,
                errorStack: error.stack
            });
            req.flash('error', `Error processing return request: ${error.message}`);
            res.redirect('/monitor/approvals');
        }
    });

    // API endpoint to get live active assignments count
    router.get('/api/monitor/active-assignments-count', requireAuth, requireRole(['monitor']), async (req, res) => {
        try {
            const [activeAssignments] = await pool.execute(
                'SELECT COUNT(*) as count FROM product_assignments WHERE monitor_id = ? AND is_returned = FALSE',
                [req.session.user.user_id]
            );
            res.json({ count: activeAssignments[0].count });
        } catch (error) {
            console.error('Error fetching active assignments count:', error);
            res.status(500).json({ count: 0 });
        }
    });

    // API endpoint to get live total assignments count
    router.get('/api/monitor/total-assignments-count', requireAuth, requireRole(['monitor']), async (req, res) => {
        try {
            const [totalAssignments] = await pool.execute(
                'SELECT COUNT(*) as count FROM product_assignments WHERE monitor_id = ?',
                [req.session.user.user_id]
            );
            res.json({ count: totalAssignments[0].count });
        } catch (error) {
            console.error('Error fetching total assignments count:', error);
            res.status(500).json({ count: 0 });
        }
    });

    // Monitor: Add Product Route
    router.post('/add-product', requireAuth, requireRole(['monitor', 'admin']), upload.array('attachments', 10), async (req, res) => {
        const { 
            name, 
            product_category, 
            type, 
            model, 
            serial,
            purchase_date,
            pr_no,
            po_number,
            inward_date,
            inwarded_by,
            requires_calibration,
            last_calibration_date,
            calibration_frequency_months,
            calibration_frequency_years,
            next_calibration_date,
            calibration_notes,
            version_number,
            software_license_type,
            license_start_date,
            renewal_frequency_months,
            renewal_frequency_years,
            next_renewal_date,
            new_license_key,
            new_version_number
        } = req.body;
        
        try {
            console.log('Add product request body:', req.body); // Debug logging
            console.log('Uploaded files:', req.files); // Debug logging
            
            const connection = await pool.getConnection();
            await connection.beginTransaction();
            
            try {
                // Calculate calibration frequency string
                let calibrationFrequency = null;
                if (requires_calibration === 'on') {
                    const months = parseInt(calibration_frequency_months) || 0;
                    const years = parseInt(calibration_frequency_years) || 0;
                    if (months > 0 || years > 0) {
                        calibrationFrequency = `${years} years ${months} months`;
                    }
                }
                
                // Insert product with basic required fields only
                const [productResult] = await connection.execute(`
                    INSERT INTO products (
                        product_name, 
                        product_category, 
                        asset_type,
                        model_number, 
                        serial_number, 
                        quantity, 
                        added_by,
                        calibration_required, 
                        calibration_frequency, 
                        calibration_due_date
                    ) VALUES (?, ?, ?, ?, ?, ?, ?, ?, ?, ?)
                `, [
                    name || null, 
                    product_category || null, 
                    type || null,
                    model || null, 
                    serial || null, 
                    1, // Default quantity
                    req.session.user.user_id,
                    requires_calibration === 'on' ? 1 : 0, 
                    calibrationFrequency, 
                    next_calibration_date || null
                ]);
                
                const productId = productResult.insertId;
                
                // Save file attachments if any
                if (req.files && req.files.length > 0) {
                    for (const file of req.files) {
                        try {
                            await saveFileAttachment(
                                { execute: connection.execute.bind(connection) },
                                productId,
                                file,
                                req.session.user.user_id,
                                `Attached during product creation`
                            );
                        } catch (fileError) {
                            console.error('Error saving file attachment:', fileError);
                            // Continue with other files even if one fails
                        }
                    }
                }
                
                // Add to stock history if table exists
                try {
                    await connection.execute(`
                        INSERT INTO stock_history (product_id, action, quantity, performed_by, notes) 
                        VALUES (?, 'add', ?, ?, ?)
                    `, [
                        productId, 
                        1, // Default quantity
                        req.session.user.user_id, 
                        'Initial stock added'
                    ]);
                } catch (historyError) {
                    console.log('Stock history table not found, skipping history entry');
                }
                
                await connection.commit();
                req.flash('success', `Product added successfully to inventory${req.files && req.files.length > 0 ? ` with ${req.files.length} attachment(s)` : ''}`);
            } catch (error) {
                await connection.rollback();
                throw error;
            } finally {
                connection.release();
            }
            
            const redirectPath = req.session.user.role === 'admin' ? '/admin/stock' : '/monitor/stock';
            res.redirect(redirectPath);
        } catch (error) {
            console.error('Add product error:', error);
<<<<<<< HEAD
            req.flash('error', 'Error adding product to inventory: ' + error.message);
            const redirectPath = req.session.user.role === 'admin' ? '/admin/stock' : '/monitor/inventory';
=======
            req.flash('error', 'Error adding product to inventory');
            const redirectPath = req.session.user.role === 'admin' ? '/admin/stock' : '/monitor/stock';
>>>>>>> 51a950b0
            res.redirect(redirectPath);
        }
    });

    // Monitor: Request Product Route
    router.post('/request-product', requireAuth, requireRole(['monitor']), async (req, res) => {
        try {
            const { product_id, return_date, purpose } = req.body;
            const requesterId = req.session.user.user_id;
            
            // Get the requester's employee record to get employee_id
            const [requesterEmployee] = await pool.execute(
                'SELECT employee_id FROM employees WHERE user_id = ?', 
                [requesterId]
            );
            
            if (requesterEmployee.length === 0) {
                req.flash('error', 'Employee record not found');
                return res.redirect('/monitor/stock');
            }
            
            const employeeId = requesterEmployee[0].employee_id;
            
            // Get all active monitors except the requester
            const [otherMonitors] = await pool.execute(`
                SELECT u.user_id, u.full_name, u.email, e.employee_id
                FROM users u
                JOIN employees e ON u.user_id = e.user_id 
                WHERE u.role = 'monitor' AND u.user_id != ? AND u.is_active = 1
            `, [requesterId]);
            
            if (otherMonitors.length === 0) {
                req.flash('error', 'No other monitors available to handle your request. At least 2 monitors are required for monitor-to-monitor requests.');
                return res.redirect('/monitor/stock');
            }
            
            // Randomly assign to one of the other monitors
            const randomMonitor = otherMonitors[Math.floor(Math.random() * otherMonitors.length)];
            
            // Create the product request with return date
            await pool.execute(`
                INSERT INTO product_requests 
                (employee_id, product_id, purpose, return_date, status, requested_at) 
                VALUES (?, ?, ?, ?, 'pending', NOW())
            `, [employeeId, product_id, purpose || null, return_date]);
            
            // Log the activity
            if (ActivityLogger && ActivityLogger.logRequest) {
                try {
                    await ActivityLogger.logRequest(requesterId, {
                        type: 'monitor_product_request',
                        product_id: product_id,
                        assigned_monitor: randomMonitor.full_name,
                        return_date: return_date,
                        purpose: purpose
                    });
                } catch (logError) {
                    console.error('Error logging monitor request activity:', logError);
                }
            }
            
            req.flash('success', `Product request submitted successfully and assigned to monitor: ${randomMonitor.full_name}`);
            res.redirect('/monitor/records');
        } catch (error) {
            console.error('Error submitting monitor product request:', error);
            req.flash('error', 'Error submitting product request');
            res.redirect('/monitor/stock');
        }
    });

    // Monitor: My Products Route
    router.get('/my-products', requireAuth, requireRole(['monitor']), async (req, res) => {
        try {
            const currentUserId = req.session.user.user_id;
            
            // Get current monitor's employee_id
            const [currentMonitor] = await pool.execute(
                'SELECT employee_id FROM employees WHERE user_id = ?', 
                [currentUserId]
            );
            
            if (currentMonitor.length === 0) {
                return res.render('monitor/my-products', { 
                    user: req.session.user, 
                    myProducts: [],
                    error: 'Monitor employee record not found'
                });
            }
            
            const currentMonitorEmployeeId = currentMonitor[0].employee_id;
            
            // Get only products currently in use by the monitor (not returned)
            const [myProducts] = await pool.execute(`
                SELECT pa.assignment_id, pa.assigned_at, pa.return_date, pa.is_returned, pa.return_status, pa.returned_at, pa.remarks,
                       p.product_name, p.asset_type, p.model_number, p.serial_number,
                       u.full_name as monitor_name
                FROM product_assignments pa
                JOIN products p ON pa.product_id = p.product_id
                JOIN employees e ON pa.employee_id = e.employee_id
                JOIN users u ON pa.monitor_id = u.user_id
                WHERE e.user_id = ? AND pa.is_returned = 0
                ORDER BY pa.assigned_at DESC
            `, [currentUserId]);
            
            res.render('monitor/my-products', { 
                user: req.session.user, 
                myProducts: myProducts || []
            });
        } catch (error) {
            console.error('Monitor my-products error:', error);
            res.render('monitor/my-products', { 
                user: req.session.user, 
                myProducts: [],
                error: 'Error loading your products'
            });
        }
    });

    // Monitor: Return Product Route
    router.post('/return-product', requireAuth, requireRole(['monitor']), async (req, res) => {
        const { assignment_id } = req.body;
        
        try {
            // Update assignment to request return
            await pool.execute(
                'UPDATE product_assignments SET return_status = "requested" WHERE assignment_id = ?',
                [assignment_id]
            );
            
            req.flash('success', 'Return request submitted successfully. Awaiting approval from another monitor.');
        } catch (error) {
            console.error('Return product error:', error);
            req.flash('error', 'Error submitting return request');
        }
        
        res.redirect('/monitor/my-products');
    });

    // Monitor: My History Route
    router.get('/my-history', requireAuth, requireRole(['monitor']), async (req, res) => {
        try {
            const currentUserId = req.session.user.user_id;
            
            // Get current monitor's employee_id
            const [currentMonitor] = await pool.execute(
                'SELECT employee_id FROM employees WHERE user_id = ?', 
                [currentUserId]
            );
            
            if (currentMonitor.length === 0) {
                return res.render('monitor/my-history', { 
                    user: req.session.user, 
                    myRequests: [],
                    myAssignments: [],
                    error: 'Monitor employee record not found'
                });
            }
            
            const currentMonitorEmployeeId = currentMonitor[0].employee_id;
            
            console.log('My History Debug - Current User ID:', currentUserId);
            console.log('My History Debug - Current Monitor Employee ID:', currentMonitorEmployeeId);
            
            // Get monitor's own product requests
            const [myRequests] = await pool.execute(`
                SELECT 
                    pr.*,
                    p.product_name,
                    p.asset_type,
                    monitor_user.full_name as processed_by_name,
                    DATE_FORMAT(pr.requested_at, '%d/%m/%Y %H:%i') as formatted_requested_at,
                    DATE_FORMAT(pr.processed_at, '%d/%m/%Y %H:%i') as formatted_processed_at
                FROM product_requests pr
                JOIN products p ON pr.product_id = p.product_id
                LEFT JOIN users monitor_user ON pr.processed_by = monitor_user.user_id
                WHERE pr.employee_id = ?
                ORDER BY pr.requested_at DESC
            `, [currentMonitorEmployeeId]);
            
            // Get monitor's own assignment history
            const [myAssignments] = await pool.execute(`
                SELECT 
                    pa.*,
                    p.product_name,
                    p.asset_type,
                    u.full_name as monitor_name,
                    DATE_FORMAT(pa.assigned_at, '%d/%m/%Y %H:%i') as formatted_assigned_at,
                    DATE_FORMAT(pa.returned_at, '%d/%m/%Y %H:%i') as formatted_returned_at
                FROM product_assignments pa
                JOIN products p ON pa.product_id = p.product_id
                JOIN users u ON pa.monitor_id = u.user_id
                WHERE pa.employee_id = ?
                ORDER BY pa.assigned_at DESC
            `, [currentMonitorEmployeeId]);
            
            res.render('monitor/my-history', { 
                user: req.session.user, 
                myRequests: myRequests || [],
                myAssignments: myAssignments || []
            });
        } catch (error) {
            console.error('Monitor my-history error:', error);
            res.render('monitor/my-history', { 
                user: req.session.user, 
                myRequests: [],
                myAssignments: [],
                error: 'Error loading your history'
            });
        }
    });

    // API Route: Pending Approvals Count
    router.get('/api/monitor/pending-approvals-count', async (req, res) => {
        try {
            const [rows] = await req.app.locals.pool.execute(
                'SELECT COUNT(*) AS count FROM approvals WHERE status = "pending"'
            );
            res.json({ count: rows[0].count });
        } catch (err) {
            res.json({ count: 0 });
        }
    });

    // Route: Download file attachment
    router.get('/download-attachment/:attachmentId', requireAuth, async (req, res) => {
        try {
            const attachmentId = req.params.attachmentId;
            
            // Get attachment details
            const [attachments] = await pool.execute(
                'SELECT * FROM product_attachments WHERE attachment_id = ?',
                [attachmentId]
            );
            
            if (attachments.length === 0) {
                return res.status(404).json({ error: 'File not found' });
            }
            
            const attachment = attachments[0];
            const filePath = attachment.file_path;
            
            // Check if file exists
            const fs = require('fs');
            if (!fs.existsSync(filePath)) {
                return res.status(404).json({ error: 'File not found on server' });
            }
            
            // Set headers for download
            res.setHeader('Content-Disposition', `attachment; filename="${attachment.original_filename}"`);
            res.setHeader('Content-Type', attachment.mime_type);
            
            // Send file
            res.sendFile(path.resolve(filePath));
            
        } catch (error) {
            console.error('Download error:', error);
            res.status(500).json({ error: 'Error downloading file' });
        }
    });

    // Route: View product attachments (API)
    router.get('/api/product-attachments/:productId', requireAuth, async (req, res) => {
        try {
            const productId = req.params.productId;
            const attachments = await getProductAttachments(pool, productId);
            
            // Add file icons and formatted sizes
            const formattedAttachments = attachments.map(attachment => ({
                ...attachment,
                file_icon: getFileIcon(attachment.filename),
                formatted_size: formatFileSize(attachment.file_size),
                download_url: `/monitor/download-attachment/${attachment.attachment_id}`
            }));
            
            res.json(formattedAttachments);
        } catch (error) {
            console.error('Error fetching attachments:', error);
            res.status(500).json({ error: 'Error fetching attachments' });
        }
    });

    // Route: Delete attachment
    router.delete('/api/attachment/:attachmentId', requireAuth, requireRole(['monitor', 'admin']), async (req, res) => {
        try {
            const attachmentId = req.params.attachmentId;
            await deleteFileAttachment(pool, attachmentId, req.session.user.user_id);
            res.json({ success: true, message: 'Attachment deleted successfully' });
        } catch (error) {
            console.error('Delete attachment error:', error);
            res.status(500).json({ error: 'Error deleting attachment' });
        }
    });

    return router;
};
<|MERGE_RESOLUTION|>--- conflicted
+++ resolved
@@ -1,1077 +1,1072 @@
-const express = require('express');
-const router = express.Router();
-const path = require('path');
-
-// Try to import ActivityLogger, fallback if not available
-let ActivityLogger;
-try {
-    ActivityLogger = require('../utils/activityLogger');
-} catch (err) {
-    console.log('ActivityLogger not available, using fallback');
-    ActivityLogger = {
-        logRequestApproval: () => Promise.resolve(),
-        logProductAssignment: () => Promise.resolve()
-    };
-}
-
-// Import file upload utilities
-const { 
-    upload, 
-    saveFileAttachment, 
-    getProductAttachments, 
-    deleteFileAttachment,
-    getFileIcon,
-    formatFileSize 
-} = require('../utils/fileUpload');
-
-// Monitor routes module
-module.exports = (pool, requireAuth, requireRole) => {
-    
-    // Monitor: Dashboard Route
-    router.get('/dashboard', requireAuth, requireRole(['monitor']), async (req, res) => {
-        try {
-            // Get basic stats for the dashboard
-            const [pendingRequests] = await pool.execute(
-                'SELECT COUNT(*) as count FROM product_requests WHERE status = "pending"'
-            );
-            
-            const [approvedToday] = await pool.execute(
-                'SELECT COUNT(*) as count FROM product_requests WHERE status = "approved" AND DATE(processed_at) = CURDATE()'
-            );
-            
-            const [totalProducts] = await pool.execute(
-                'SELECT COUNT(*) as count FROM products'
-            );
-            
-            // Get recent activity
-            const [recentActivity] = await pool.execute(`
-                SELECT 'request' as type, pr.requested_at as date, p.product_name,
-                       u.full_name as employee_name, pr.status
-                FROM product_requests pr
-                JOIN products p ON pr.product_id = p.product_id
-                JOIN employees e ON pr.employee_id = e.employee_id
-                JOIN users u ON e.user_id = u.user_id
-                ORDER BY pr.requested_at DESC
-                LIMIT 10
-            `);
-            
-            res.render('monitor/dashboard', { 
-                user: req.session.user,
-                stats: {
-                    pendingRequests: pendingRequests[0].count,
-                    approvedToday: approvedToday[0].count,
-                    totalProducts: totalProducts[0].count
-                },
-                recentActivity: recentActivity || []
-            });
-        } catch (error) {
-            console.error('Monitor dashboard error:', error);
-            res.render('monitor/dashboard', { 
-                user: req.session.user,
-                stats: {
-                    pendingRequests: 0,
-                    approvedToday: 0,
-                    totalProducts: 0
-                },
-                recentActivity: []
-            });
-        }
-    });
-    
-    // Monitor: Approvals Route
-    router.get('/approvals', requireAuth, requireRole(['monitor']), async (req, res) => {
-        try {
-            const currentUserId = req.session.user.user_id;
-            
-            // Get current monitor's employee_id
-            const [currentMonitor] = await pool.execute(
-                'SELECT employee_id FROM employees WHERE user_id = ?', 
-                [currentUserId]
-            );
-            
-            if (currentMonitor.length === 0) {
-                return res.render('monitor/approvals', { 
-                    user: req.session.user, 
-                    requests: [], 
-                    returnRequests: [],
-                    error: 'Monitor employee record not found'
-                });
-            }
-            
-            const currentMonitorEmployeeId = currentMonitor[0].employee_id;
-            
-            // Get all pending product requests with flag for current monitor's requests
-            const [requests] = await pool.execute(`
-                SELECT pr.*, p.product_name, u.full_name as employee_name, d.department_name,
-                       requestor.full_name as requestor_name, requestor.role as requestor_role,
-                       CASE WHEN e.employee_id = ? THEN 1 ELSE 0 END as is_own_request
-                FROM product_requests pr
-                JOIN products p ON pr.product_id = p.product_id
-                JOIN employees e ON pr.employee_id = e.employee_id
-                JOIN users u ON e.user_id = u.user_id
-                JOIN departments d ON e.department_id = d.department_id
-                JOIN users requestor ON e.user_id = requestor.user_id
-                WHERE pr.status = 'pending'
-                ORDER BY pr.requested_at ASC
-            `, [currentMonitorEmployeeId]);
-            
-            // Get pending return requests
-            let returnRequests = [];
-            try {
-                // First check if return_status column exists
-                const [columnCheck] = await pool.execute(`
-                    SELECT COLUMN_NAME 
-                    FROM INFORMATION_SCHEMA.COLUMNS 
-                    WHERE TABLE_NAME = 'product_assignments' 
-                    AND COLUMN_NAME = 'return_status' 
-                    AND TABLE_SCHEMA = DATABASE()
-                `);
-                
-                if (columnCheck.length > 0) {
-                    // Column exists, use it - exclude current monitor's own return requests
-                    const [returnResults] = await pool.execute(`
-                        SELECT pa.*, p.product_name, u.full_name as employee_name, d.department_name
-                        FROM product_assignments pa
-                        JOIN products p ON pa.product_id = p.product_id
-                        JOIN employees e ON pa.employee_id = e.employee_id
-                        JOIN users u ON e.user_id = u.user_id
-                        JOIN departments d ON e.department_id = d.department_id
-                        WHERE pa.return_status = 'requested' AND e.employee_id != ?
-                        ORDER BY pa.assigned_at ASC
-                    `, [currentMonitorEmployeeId]);
-                    returnRequests = returnResults || [];
-                } else {
-                    console.log('return_status column does not exist in GCP environment. Checking for manual return requests...');
-                    // Fallback: look for assignments that might need return processing
-                    // This is a temporary solution - you should add the return_status column
-                    const [returnResults] = await pool.execute(`
-                        SELECT pa.*, p.product_name, u.full_name as employee_name, d.department_name
-                        FROM product_assignments pa
-                        JOIN products p ON pa.product_id = p.product_id
-                        JOIN employees e ON pa.employee_id = e.employee_id
-                        JOIN users u ON e.user_id = u.user_id
-                        JOIN departments d ON e.department_id = d.department_id
-                        WHERE pa.is_returned = 0 
-                        AND e.employee_id != ?
-                        AND pa.return_date IS NOT NULL 
-                        AND pa.return_date <= CURDATE()
-                        ORDER BY pa.assigned_at ASC
-                    `, [currentMonitorEmployeeId]);
-                    returnRequests = returnResults || [];
-                }
-            } catch (err) {
-                console.log('Return requests query failed:', err.message);
-                console.log('This might be due to missing return_status column in GCP database');
-            }
-            
-            console.log('Found pending requests:', requests.length);
-            console.log('Found return requests:', returnRequests.length);
-            
-            res.render('monitor/approvals', { 
-                user: req.session.user, 
-                requests: requests || [], 
-                returnRequests: returnRequests || [] 
-            });
-        } catch (error) {
-            console.error('Approvals error:', error);
-            res.render('monitor/approvals', { 
-                user: req.session.user, 
-                requests: [], 
-                returnRequests: [] 
-            });
-        }
-    });
-
-    // Monitor: Inventory Route
-    router.get('/inventory', requireAuth, requireRole(['monitor']), async (req, res) => {
-        try {
-            const [products] = await pool.execute('SELECT * FROM products ORDER BY product_name');
-            res.render('monitor/inventory', { 
-                user: req.session.user, 
-                products 
-            });
-        } catch (error) {
-            console.error('Inventory error:', error);
-            res.render('error', { message: 'Error loading inventory' });
-        }
-    });
-
-    // Monitor: Stock Route
-    router.get('/stock', requireAuth, requireRole(['monitor']), async (req, res) => {
-        try {
-            const productsQuery = `
-                SELECT 
-                    p.*,
-                    u.full_name as added_by_name,
-                    COALESCE((
-                        SELECT COUNT(*) 
-                        FROM product_assignments pa 
-                        WHERE pa.product_id = p.product_id
-                    ), 0) as total_assignments,
-                    COALESCE((
-                        SELECT COUNT(*) 
-                        FROM product_assignments pa 
-                        WHERE pa.product_id = p.product_id AND pa.is_returned = FALSE
-                    ), 0) as assigned_quantity,
-                    (
-                        SELECT GROUP_CONCAT(
-                            CONCAT(emp_user.full_name, ' (Return: ', 
-                                DATE_FORMAT(pa.return_date, '%d/%m/%Y'), ')')
-                            SEPARATOR ', '
-                        )
-                        FROM product_assignments pa
-                        JOIN employees e ON pa.employee_id = e.employee_id
-                        JOIN users emp_user ON e.user_id = emp_user.user_id
-                        WHERE pa.product_id = p.product_id AND pa.is_returned = FALSE
-                        LIMIT 3
-                    ) as current_users,
-                    CASE 
-                        WHEN p.calibration_due_date IS NOT NULL AND p.calibration_due_date < CURDATE() THEN 'Overdue'
-                        WHEN p.calibration_due_date IS NOT NULL AND p.calibration_due_date <= DATE_ADD(CURDATE(), INTERVAL 30 DAY) THEN 'Due Soon'
-                        WHEN p.calibration_due_date IS NOT NULL THEN 'Current'
-                        ELSE 'Not Required'
-                    END as calibration_status
-                FROM products p
-                LEFT JOIN users u ON p.added_by = u.user_id
-                ORDER BY p.asset_type, p.product_category, p.product_name
-            `;
-            
-            const [products] = await pool.execute(productsQuery);
-            
-            // Stock statistics query
-            const stockStatsQuery = `
-                SELECT 
-                    asset_type,
-                    COUNT(*) as total_items,
-                    SUM(quantity) as total_quantity,
-                    SUM(quantity) as total_quantity_sum,
-                    SUM(CASE WHEN COALESCE(calibration_required, FALSE) = TRUE THEN 1 ELSE 0 END) as calibration_items,
-                    SUM(CASE WHEN calibration_due_date IS NOT NULL AND calibration_due_date < CURDATE() THEN 1 ELSE 0 END) as overdue_calibrations
-                FROM products
-                GROUP BY asset_type
-            `;
-            
-            const [stockStats] = await pool.execute(stockStatsQuery);
-            
-            res.render('monitor/stock', { 
-                user: req.session.user, 
-                products: products || [],
-                stockStats: stockStats || []
-            });
-        } catch (error) {
-            console.error('Monitor stock error:', error);
-            res.render('monitor/stock', { 
-                user: req.session.user, 
-                products: [],
-                stockStats: [],
-                error: 'Error loading stock data'
-            });
-        }
-    });
-
-    // Monitor: Records Route
-    router.get('/records', requireAuth, requireRole(['monitor']), async (req, res) => {
-        try {
-            const currentUserId = req.session.user.user_id;
-            
-            // Get current monitor's employee_id
-            const [currentMonitor] = await pool.execute(
-                'SELECT employee_id FROM employees WHERE user_id = ?', 
-                [currentUserId]
-            );
-            
-            if (currentMonitor.length === 0) {
-                return res.render('monitor/records', { 
-                    user: req.session.user, 
-                    assignments: [],
-                    productRequests: [],
-                    totalProducts: 0,
-                    totalAssignments: 0,
-                    activeAssignments: 0,
-                    pendingRequests: 0,
-                    returnedItems: 0,
-                    error: 'Monitor employee record not found'
-                });
-            }
-            
-            const currentMonitorEmployeeId = currentMonitor[0].employee_id;
-            
-            // Get all assignment records (all transactions)
-            const [records] = await pool.execute(`
-                SELECT 
-                    pa.*,
-                    p.product_name,
-                    p.asset_type,
-                    u.full_name as employee_name,
-                    d.department_name,
-                    monitor_user.full_name as monitor_name,
-                    DATE_FORMAT(pa.assigned_at, '%d/%m/%Y %H:%i') as formatted_assigned_at,
-                    DATE_FORMAT(pa.returned_at, '%d/%m/%Y %H:%i') as formatted_returned_at
-                FROM product_assignments pa
-                JOIN products p ON pa.product_id = p.product_id
-                JOIN employees e ON pa.employee_id = e.employee_id
-                JOIN users u ON e.user_id = u.user_id
-                JOIN departments d ON e.department_id = d.department_id
-                JOIN users monitor_user ON pa.monitor_id = monitor_user.user_id
-                ORDER BY pa.assigned_at DESC
-            `);
-            
-            // Get all product request history (all transactions)
-            const [productRequests] = await pool.execute(`
-                SELECT 
-                    pr.*,
-                    p.product_name,
-                    p.asset_type,
-                    u.full_name as employee_name,
-                    d.department_name,
-                    requestor.full_name as requestor_name,
-                    requestor.role as requestor_role,
-                    monitor_user.full_name as monitor_name,
-                    DATE_FORMAT(pr.requested_at, '%d/%m/%Y %H:%i') as formatted_requested_at,
-                    DATE_FORMAT(pr.processed_at, '%d/%m/%Y %H:%i') as formatted_processed_at
-                FROM product_requests pr
-                JOIN products p ON pr.product_id = p.product_id
-                JOIN employees e ON pr.employee_id = e.employee_id
-                JOIN users u ON e.user_id = u.user_id
-                JOIN departments d ON e.department_id = d.department_id
-                JOIN users requestor ON e.user_id = requestor.user_id
-                LEFT JOIN users monitor_user ON pr.processed_by = monitor_user.user_id
-                ORDER BY pr.requested_at DESC
-            `);
-            
-            // Get statistics for the template
-            const [totalProducts] = await pool.execute('SELECT COUNT(*) as count FROM products');
-            const [totalAssignments] = await pool.execute('SELECT COUNT(*) as count FROM product_assignments');
-            const [activeAssignments] = await pool.execute('SELECT COUNT(*) as count FROM product_assignments WHERE is_returned = FALSE');
-            const [pendingRequests] = await pool.execute('SELECT COUNT(*) as count FROM product_requests WHERE status = "pending"');
-            const [returnedItems] = await pool.execute('SELECT COUNT(*) as count FROM product_assignments WHERE is_returned = TRUE');
-            
-            res.render('monitor/records', { 
-                user: req.session.user, 
-                assignments: records,
-                productRequests: productRequests,
-                totalProducts: totalProducts[0].count,
-                totalAssignments: totalAssignments[0].count,
-                activeAssignments: activeAssignments[0].count,
-                pendingRequests: pendingRequests[0].count,
-                returnedItems: returnedItems[0].count
-            });
-        } catch (error) {
-            console.error('Monitor records error:', error);
-            res.render('error', { message: 'Error loading records' });
-        }
-    });
-
-    router.get('/request', requireAuth, requireRole(['monitor']), async (req, res) => {
-        res.render('monitor/request');
-    });
-
-    // Monitor: Reports Route
-    router.get('/reports', requireAuth, requireRole(['monitor']), async (req, res) => {
-        try {
-            const currentUserId = req.session.user.user_id;
-            
-            // Get current monitor's employee_id
-            const [currentMonitor] = await pool.execute(
-                'SELECT employee_id FROM employees WHERE user_id = ?', 
-                [currentUserId]
-            );
-            
-            if (currentMonitor.length === 0) {
-                return res.render('monitor/reports', { 
-                    user: req.session.user, 
-                    monthlyStats: [],
-                    recentActivity: [],
-                    topProducts: [],
-                    error: 'Monitor employee record not found'
-                });
-            }
-            
-            // Get monthly assignment statistics
-            const [monthlyStats] = await pool.execute(`
-                SELECT 
-                    YEAR(assigned_at) as year,
-                    MONTH(assigned_at) as month,
-                    MONTHNAME(assigned_at) as month_name,
-                    COUNT(*) as total_assignments,
-                    SUM(CASE WHEN is_returned = 1 THEN 1 ELSE 0 END) as returned_items,
-                    SUM(CASE WHEN is_returned = 0 THEN 1 ELSE 0 END) as active_assignments
-                FROM product_assignments 
-                WHERE monitor_id = ?
-                AND assigned_at >= DATE_SUB(NOW(), INTERVAL 6 MONTH)
-                GROUP BY YEAR(assigned_at), MONTH(assigned_at)
-                ORDER BY YEAR(assigned_at) DESC, MONTH(assigned_at) DESC
-            `, [currentUserId]);
-            
-            // Get recent activity (last 20 actions)
-            const [recentActivity] = await pool.execute(`
-                SELECT 
-                    pa.*,
-                    p.product_name,
-                    p.asset_type,
-                    u.full_name as employee_name,
-                    d.department_name,
-                    CASE 
-                        WHEN pa.is_returned = 1 THEN 'Returned'
-                        ELSE 'Assigned'
-                    END as status
-                FROM product_assignments pa
-                JOIN products p ON pa.product_id = p.product_id
-                JOIN employees e ON pa.employee_id = e.employee_id
-                JOIN users u ON e.user_id = u.user_id
-                JOIN departments d ON e.department_id = d.department_id
-                WHERE pa.monitor_id = ?
-                ORDER BY pa.assigned_at DESC
-                LIMIT 20
-            `, [currentUserId]);
-            
-            // Get most requested products
-            const [topProducts] = await pool.execute(`
-                SELECT 
-                    p.product_name,
-                    p.asset_type,
-                    p.product_category,
-                    COUNT(pa.assignment_id) as assignment_count,
-                    SUM(CASE WHEN pa.is_returned = 0 THEN 1 ELSE 0 END) as currently_assigned
-                FROM product_assignments pa
-                JOIN products p ON pa.product_id = p.product_id
-                WHERE pa.monitor_id = ?
-                GROUP BY pa.product_id, p.product_name, p.asset_type, p.product_category
-                ORDER BY assignment_count DESC
-                LIMIT 10
-            `, [currentUserId]);
-            
-            res.render('monitor/reports', { 
-                user: req.session.user, 
-                monthlyStats: monthlyStats || [],
-                recentActivity: recentActivity || [],
-                topProducts: topProducts || []
-            });
-        } catch (error) {
-            console.error('Monitor reports error:', error);
-            res.render('monitor/reports', { 
-                user: req.session.user, 
-                monthlyStats: [],
-                recentActivity: [],
-                topProducts: [],
-                error: 'Sorry for inconvenience!! still under development!!'
-            });
-        }
-    });
-
-    // Monitor: Process Request Route
-    router.post('/process-request', requireAuth, requireRole(['monitor']), async (req, res) => {
-        const { request_id, action, remarks } = req.body;
-        
-        try {
-            // Get request details for logging
-            const [requestDetails] = await pool.execute(`
-                SELECT pr.*, p.product_name, u.full_name as employee_name
-                FROM product_requests pr
-                JOIN products p ON pr.product_id = p.product_id
-                JOIN employees e ON pr.employee_id = e.employee_id
-                JOIN users u ON e.user_id = u.user_id
-                WHERE pr.request_id = ?
-            `, [request_id]);
-            
-            // Update with remarks
-            await pool.execute(
-                'UPDATE product_requests SET status = ?, processed_by = ?, processed_at = NOW(), remarks = ? WHERE request_id = ?',
-                [action, req.session.user.user_id, remarks || null, request_id]
-            );
-            
-            if (requestDetails.length > 0) {
-                const request = requestDetails[0];
-                
-                // Log the approval/rejection activity
-                if (action === 'approved') {
-                    if (ActivityLogger && ActivityLogger.logRequestApproval) {
-                        try {
-                            await ActivityLogger.logRequestApproval(
-                                pool,
-                                req.session.user.user_id,
-                                request.employee_name,
-                                request.product_name,
-                                request.quantity,
-                                request_id
-                            );
-                        } catch (logError) {
-                            console.error('Error logging request approval:', logError);
-                        }
-                    }
-                    
-                    // Create product assignment with return date
-                    await pool.execute(
-                        'INSERT INTO product_assignments (product_id, employee_id, monitor_id, quantity, return_date) VALUES (?, ?, ?, ?, ?)',
-                        [request.product_id, request.employee_id, req.session.user.user_id, request.quantity, request.return_date]
-                    );
-                }
-            }
-            
-            req.flash('success', `Request ${action} successfully`);
-        } catch (error) {
-            console.error('Process request error:', error);
-            req.flash('error', 'Error processing request');
-        }
-        
-        res.redirect('/monitor/approvals');
-    });
-
-    // Monitor: Process Return Request Route
-    router.post('/process-return', requireAuth, requireRole(['monitor', 'admin']), async (req, res) => {
-        const { assignment_id, action, remarks } = req.body;
-        
-        console.log('Process return request received:', { assignment_id, action, remarks });
-        
-        try {
-            // Validate input parameters
-            if (!assignment_id || !action) {
-                console.error('Missing required parameters:', { assignment_id, action });
-                req.flash('error', 'Missing required parameters for processing return request');
-                return res.redirect('/monitor/approvals');
-            }
-            
-            // Validate action parameter
-            if (!['approve', 'reject'].includes(action)) {
-                console.error('Invalid action parameter:', action);
-                req.flash('error', 'Invalid action specified');
-                return res.redirect('/monitor/approvals');
-            }
-            
-            // Check if return_status column exists first
-            let hasReturnStatusColumn = false;
-            try {
-                const [columnCheck] = await pool.execute(`
-                    SELECT COLUMN_NAME 
-                    FROM INFORMATION_SCHEMA.COLUMNS 
-                    WHERE TABLE_NAME = 'product_assignments' 
-                    AND COLUMN_NAME = 'return_status' 
-                    AND TABLE_SCHEMA = DATABASE()
-                `);
-                hasReturnStatusColumn = columnCheck.length > 0;
-                console.log('return_status column exists:', hasReturnStatusColumn);
-            } catch (schemaError) {
-                console.warn('Could not check schema:', schemaError.message);
-            }
-            
-            if (action === 'approve') {
-                // For approval, get assignment details and mark as returned
-                const [assignments] = await pool.execute(
-                    hasReturnStatusColumn 
-                        ? 'SELECT * FROM product_assignments WHERE assignment_id = ? AND return_status = "requested"'
-                        : 'SELECT * FROM product_assignments WHERE assignment_id = ? AND is_returned = 0',
-                    [assignment_id]
-                );
-                
-                if (assignments.length === 0) {
-                    console.error('Assignment not found:', assignment_id);
-                    req.flash('error', 'Assignment not found or not eligible for return');
-                    return res.redirect('/monitor/approvals');
-                }
-                
-                const assignment = assignments[0];
-                
-                // Update assignment as returned with remarks
-                if (hasReturnStatusColumn) {
-                    await pool.execute(
-                        'UPDATE product_assignments SET is_returned = 1, return_status = "approved", returned_at = NOW(), remarks = ? WHERE assignment_id = ?',
-                        [remarks || null, assignment_id]
-                    );
-                } else {
-                    await pool.execute(
-                        'UPDATE product_assignments SET is_returned = 1, returned_at = NOW(), remarks = ? WHERE assignment_id = ?',
-                        [remarks || null, assignment_id]
-                    );
-                }
-                
-                console.log(`Return approved: Assignment ${assignment_id}, Product ${assignment.product_id}`);
-                req.flash('success', 'Return approved successfully. Product is now available for request.');
-                
-            } else if (action === 'reject') {
-                // For rejection, update status to rejected and save rejection remarks
-                if (hasReturnStatusColumn) {
-                    // Set return status to rejected and save rejection remarks
-                    await pool.execute(
-                        'UPDATE product_assignments SET return_status = "rejected", return_remarks = ? WHERE assignment_id = ?',
-                        [remarks || 'Return request rejected', assignment_id]
-                    );
-                } else {
-                    // If no return_status column, just update remarks
-                    await pool.execute(
-                        'UPDATE product_assignments SET remarks = ? WHERE assignment_id = ?',
-                        [remarks || 'Return request rejected', assignment_id]
-                    );
-                }
-                
-                console.log(`Return rejected: Assignment ${assignment_id}`);
-                req.flash('success', 'Return request rejected.');
-            }
-            
-            res.redirect('/monitor/approvals');
-            
-        } catch (error) {
-            console.error('Process return error:', error);
-            console.error('Error details:', {
-                assignment_id,
-                action,
-                remarks,
-                errorMessage: error.message,
-                errorStack: error.stack
-            });
-            req.flash('error', `Error processing return request: ${error.message}`);
-            res.redirect('/monitor/approvals');
-        }
-    });
-
-    // API endpoint to get live active assignments count
-    router.get('/api/monitor/active-assignments-count', requireAuth, requireRole(['monitor']), async (req, res) => {
-        try {
-            const [activeAssignments] = await pool.execute(
-                'SELECT COUNT(*) as count FROM product_assignments WHERE monitor_id = ? AND is_returned = FALSE',
-                [req.session.user.user_id]
-            );
-            res.json({ count: activeAssignments[0].count });
-        } catch (error) {
-            console.error('Error fetching active assignments count:', error);
-            res.status(500).json({ count: 0 });
-        }
-    });
-
-    // API endpoint to get live total assignments count
-    router.get('/api/monitor/total-assignments-count', requireAuth, requireRole(['monitor']), async (req, res) => {
-        try {
-            const [totalAssignments] = await pool.execute(
-                'SELECT COUNT(*) as count FROM product_assignments WHERE monitor_id = ?',
-                [req.session.user.user_id]
-            );
-            res.json({ count: totalAssignments[0].count });
-        } catch (error) {
-            console.error('Error fetching total assignments count:', error);
-            res.status(500).json({ count: 0 });
-        }
-    });
-
-    // Monitor: Add Product Route
-    router.post('/add-product', requireAuth, requireRole(['monitor', 'admin']), upload.array('attachments', 10), async (req, res) => {
-        const { 
-            name, 
-            product_category, 
-            type, 
-            model, 
-            serial,
-            purchase_date,
-            pr_no,
-            po_number,
-            inward_date,
-            inwarded_by,
-            requires_calibration,
-            last_calibration_date,
-            calibration_frequency_months,
-            calibration_frequency_years,
-            next_calibration_date,
-            calibration_notes,
-            version_number,
-            software_license_type,
-            license_start_date,
-            renewal_frequency_months,
-            renewal_frequency_years,
-            next_renewal_date,
-            new_license_key,
-            new_version_number
-        } = req.body;
-        
-        try {
-            console.log('Add product request body:', req.body); // Debug logging
-            console.log('Uploaded files:', req.files); // Debug logging
-            
-            const connection = await pool.getConnection();
-            await connection.beginTransaction();
-            
-            try {
-                // Calculate calibration frequency string
-                let calibrationFrequency = null;
-                if (requires_calibration === 'on') {
-                    const months = parseInt(calibration_frequency_months) || 0;
-                    const years = parseInt(calibration_frequency_years) || 0;
-                    if (months > 0 || years > 0) {
-                        calibrationFrequency = `${years} years ${months} months`;
-                    }
-                }
-                
-                // Insert product with basic required fields only
-                const [productResult] = await connection.execute(`
-                    INSERT INTO products (
-                        product_name, 
-                        product_category, 
-                        asset_type,
-                        model_number, 
-                        serial_number, 
-                        quantity, 
-                        added_by,
-                        calibration_required, 
-                        calibration_frequency, 
-                        calibration_due_date
-                    ) VALUES (?, ?, ?, ?, ?, ?, ?, ?, ?, ?)
-                `, [
-                    name || null, 
-                    product_category || null, 
-                    type || null,
-                    model || null, 
-                    serial || null, 
-                    1, // Default quantity
-                    req.session.user.user_id,
-                    requires_calibration === 'on' ? 1 : 0, 
-                    calibrationFrequency, 
-                    next_calibration_date || null
-                ]);
-                
-                const productId = productResult.insertId;
-                
-                // Save file attachments if any
-                if (req.files && req.files.length > 0) {
-                    for (const file of req.files) {
-                        try {
-                            await saveFileAttachment(
-                                { execute: connection.execute.bind(connection) },
-                                productId,
-                                file,
-                                req.session.user.user_id,
-                                `Attached during product creation`
-                            );
-                        } catch (fileError) {
-                            console.error('Error saving file attachment:', fileError);
-                            // Continue with other files even if one fails
-                        }
-                    }
-                }
-                
-                // Add to stock history if table exists
-                try {
-                    await connection.execute(`
-                        INSERT INTO stock_history (product_id, action, quantity, performed_by, notes) 
-                        VALUES (?, 'add', ?, ?, ?)
-                    `, [
-                        productId, 
-                        1, // Default quantity
-                        req.session.user.user_id, 
-                        'Initial stock added'
-                    ]);
-                } catch (historyError) {
-                    console.log('Stock history table not found, skipping history entry');
-                }
-                
-                await connection.commit();
-                req.flash('success', `Product added successfully to inventory${req.files && req.files.length > 0 ? ` with ${req.files.length} attachment(s)` : ''}`);
-            } catch (error) {
-                await connection.rollback();
-                throw error;
-            } finally {
-                connection.release();
-            }
-            
-            const redirectPath = req.session.user.role === 'admin' ? '/admin/stock' : '/monitor/stock';
-            res.redirect(redirectPath);
-        } catch (error) {
-            console.error('Add product error:', error);
-<<<<<<< HEAD
-            req.flash('error', 'Error adding product to inventory: ' + error.message);
-            const redirectPath = req.session.user.role === 'admin' ? '/admin/stock' : '/monitor/inventory';
-=======
-            req.flash('error', 'Error adding product to inventory');
-            const redirectPath = req.session.user.role === 'admin' ? '/admin/stock' : '/monitor/stock';
->>>>>>> 51a950b0
-            res.redirect(redirectPath);
-        }
-    });
-
-    // Monitor: Request Product Route
-    router.post('/request-product', requireAuth, requireRole(['monitor']), async (req, res) => {
-        try {
-            const { product_id, return_date, purpose } = req.body;
-            const requesterId = req.session.user.user_id;
-            
-            // Get the requester's employee record to get employee_id
-            const [requesterEmployee] = await pool.execute(
-                'SELECT employee_id FROM employees WHERE user_id = ?', 
-                [requesterId]
-            );
-            
-            if (requesterEmployee.length === 0) {
-                req.flash('error', 'Employee record not found');
-                return res.redirect('/monitor/stock');
-            }
-            
-            const employeeId = requesterEmployee[0].employee_id;
-            
-            // Get all active monitors except the requester
-            const [otherMonitors] = await pool.execute(`
-                SELECT u.user_id, u.full_name, u.email, e.employee_id
-                FROM users u
-                JOIN employees e ON u.user_id = e.user_id 
-                WHERE u.role = 'monitor' AND u.user_id != ? AND u.is_active = 1
-            `, [requesterId]);
-            
-            if (otherMonitors.length === 0) {
-                req.flash('error', 'No other monitors available to handle your request. At least 2 monitors are required for monitor-to-monitor requests.');
-                return res.redirect('/monitor/stock');
-            }
-            
-            // Randomly assign to one of the other monitors
-            const randomMonitor = otherMonitors[Math.floor(Math.random() * otherMonitors.length)];
-            
-            // Create the product request with return date
-            await pool.execute(`
-                INSERT INTO product_requests 
-                (employee_id, product_id, purpose, return_date, status, requested_at) 
-                VALUES (?, ?, ?, ?, 'pending', NOW())
-            `, [employeeId, product_id, purpose || null, return_date]);
-            
-            // Log the activity
-            if (ActivityLogger && ActivityLogger.logRequest) {
-                try {
-                    await ActivityLogger.logRequest(requesterId, {
-                        type: 'monitor_product_request',
-                        product_id: product_id,
-                        assigned_monitor: randomMonitor.full_name,
-                        return_date: return_date,
-                        purpose: purpose
-                    });
-                } catch (logError) {
-                    console.error('Error logging monitor request activity:', logError);
-                }
-            }
-            
-            req.flash('success', `Product request submitted successfully and assigned to monitor: ${randomMonitor.full_name}`);
-            res.redirect('/monitor/records');
-        } catch (error) {
-            console.error('Error submitting monitor product request:', error);
-            req.flash('error', 'Error submitting product request');
-            res.redirect('/monitor/stock');
-        }
-    });
-
-    // Monitor: My Products Route
-    router.get('/my-products', requireAuth, requireRole(['monitor']), async (req, res) => {
-        try {
-            const currentUserId = req.session.user.user_id;
-            
-            // Get current monitor's employee_id
-            const [currentMonitor] = await pool.execute(
-                'SELECT employee_id FROM employees WHERE user_id = ?', 
-                [currentUserId]
-            );
-            
-            if (currentMonitor.length === 0) {
-                return res.render('monitor/my-products', { 
-                    user: req.session.user, 
-                    myProducts: [],
-                    error: 'Monitor employee record not found'
-                });
-            }
-            
-            const currentMonitorEmployeeId = currentMonitor[0].employee_id;
-            
-            // Get only products currently in use by the monitor (not returned)
-            const [myProducts] = await pool.execute(`
-                SELECT pa.assignment_id, pa.assigned_at, pa.return_date, pa.is_returned, pa.return_status, pa.returned_at, pa.remarks,
-                       p.product_name, p.asset_type, p.model_number, p.serial_number,
-                       u.full_name as monitor_name
-                FROM product_assignments pa
-                JOIN products p ON pa.product_id = p.product_id
-                JOIN employees e ON pa.employee_id = e.employee_id
-                JOIN users u ON pa.monitor_id = u.user_id
-                WHERE e.user_id = ? AND pa.is_returned = 0
-                ORDER BY pa.assigned_at DESC
-            `, [currentUserId]);
-            
-            res.render('monitor/my-products', { 
-                user: req.session.user, 
-                myProducts: myProducts || []
-            });
-        } catch (error) {
-            console.error('Monitor my-products error:', error);
-            res.render('monitor/my-products', { 
-                user: req.session.user, 
-                myProducts: [],
-                error: 'Error loading your products'
-            });
-        }
-    });
-
-    // Monitor: Return Product Route
-    router.post('/return-product', requireAuth, requireRole(['monitor']), async (req, res) => {
-        const { assignment_id } = req.body;
-        
-        try {
-            // Update assignment to request return
-            await pool.execute(
-                'UPDATE product_assignments SET return_status = "requested" WHERE assignment_id = ?',
-                [assignment_id]
-            );
-            
-            req.flash('success', 'Return request submitted successfully. Awaiting approval from another monitor.');
-        } catch (error) {
-            console.error('Return product error:', error);
-            req.flash('error', 'Error submitting return request');
-        }
-        
-        res.redirect('/monitor/my-products');
-    });
-
-    // Monitor: My History Route
-    router.get('/my-history', requireAuth, requireRole(['monitor']), async (req, res) => {
-        try {
-            const currentUserId = req.session.user.user_id;
-            
-            // Get current monitor's employee_id
-            const [currentMonitor] = await pool.execute(
-                'SELECT employee_id FROM employees WHERE user_id = ?', 
-                [currentUserId]
-            );
-            
-            if (currentMonitor.length === 0) {
-                return res.render('monitor/my-history', { 
-                    user: req.session.user, 
-                    myRequests: [],
-                    myAssignments: [],
-                    error: 'Monitor employee record not found'
-                });
-            }
-            
-            const currentMonitorEmployeeId = currentMonitor[0].employee_id;
-            
-            console.log('My History Debug - Current User ID:', currentUserId);
-            console.log('My History Debug - Current Monitor Employee ID:', currentMonitorEmployeeId);
-            
-            // Get monitor's own product requests
-            const [myRequests] = await pool.execute(`
-                SELECT 
-                    pr.*,
-                    p.product_name,
-                    p.asset_type,
-                    monitor_user.full_name as processed_by_name,
-                    DATE_FORMAT(pr.requested_at, '%d/%m/%Y %H:%i') as formatted_requested_at,
-                    DATE_FORMAT(pr.processed_at, '%d/%m/%Y %H:%i') as formatted_processed_at
-                FROM product_requests pr
-                JOIN products p ON pr.product_id = p.product_id
-                LEFT JOIN users monitor_user ON pr.processed_by = monitor_user.user_id
-                WHERE pr.employee_id = ?
-                ORDER BY pr.requested_at DESC
-            `, [currentMonitorEmployeeId]);
-            
-            // Get monitor's own assignment history
-            const [myAssignments] = await pool.execute(`
-                SELECT 
-                    pa.*,
-                    p.product_name,
-                    p.asset_type,
-                    u.full_name as monitor_name,
-                    DATE_FORMAT(pa.assigned_at, '%d/%m/%Y %H:%i') as formatted_assigned_at,
-                    DATE_FORMAT(pa.returned_at, '%d/%m/%Y %H:%i') as formatted_returned_at
-                FROM product_assignments pa
-                JOIN products p ON pa.product_id = p.product_id
-                JOIN users u ON pa.monitor_id = u.user_id
-                WHERE pa.employee_id = ?
-                ORDER BY pa.assigned_at DESC
-            `, [currentMonitorEmployeeId]);
-            
-            res.render('monitor/my-history', { 
-                user: req.session.user, 
-                myRequests: myRequests || [],
-                myAssignments: myAssignments || []
-            });
-        } catch (error) {
-            console.error('Monitor my-history error:', error);
-            res.render('monitor/my-history', { 
-                user: req.session.user, 
-                myRequests: [],
-                myAssignments: [],
-                error: 'Error loading your history'
-            });
-        }
-    });
-
-    // API Route: Pending Approvals Count
-    router.get('/api/monitor/pending-approvals-count', async (req, res) => {
-        try {
-            const [rows] = await req.app.locals.pool.execute(
-                'SELECT COUNT(*) AS count FROM approvals WHERE status = "pending"'
-            );
-            res.json({ count: rows[0].count });
-        } catch (err) {
-            res.json({ count: 0 });
-        }
-    });
-
-    // Route: Download file attachment
-    router.get('/download-attachment/:attachmentId', requireAuth, async (req, res) => {
-        try {
-            const attachmentId = req.params.attachmentId;
-            
-            // Get attachment details
-            const [attachments] = await pool.execute(
-                'SELECT * FROM product_attachments WHERE attachment_id = ?',
-                [attachmentId]
-            );
-            
-            if (attachments.length === 0) {
-                return res.status(404).json({ error: 'File not found' });
-            }
-            
-            const attachment = attachments[0];
-            const filePath = attachment.file_path;
-            
-            // Check if file exists
-            const fs = require('fs');
-            if (!fs.existsSync(filePath)) {
-                return res.status(404).json({ error: 'File not found on server' });
-            }
-            
-            // Set headers for download
-            res.setHeader('Content-Disposition', `attachment; filename="${attachment.original_filename}"`);
-            res.setHeader('Content-Type', attachment.mime_type);
-            
-            // Send file
-            res.sendFile(path.resolve(filePath));
-            
-        } catch (error) {
-            console.error('Download error:', error);
-            res.status(500).json({ error: 'Error downloading file' });
-        }
-    });
-
-    // Route: View product attachments (API)
-    router.get('/api/product-attachments/:productId', requireAuth, async (req, res) => {
-        try {
-            const productId = req.params.productId;
-            const attachments = await getProductAttachments(pool, productId);
-            
-            // Add file icons and formatted sizes
-            const formattedAttachments = attachments.map(attachment => ({
-                ...attachment,
-                file_icon: getFileIcon(attachment.filename),
-                formatted_size: formatFileSize(attachment.file_size),
-                download_url: `/monitor/download-attachment/${attachment.attachment_id}`
-            }));
-            
-            res.json(formattedAttachments);
-        } catch (error) {
-            console.error('Error fetching attachments:', error);
-            res.status(500).json({ error: 'Error fetching attachments' });
-        }
-    });
-
-    // Route: Delete attachment
-    router.delete('/api/attachment/:attachmentId', requireAuth, requireRole(['monitor', 'admin']), async (req, res) => {
-        try {
-            const attachmentId = req.params.attachmentId;
-            await deleteFileAttachment(pool, attachmentId, req.session.user.user_id);
-            res.json({ success: true, message: 'Attachment deleted successfully' });
-        } catch (error) {
-            console.error('Delete attachment error:', error);
-            res.status(500).json({ error: 'Error deleting attachment' });
-        }
-    });
-
-    return router;
-};
+const express = require('express');
+const router = express.Router();
+const path = require('path');
+
+// Try to import ActivityLogger, fallback if not available
+let ActivityLogger;
+try {
+    ActivityLogger = require('../utils/activityLogger');
+} catch (err) {
+    console.log('ActivityLogger not available, using fallback');
+    ActivityLogger = {
+        logRequestApproval: () => Promise.resolve(),
+        logProductAssignment: () => Promise.resolve()
+    };
+}
+
+// Import file upload utilities
+const { 
+    upload, 
+    saveFileAttachment, 
+    getProductAttachments, 
+    deleteFileAttachment,
+    getFileIcon,
+    formatFileSize 
+} = require('../utils/fileUpload');
+
+// Monitor routes module
+module.exports = (pool, requireAuth, requireRole) => {
+    
+    // Monitor: Dashboard Route
+    router.get('/dashboard', requireAuth, requireRole(['monitor']), async (req, res) => {
+        try {
+            // Get basic stats for the dashboard
+            const [pendingRequests] = await pool.execute(
+                'SELECT COUNT(*) as count FROM product_requests WHERE status = "pending"'
+            );
+            
+            const [approvedToday] = await pool.execute(
+                'SELECT COUNT(*) as count FROM product_requests WHERE status = "approved" AND DATE(processed_at) = CURDATE()'
+            );
+            
+            const [totalProducts] = await pool.execute(
+                'SELECT COUNT(*) as count FROM products'
+            );
+            
+            // Get recent activity
+            const [recentActivity] = await pool.execute(`
+                SELECT 'request' as type, pr.requested_at as date, p.product_name,
+                       u.full_name as employee_name, pr.status
+                FROM product_requests pr
+                JOIN products p ON pr.product_id = p.product_id
+                JOIN employees e ON pr.employee_id = e.employee_id
+                JOIN users u ON e.user_id = u.user_id
+                ORDER BY pr.requested_at DESC
+                LIMIT 10
+            `);
+            
+            res.render('monitor/dashboard', { 
+                user: req.session.user,
+                stats: {
+                    pendingRequests: pendingRequests[0].count,
+                    approvedToday: approvedToday[0].count,
+                    totalProducts: totalProducts[0].count
+                },
+                recentActivity: recentActivity || []
+            });
+        } catch (error) {
+            console.error('Monitor dashboard error:', error);
+            res.render('monitor/dashboard', { 
+                user: req.session.user,
+                stats: {
+                    pendingRequests: 0,
+                    approvedToday: 0,
+                    totalProducts: 0
+                },
+                recentActivity: []
+            });
+        }
+    });
+    
+    // Monitor: Approvals Route
+    router.get('/approvals', requireAuth, requireRole(['monitor']), async (req, res) => {
+        try {
+            const currentUserId = req.session.user.user_id;
+            
+            // Get current monitor's employee_id
+            const [currentMonitor] = await pool.execute(
+                'SELECT employee_id FROM employees WHERE user_id = ?', 
+                [currentUserId]
+            );
+            
+            if (currentMonitor.length === 0) {
+                return res.render('monitor/approvals', { 
+                    user: req.session.user, 
+                    requests: [], 
+                    returnRequests: [],
+                    error: 'Monitor employee record not found'
+                });
+            }
+            
+            const currentMonitorEmployeeId = currentMonitor[0].employee_id;
+            
+            // Get all pending product requests with flag for current monitor's requests
+            const [requests] = await pool.execute(`
+                SELECT pr.*, p.product_name, u.full_name as employee_name, d.department_name,
+                       requestor.full_name as requestor_name, requestor.role as requestor_role,
+                       CASE WHEN e.employee_id = ? THEN 1 ELSE 0 END as is_own_request
+                FROM product_requests pr
+                JOIN products p ON pr.product_id = p.product_id
+                JOIN employees e ON pr.employee_id = e.employee_id
+                JOIN users u ON e.user_id = u.user_id
+                JOIN departments d ON e.department_id = d.department_id
+                JOIN users requestor ON e.user_id = requestor.user_id
+                WHERE pr.status = 'pending'
+                ORDER BY pr.requested_at ASC
+            `, [currentMonitorEmployeeId]);
+            
+            // Get pending return requests
+            let returnRequests = [];
+            try {
+                // First check if return_status column exists
+                const [columnCheck] = await pool.execute(`
+                    SELECT COLUMN_NAME 
+                    FROM INFORMATION_SCHEMA.COLUMNS 
+                    WHERE TABLE_NAME = 'product_assignments' 
+                    AND COLUMN_NAME = 'return_status' 
+                    AND TABLE_SCHEMA = DATABASE()
+                `);
+                
+                if (columnCheck.length > 0) {
+                    // Column exists, use it - exclude current monitor's own return requests
+                    const [returnResults] = await pool.execute(`
+                        SELECT pa.*, p.product_name, u.full_name as employee_name, d.department_name
+                        FROM product_assignments pa
+                        JOIN products p ON pa.product_id = p.product_id
+                        JOIN employees e ON pa.employee_id = e.employee_id
+                        JOIN users u ON e.user_id = u.user_id
+                        JOIN departments d ON e.department_id = d.department_id
+                        WHERE pa.return_status = 'requested' AND e.employee_id != ?
+                        ORDER BY pa.assigned_at ASC
+                    `, [currentMonitorEmployeeId]);
+                    returnRequests = returnResults || [];
+                } else {
+                    console.log('return_status column does not exist in GCP environment. Checking for manual return requests...');
+                    // Fallback: look for assignments that might need return processing
+                    // This is a temporary solution - you should add the return_status column
+                    const [returnResults] = await pool.execute(`
+                        SELECT pa.*, p.product_name, u.full_name as employee_name, d.department_name
+                        FROM product_assignments pa
+                        JOIN products p ON pa.product_id = p.product_id
+                        JOIN employees e ON pa.employee_id = e.employee_id
+                        JOIN users u ON e.user_id = u.user_id
+                        JOIN departments d ON e.department_id = d.department_id
+                        WHERE pa.is_returned = 0 
+                        AND e.employee_id != ?
+                        AND pa.return_date IS NOT NULL 
+                        AND pa.return_date <= CURDATE()
+                        ORDER BY pa.assigned_at ASC
+                    `, [currentMonitorEmployeeId]);
+                    returnRequests = returnResults || [];
+                }
+            } catch (err) {
+                console.log('Return requests query failed:', err.message);
+                console.log('This might be due to missing return_status column in GCP database');
+            }
+            
+            console.log('Found pending requests:', requests.length);
+            console.log('Found return requests:', returnRequests.length);
+            
+            res.render('monitor/approvals', { 
+                user: req.session.user, 
+                requests: requests || [], 
+                returnRequests: returnRequests || [] 
+            });
+        } catch (error) {
+            console.error('Approvals error:', error);
+            res.render('monitor/approvals', { 
+                user: req.session.user, 
+                requests: [], 
+                returnRequests: [] 
+            });
+        }
+    });
+
+    // Monitor: Inventory Route
+    router.get('/inventory', requireAuth, requireRole(['monitor']), async (req, res) => {
+        try {
+            const [products] = await pool.execute('SELECT * FROM products ORDER BY product_name');
+            res.render('monitor/inventory', { 
+                user: req.session.user, 
+                products 
+            });
+        } catch (error) {
+            console.error('Inventory error:', error);
+            res.render('error', { message: 'Error loading inventory' });
+        }
+    });
+
+    // Monitor: Stock Route
+    router.get('/stock', requireAuth, requireRole(['monitor']), async (req, res) => {
+        try {
+            const productsQuery = `
+                SELECT 
+                    p.*,
+                    u.full_name as added_by_name,
+                    COALESCE((
+                        SELECT COUNT(*) 
+                        FROM product_assignments pa 
+                        WHERE pa.product_id = p.product_id
+                    ), 0) as total_assignments,
+                    COALESCE((
+                        SELECT COUNT(*) 
+                        FROM product_assignments pa 
+                        WHERE pa.product_id = p.product_id AND pa.is_returned = FALSE
+                    ), 0) as assigned_quantity,
+                    (
+                        SELECT GROUP_CONCAT(
+                            CONCAT(emp_user.full_name, ' (Return: ', 
+                                DATE_FORMAT(pa.return_date, '%d/%m/%Y'), ')')
+                            SEPARATOR ', '
+                        )
+                        FROM product_assignments pa
+                        JOIN employees e ON pa.employee_id = e.employee_id
+                        JOIN users emp_user ON e.user_id = emp_user.user_id
+                        WHERE pa.product_id = p.product_id AND pa.is_returned = FALSE
+                        LIMIT 3
+                    ) as current_users,
+                    CASE 
+                        WHEN p.calibration_due_date IS NOT NULL AND p.calibration_due_date < CURDATE() THEN 'Overdue'
+                        WHEN p.calibration_due_date IS NOT NULL AND p.calibration_due_date <= DATE_ADD(CURDATE(), INTERVAL 30 DAY) THEN 'Due Soon'
+                        WHEN p.calibration_due_date IS NOT NULL THEN 'Current'
+                        ELSE 'Not Required'
+                    END as calibration_status
+                FROM products p
+                LEFT JOIN users u ON p.added_by = u.user_id
+                ORDER BY p.asset_type, p.product_category, p.product_name
+            `;
+            
+            const [products] = await pool.execute(productsQuery);
+            
+            // Stock statistics query
+            const stockStatsQuery = `
+                SELECT 
+                    asset_type,
+                    COUNT(*) as total_items,
+                    SUM(quantity) as total_quantity,
+                    SUM(quantity) as total_quantity_sum,
+                    SUM(CASE WHEN COALESCE(calibration_required, FALSE) = TRUE THEN 1 ELSE 0 END) as calibration_items,
+                    SUM(CASE WHEN calibration_due_date IS NOT NULL AND calibration_due_date < CURDATE() THEN 1 ELSE 0 END) as overdue_calibrations
+                FROM products
+                GROUP BY asset_type
+            `;
+            
+            const [stockStats] = await pool.execute(stockStatsQuery);
+            
+            res.render('monitor/stock', { 
+                user: req.session.user, 
+                products: products || [],
+                stockStats: stockStats || []
+            });
+        } catch (error) {
+            console.error('Monitor stock error:', error);
+            res.render('monitor/stock', { 
+                user: req.session.user, 
+                products: [],
+                stockStats: [],
+                error: 'Error loading stock data'
+            });
+        }
+    });
+
+    // Monitor: Records Route
+    router.get('/records', requireAuth, requireRole(['monitor']), async (req, res) => {
+        try {
+            const currentUserId = req.session.user.user_id;
+            
+            // Get current monitor's employee_id
+            const [currentMonitor] = await pool.execute(
+                'SELECT employee_id FROM employees WHERE user_id = ?', 
+                [currentUserId]
+            );
+            
+            if (currentMonitor.length === 0) {
+                return res.render('monitor/records', { 
+                    user: req.session.user, 
+                    assignments: [],
+                    productRequests: [],
+                    totalProducts: 0,
+                    totalAssignments: 0,
+                    activeAssignments: 0,
+                    pendingRequests: 0,
+                    returnedItems: 0,
+                    error: 'Monitor employee record not found'
+                });
+            }
+            
+            const currentMonitorEmployeeId = currentMonitor[0].employee_id;
+            
+            // Get all assignment records (all transactions)
+            const [records] = await pool.execute(`
+                SELECT 
+                    pa.*,
+                    p.product_name,
+                    p.asset_type,
+                    u.full_name as employee_name,
+                    d.department_name,
+                    monitor_user.full_name as monitor_name,
+                    DATE_FORMAT(pa.assigned_at, '%d/%m/%Y %H:%i') as formatted_assigned_at,
+                    DATE_FORMAT(pa.returned_at, '%d/%m/%Y %H:%i') as formatted_returned_at
+                FROM product_assignments pa
+                JOIN products p ON pa.product_id = p.product_id
+                JOIN employees e ON pa.employee_id = e.employee_id
+                JOIN users u ON e.user_id = u.user_id
+                JOIN departments d ON e.department_id = d.department_id
+                JOIN users monitor_user ON pa.monitor_id = monitor_user.user_id
+                ORDER BY pa.assigned_at DESC
+            `);
+            
+            // Get all product request history (all transactions)
+            const [productRequests] = await pool.execute(`
+                SELECT 
+                    pr.*,
+                    p.product_name,
+                    p.asset_type,
+                    u.full_name as employee_name,
+                    d.department_name,
+                    requestor.full_name as requestor_name,
+                    requestor.role as requestor_role,
+                    monitor_user.full_name as monitor_name,
+                    DATE_FORMAT(pr.requested_at, '%d/%m/%Y %H:%i') as formatted_requested_at,
+                    DATE_FORMAT(pr.processed_at, '%d/%m/%Y %H:%i') as formatted_processed_at
+                FROM product_requests pr
+                JOIN products p ON pr.product_id = p.product_id
+                JOIN employees e ON pr.employee_id = e.employee_id
+                JOIN users u ON e.user_id = u.user_id
+                JOIN departments d ON e.department_id = d.department_id
+                JOIN users requestor ON e.user_id = requestor.user_id
+                LEFT JOIN users monitor_user ON pr.processed_by = monitor_user.user_id
+                ORDER BY pr.requested_at DESC
+            `);
+            
+            // Get statistics for the template
+            const [totalProducts] = await pool.execute('SELECT COUNT(*) as count FROM products');
+            const [totalAssignments] = await pool.execute('SELECT COUNT(*) as count FROM product_assignments');
+            const [activeAssignments] = await pool.execute('SELECT COUNT(*) as count FROM product_assignments WHERE is_returned = FALSE');
+            const [pendingRequests] = await pool.execute('SELECT COUNT(*) as count FROM product_requests WHERE status = "pending"');
+            const [returnedItems] = await pool.execute('SELECT COUNT(*) as count FROM product_assignments WHERE is_returned = TRUE');
+            
+            res.render('monitor/records', { 
+                user: req.session.user, 
+                assignments: records,
+                productRequests: productRequests,
+                totalProducts: totalProducts[0].count,
+                totalAssignments: totalAssignments[0].count,
+                activeAssignments: activeAssignments[0].count,
+                pendingRequests: pendingRequests[0].count,
+                returnedItems: returnedItems[0].count
+            });
+        } catch (error) {
+            console.error('Monitor records error:', error);
+            res.render('error', { message: 'Error loading records' });
+        }
+    });
+
+    router.get('/request', requireAuth, requireRole(['monitor']), async (req, res) => {
+        res.render('monitor/request');
+    });
+
+    // Monitor: Reports Route
+    router.get('/reports', requireAuth, requireRole(['monitor']), async (req, res) => {
+        try {
+            const currentUserId = req.session.user.user_id;
+            
+            // Get current monitor's employee_id
+            const [currentMonitor] = await pool.execute(
+                'SELECT employee_id FROM employees WHERE user_id = ?', 
+                [currentUserId]
+            );
+            
+            if (currentMonitor.length === 0) {
+                return res.render('monitor/reports', { 
+                    user: req.session.user, 
+                    monthlyStats: [],
+                    recentActivity: [],
+                    topProducts: [],
+                    error: 'Monitor employee record not found'
+                });
+            }
+            
+            // Get monthly assignment statistics
+            const [monthlyStats] = await pool.execute(`
+                SELECT 
+                    YEAR(assigned_at) as year,
+                    MONTH(assigned_at) as month,
+                    MONTHNAME(assigned_at) as month_name,
+                    COUNT(*) as total_assignments,
+                    SUM(CASE WHEN is_returned = 1 THEN 1 ELSE 0 END) as returned_items,
+                    SUM(CASE WHEN is_returned = 0 THEN 1 ELSE 0 END) as active_assignments
+                FROM product_assignments 
+                WHERE monitor_id = ?
+                AND assigned_at >= DATE_SUB(NOW(), INTERVAL 6 MONTH)
+                GROUP BY YEAR(assigned_at), MONTH(assigned_at)
+                ORDER BY YEAR(assigned_at) DESC, MONTH(assigned_at) DESC
+            `, [currentUserId]);
+            
+            // Get recent activity (last 20 actions)
+            const [recentActivity] = await pool.execute(`
+                SELECT 
+                    pa.*,
+                    p.product_name,
+                    p.asset_type,
+                    u.full_name as employee_name,
+                    d.department_name,
+                    CASE 
+                        WHEN pa.is_returned = 1 THEN 'Returned'
+                        ELSE 'Assigned'
+                    END as status
+                FROM product_assignments pa
+                JOIN products p ON pa.product_id = p.product_id
+                JOIN employees e ON pa.employee_id = e.employee_id
+                JOIN users u ON e.user_id = u.user_id
+                JOIN departments d ON e.department_id = d.department_id
+                WHERE pa.monitor_id = ?
+                ORDER BY pa.assigned_at DESC
+                LIMIT 20
+            `, [currentUserId]);
+            
+            // Get most requested products
+            const [topProducts] = await pool.execute(`
+                SELECT 
+                    p.product_name,
+                    p.asset_type,
+                    p.product_category,
+                    COUNT(pa.assignment_id) as assignment_count,
+                    SUM(CASE WHEN pa.is_returned = 0 THEN 1 ELSE 0 END) as currently_assigned
+                FROM product_assignments pa
+                JOIN products p ON pa.product_id = p.product_id
+                WHERE pa.monitor_id = ?
+                GROUP BY pa.product_id, p.product_name, p.asset_type, p.product_category
+                ORDER BY assignment_count DESC
+                LIMIT 10
+            `, [currentUserId]);
+            
+            res.render('monitor/reports', { 
+                user: req.session.user, 
+                monthlyStats: monthlyStats || [],
+                recentActivity: recentActivity || [],
+                topProducts: topProducts || []
+            });
+        } catch (error) {
+            console.error('Monitor reports error:', error);
+            res.render('monitor/reports', { 
+                user: req.session.user, 
+                monthlyStats: [],
+                recentActivity: [],
+                topProducts: [],
+                error: 'Sorry for inconvenience!! still under development!!'
+            });
+        }
+    });
+
+    // Monitor: Process Request Route
+    router.post('/process-request', requireAuth, requireRole(['monitor']), async (req, res) => {
+        const { request_id, action, remarks } = req.body;
+        
+        try {
+            // Get request details for logging
+            const [requestDetails] = await pool.execute(`
+                SELECT pr.*, p.product_name, u.full_name as employee_name
+                FROM product_requests pr
+                JOIN products p ON pr.product_id = p.product_id
+                JOIN employees e ON pr.employee_id = e.employee_id
+                JOIN users u ON e.user_id = u.user_id
+                WHERE pr.request_id = ?
+            `, [request_id]);
+            
+            // Update with remarks
+            await pool.execute(
+                'UPDATE product_requests SET status = ?, processed_by = ?, processed_at = NOW(), remarks = ? WHERE request_id = ?',
+                [action, req.session.user.user_id, remarks || null, request_id]
+            );
+            
+            if (requestDetails.length > 0) {
+                const request = requestDetails[0];
+                
+                // Log the approval/rejection activity
+                if (action === 'approved') {
+                    if (ActivityLogger && ActivityLogger.logRequestApproval) {
+                        try {
+                            await ActivityLogger.logRequestApproval(
+                                pool,
+                                req.session.user.user_id,
+                                request.employee_name,
+                                request.product_name,
+                                request.quantity,
+                                request_id
+                            );
+                        } catch (logError) {
+                            console.error('Error logging request approval:', logError);
+                        }
+                    }
+                    
+                    // Create product assignment with return date
+                    await pool.execute(
+                        'INSERT INTO product_assignments (product_id, employee_id, monitor_id, quantity, return_date) VALUES (?, ?, ?, ?, ?)',
+                        [request.product_id, request.employee_id, req.session.user.user_id, request.quantity, request.return_date]
+                    );
+                }
+            }
+            
+            req.flash('success', `Request ${action} successfully`);
+        } catch (error) {
+            console.error('Process request error:', error);
+            req.flash('error', 'Error processing request');
+        }
+        
+        res.redirect('/monitor/approvals');
+    });
+
+    // Monitor: Process Return Request Route
+    router.post('/process-return', requireAuth, requireRole(['monitor', 'admin']), async (req, res) => {
+        const { assignment_id, action, remarks } = req.body;
+        
+        console.log('Process return request received:', { assignment_id, action, remarks });
+        
+        try {
+            // Validate input parameters
+            if (!assignment_id || !action) {
+                console.error('Missing required parameters:', { assignment_id, action });
+                req.flash('error', 'Missing required parameters for processing return request');
+                return res.redirect('/monitor/approvals');
+            }
+            
+            // Validate action parameter
+            if (!['approve', 'reject'].includes(action)) {
+                console.error('Invalid action parameter:', action);
+                req.flash('error', 'Invalid action specified');
+                return res.redirect('/monitor/approvals');
+            }
+            
+            // Check if return_status column exists first
+            let hasReturnStatusColumn = false;
+            try {
+                const [columnCheck] = await pool.execute(`
+                    SELECT COLUMN_NAME 
+                    FROM INFORMATION_SCHEMA.COLUMNS 
+                    WHERE TABLE_NAME = 'product_assignments' 
+                    AND COLUMN_NAME = 'return_status' 
+                    AND TABLE_SCHEMA = DATABASE()
+                `);
+                hasReturnStatusColumn = columnCheck.length > 0;
+                console.log('return_status column exists:', hasReturnStatusColumn);
+            } catch (schemaError) {
+                console.warn('Could not check schema:', schemaError.message);
+            }
+            
+            if (action === 'approve') {
+                // For approval, get assignment details and mark as returned
+                const [assignments] = await pool.execute(
+                    hasReturnStatusColumn 
+                        ? 'SELECT * FROM product_assignments WHERE assignment_id = ? AND return_status = "requested"'
+                        : 'SELECT * FROM product_assignments WHERE assignment_id = ? AND is_returned = 0',
+                    [assignment_id]
+                );
+                
+                if (assignments.length === 0) {
+                    console.error('Assignment not found:', assignment_id);
+                    req.flash('error', 'Assignment not found or not eligible for return');
+                    return res.redirect('/monitor/approvals');
+                }
+                
+                const assignment = assignments[0];
+                
+                // Update assignment as returned with remarks
+                if (hasReturnStatusColumn) {
+                    await pool.execute(
+                        'UPDATE product_assignments SET is_returned = 1, return_status = "approved", returned_at = NOW(), remarks = ? WHERE assignment_id = ?',
+                        [remarks || null, assignment_id]
+                    );
+                } else {
+                    await pool.execute(
+                        'UPDATE product_assignments SET is_returned = 1, returned_at = NOW(), remarks = ? WHERE assignment_id = ?',
+                        [remarks || null, assignment_id]
+                    );
+                }
+                
+                console.log(`Return approved: Assignment ${assignment_id}, Product ${assignment.product_id}`);
+                req.flash('success', 'Return approved successfully. Product is now available for request.');
+                
+            } else if (action === 'reject') {
+                // For rejection, update status to rejected and save rejection remarks
+                if (hasReturnStatusColumn) {
+                    // Set return status to rejected and save rejection remarks
+                    await pool.execute(
+                        'UPDATE product_assignments SET return_status = "rejected", return_remarks = ? WHERE assignment_id = ?',
+                        [remarks || 'Return request rejected', assignment_id]
+                    );
+                } else {
+                    // If no return_status column, just update remarks
+                    await pool.execute(
+                        'UPDATE product_assignments SET remarks = ? WHERE assignment_id = ?',
+                        [remarks || 'Return request rejected', assignment_id]
+                    );
+                }
+                
+                console.log(`Return rejected: Assignment ${assignment_id}`);
+                req.flash('success', 'Return request rejected.');
+            }
+            
+            res.redirect('/monitor/approvals');
+            
+        } catch (error) {
+            console.error('Process return error:', error);
+            console.error('Error details:', {
+                assignment_id,
+                action,
+                remarks,
+                errorMessage: error.message,
+                errorStack: error.stack
+            });
+            req.flash('error', `Error processing return request: ${error.message}`);
+            res.redirect('/monitor/approvals');
+        }
+    });
+
+    // API endpoint to get live active assignments count
+    router.get('/api/monitor/active-assignments-count', requireAuth, requireRole(['monitor']), async (req, res) => {
+        try {
+            const [activeAssignments] = await pool.execute(
+                'SELECT COUNT(*) as count FROM product_assignments WHERE monitor_id = ? AND is_returned = FALSE',
+                [req.session.user.user_id]
+            );
+            res.json({ count: activeAssignments[0].count });
+        } catch (error) {
+            console.error('Error fetching active assignments count:', error);
+            res.status(500).json({ count: 0 });
+        }
+    });
+
+    // API endpoint to get live total assignments count
+    router.get('/api/monitor/total-assignments-count', requireAuth, requireRole(['monitor']), async (req, res) => {
+        try {
+            const [totalAssignments] = await pool.execute(
+                'SELECT COUNT(*) as count FROM product_assignments WHERE monitor_id = ?',
+                [req.session.user.user_id]
+            );
+            res.json({ count: totalAssignments[0].count });
+        } catch (error) {
+            console.error('Error fetching total assignments count:', error);
+            res.status(500).json({ count: 0 });
+        }
+    });
+
+    // Monitor: Add Product Route
+    router.post('/add-product', requireAuth, requireRole(['monitor', 'admin']), upload.array('attachments', 10), async (req, res) => {
+        const { 
+            name, 
+            product_category, 
+            type, 
+            model, 
+            serial,
+            purchase_date,
+            pr_no,
+            po_number,
+            inward_date,
+            inwarded_by,
+            requires_calibration,
+            last_calibration_date,
+            calibration_frequency_months,
+            calibration_frequency_years,
+            next_calibration_date,
+            calibration_notes,
+            version_number,
+            software_license_type,
+            license_start_date,
+            renewal_frequency_months,
+            renewal_frequency_years,
+            next_renewal_date,
+            new_license_key,
+            new_version_number
+        } = req.body;
+        
+        try {
+            console.log('Add product request body:', req.body); // Debug logging
+            console.log('Uploaded files:', req.files); // Debug logging
+            
+            const connection = await pool.getConnection();
+            await connection.beginTransaction();
+            
+            try {
+                // Calculate calibration frequency string
+                let calibrationFrequency = null;
+                if (requires_calibration === 'on') {
+                    const months = parseInt(calibration_frequency_months) || 0;
+                    const years = parseInt(calibration_frequency_years) || 0;
+                    if (months > 0 || years > 0) {
+                        calibrationFrequency = `${years} years ${months} months`;
+                    }
+                }
+                
+                // Insert product with basic required fields only
+                const [productResult] = await connection.execute(`
+                    INSERT INTO products (
+                        product_name, 
+                        product_category, 
+                        asset_type,
+                        model_number, 
+                        serial_number, 
+                        quantity, 
+                        added_by,
+                        calibration_required, 
+                        calibration_frequency, 
+                        calibration_due_date
+                    ) VALUES (?, ?, ?, ?, ?, ?, ?, ?, ?, ?)
+                `, [
+                    name || null, 
+                    product_category || null, 
+                    type || null,
+                    model || null, 
+                    serial || null, 
+                    1, // Default quantity
+                    req.session.user.user_id,
+                    requires_calibration === 'on' ? 1 : 0, 
+                    calibrationFrequency, 
+                    next_calibration_date || null
+                ]);
+                
+                const productId = productResult.insertId;
+                
+                // Save file attachments if any
+                if (req.files && req.files.length > 0) {
+                    for (const file of req.files) {
+                        try {
+                            await saveFileAttachment(
+                                { execute: connection.execute.bind(connection) },
+                                productId,
+                                file,
+                                req.session.user.user_id,
+                                `Attached during product creation`
+                            );
+                        } catch (fileError) {
+                            console.error('Error saving file attachment:', fileError);
+                            // Continue with other files even if one fails
+                        }
+                    }
+                }
+                
+                // Add to stock history if table exists
+                try {
+                    await connection.execute(`
+                        INSERT INTO stock_history (product_id, action, quantity, performed_by, notes) 
+                        VALUES (?, 'add', ?, ?, ?)
+                    `, [
+                        productId, 
+                        1, // Default quantity
+                        req.session.user.user_id, 
+                        'Initial stock added'
+                    ]);
+                } catch (historyError) {
+                    console.log('Stock history table not found, skipping history entry');
+                }
+                
+                await connection.commit();
+                req.flash('success', `Product added successfully to inventory${req.files && req.files.length > 0 ? ` with ${req.files.length} attachment(s)` : ''}`);
+            } catch (error) {
+                await connection.rollback();
+                throw error;
+            } finally {
+                connection.release();
+            }
+            
+            const redirectPath = req.session.user.role === 'admin' ? '/admin/stock' : '/monitor/stock';
+            res.redirect(redirectPath);
+        } catch (error) {
+            console.error('Add product error:', error);
+            req.flash('error', 'Error adding product to inventory');
+            const redirectPath = req.session.user.role === 'admin' ? '/admin/stock' : '/monitor/stock';
+            res.redirect(redirectPath);
+        }
+    });
+
+    // Monitor: Request Product Route
+    router.post('/request-product', requireAuth, requireRole(['monitor']), async (req, res) => {
+        try {
+            const { product_id, return_date, purpose } = req.body;
+            const requesterId = req.session.user.user_id;
+            
+            // Get the requester's employee record to get employee_id
+            const [requesterEmployee] = await pool.execute(
+                'SELECT employee_id FROM employees WHERE user_id = ?', 
+                [requesterId]
+            );
+            
+            if (requesterEmployee.length === 0) {
+                req.flash('error', 'Employee record not found');
+                return res.redirect('/monitor/stock');
+            }
+            
+            const employeeId = requesterEmployee[0].employee_id;
+            
+            // Get all active monitors except the requester
+            const [otherMonitors] = await pool.execute(`
+                SELECT u.user_id, u.full_name, u.email, e.employee_id
+                FROM users u
+                JOIN employees e ON u.user_id = e.user_id 
+                WHERE u.role = 'monitor' AND u.user_id != ? AND u.is_active = 1
+            `, [requesterId]);
+            
+            if (otherMonitors.length === 0) {
+                req.flash('error', 'No other monitors available to handle your request. At least 2 monitors are required for monitor-to-monitor requests.');
+                return res.redirect('/monitor/stock');
+            }
+            
+            // Randomly assign to one of the other monitors
+            const randomMonitor = otherMonitors[Math.floor(Math.random() * otherMonitors.length)];
+            
+            // Create the product request with return date
+            await pool.execute(`
+                INSERT INTO product_requests 
+                (employee_id, product_id, purpose, return_date, status, requested_at) 
+                VALUES (?, ?, ?, ?, 'pending', NOW())
+            `, [employeeId, product_id, purpose || null, return_date]);
+            
+            // Log the activity
+            if (ActivityLogger && ActivityLogger.logRequest) {
+                try {
+                    await ActivityLogger.logRequest(requesterId, {
+                        type: 'monitor_product_request',
+                        product_id: product_id,
+                        assigned_monitor: randomMonitor.full_name,
+                        return_date: return_date,
+                        purpose: purpose
+                    });
+                } catch (logError) {
+                    console.error('Error logging monitor request activity:', logError);
+                }
+            }
+            
+            req.flash('success', `Product request submitted successfully and assigned to monitor: ${randomMonitor.full_name}`);
+            res.redirect('/monitor/records');
+        } catch (error) {
+            console.error('Error submitting monitor product request:', error);
+            req.flash('error', 'Error submitting product request');
+            res.redirect('/monitor/stock');
+        }
+    });
+
+    // Monitor: My Products Route
+    router.get('/my-products', requireAuth, requireRole(['monitor']), async (req, res) => {
+        try {
+            const currentUserId = req.session.user.user_id;
+            
+            // Get current monitor's employee_id
+            const [currentMonitor] = await pool.execute(
+                'SELECT employee_id FROM employees WHERE user_id = ?', 
+                [currentUserId]
+            );
+            
+            if (currentMonitor.length === 0) {
+                return res.render('monitor/my-products', { 
+                    user: req.session.user, 
+                    myProducts: [],
+                    error: 'Monitor employee record not found'
+                });
+            }
+            
+            const currentMonitorEmployeeId = currentMonitor[0].employee_id;
+            
+            // Get only products currently in use by the monitor (not returned)
+            const [myProducts] = await pool.execute(`
+                SELECT pa.assignment_id, pa.assigned_at, pa.return_date, pa.is_returned, pa.return_status, pa.returned_at, pa.remarks,
+                       p.product_name, p.asset_type, p.model_number, p.serial_number,
+                       u.full_name as monitor_name
+                FROM product_assignments pa
+                JOIN products p ON pa.product_id = p.product_id
+                JOIN employees e ON pa.employee_id = e.employee_id
+                JOIN users u ON pa.monitor_id = u.user_id
+                WHERE e.user_id = ? AND pa.is_returned = 0
+                ORDER BY pa.assigned_at DESC
+            `, [currentUserId]);
+            
+            res.render('monitor/my-products', { 
+                user: req.session.user, 
+                myProducts: myProducts || []
+            });
+        } catch (error) {
+            console.error('Monitor my-products error:', error);
+            res.render('monitor/my-products', { 
+                user: req.session.user, 
+                myProducts: [],
+                error: 'Error loading your products'
+            });
+        }
+    });
+
+    // Monitor: Return Product Route
+    router.post('/return-product', requireAuth, requireRole(['monitor']), async (req, res) => {
+        const { assignment_id } = req.body;
+        
+        try {
+            // Update assignment to request return
+            await pool.execute(
+                'UPDATE product_assignments SET return_status = "requested" WHERE assignment_id = ?',
+                [assignment_id]
+            );
+            
+            req.flash('success', 'Return request submitted successfully. Awaiting approval from another monitor.');
+        } catch (error) {
+            console.error('Return product error:', error);
+            req.flash('error', 'Error submitting return request');
+        }
+        
+        res.redirect('/monitor/my-products');
+    });
+
+    // Monitor: My History Route
+    router.get('/my-history', requireAuth, requireRole(['monitor']), async (req, res) => {
+        try {
+            const currentUserId = req.session.user.user_id;
+            
+            // Get current monitor's employee_id
+            const [currentMonitor] = await pool.execute(
+                'SELECT employee_id FROM employees WHERE user_id = ?', 
+                [currentUserId]
+            );
+            
+            if (currentMonitor.length === 0) {
+                return res.render('monitor/my-history', { 
+                    user: req.session.user, 
+                    myRequests: [],
+                    myAssignments: [],
+                    error: 'Monitor employee record not found'
+                });
+            }
+            
+            const currentMonitorEmployeeId = currentMonitor[0].employee_id;
+            
+            console.log('My History Debug - Current User ID:', currentUserId);
+            console.log('My History Debug - Current Monitor Employee ID:', currentMonitorEmployeeId);
+            
+            // Get monitor's own product requests
+            const [myRequests] = await pool.execute(`
+                SELECT 
+                    pr.*,
+                    p.product_name,
+                    p.asset_type,
+                    monitor_user.full_name as processed_by_name,
+                    DATE_FORMAT(pr.requested_at, '%d/%m/%Y %H:%i') as formatted_requested_at,
+                    DATE_FORMAT(pr.processed_at, '%d/%m/%Y %H:%i') as formatted_processed_at
+                FROM product_requests pr
+                JOIN products p ON pr.product_id = p.product_id
+                LEFT JOIN users monitor_user ON pr.processed_by = monitor_user.user_id
+                WHERE pr.employee_id = ?
+                ORDER BY pr.requested_at DESC
+            `, [currentMonitorEmployeeId]);
+            
+            // Get monitor's own assignment history
+            const [myAssignments] = await pool.execute(`
+                SELECT 
+                    pa.*,
+                    p.product_name,
+                    p.asset_type,
+                    u.full_name as monitor_name,
+                    DATE_FORMAT(pa.assigned_at, '%d/%m/%Y %H:%i') as formatted_assigned_at,
+                    DATE_FORMAT(pa.returned_at, '%d/%m/%Y %H:%i') as formatted_returned_at
+                FROM product_assignments pa
+                JOIN products p ON pa.product_id = p.product_id
+                JOIN users u ON pa.monitor_id = u.user_id
+                WHERE pa.employee_id = ?
+                ORDER BY pa.assigned_at DESC
+            `, [currentMonitorEmployeeId]);
+            
+            res.render('monitor/my-history', { 
+                user: req.session.user, 
+                myRequests: myRequests || [],
+                myAssignments: myAssignments || []
+            });
+        } catch (error) {
+            console.error('Monitor my-history error:', error);
+            res.render('monitor/my-history', { 
+                user: req.session.user, 
+                myRequests: [],
+                myAssignments: [],
+                error: 'Error loading your history'
+            });
+        }
+    });
+
+    // API Route: Pending Approvals Count
+    router.get('/api/monitor/pending-approvals-count', async (req, res) => {
+        try {
+            const [rows] = await req.app.locals.pool.execute(
+                'SELECT COUNT(*) AS count FROM approvals WHERE status = "pending"'
+            );
+            res.json({ count: rows[0].count });
+        } catch (err) {
+            res.json({ count: 0 });
+        }
+    });
+
+    // Route: Download file attachment
+    router.get('/download-attachment/:attachmentId', requireAuth, async (req, res) => {
+        try {
+            const attachmentId = req.params.attachmentId;
+            
+            // Get attachment details
+            const [attachments] = await pool.execute(
+                'SELECT * FROM product_attachments WHERE attachment_id = ?',
+                [attachmentId]
+            );
+            
+            if (attachments.length === 0) {
+                return res.status(404).json({ error: 'File not found' });
+            }
+            
+            const attachment = attachments[0];
+            const filePath = attachment.file_path;
+            
+            // Check if file exists
+            const fs = require('fs');
+            if (!fs.existsSync(filePath)) {
+                return res.status(404).json({ error: 'File not found on server' });
+            }
+            
+            // Set headers for download
+            res.setHeader('Content-Disposition', `attachment; filename="${attachment.original_filename}"`);
+            res.setHeader('Content-Type', attachment.mime_type);
+            
+            // Send file
+            res.sendFile(path.resolve(filePath));
+            
+        } catch (error) {
+            console.error('Download error:', error);
+            res.status(500).json({ error: 'Error downloading file' });
+        }
+    });
+
+    // Route: View product attachments (API)
+    router.get('/api/product-attachments/:productId', requireAuth, async (req, res) => {
+        try {
+            const productId = req.params.productId;
+            const attachments = await getProductAttachments(pool, productId);
+            
+            // Add file icons and formatted sizes
+            const formattedAttachments = attachments.map(attachment => ({
+                ...attachment,
+                file_icon: getFileIcon(attachment.filename),
+                formatted_size: formatFileSize(attachment.file_size),
+                download_url: `/monitor/download-attachment/${attachment.attachment_id}`
+            }));
+            
+            res.json(formattedAttachments);
+        } catch (error) {
+            console.error('Error fetching attachments:', error);
+            res.status(500).json({ error: 'Error fetching attachments' });
+        }
+    });
+
+    // Route: Delete attachment
+    router.delete('/api/attachment/:attachmentId', requireAuth, requireRole(['monitor', 'admin']), async (req, res) => {
+        try {
+            const attachmentId = req.params.attachmentId;
+            await deleteFileAttachment(pool, attachmentId, req.session.user.user_id);
+            res.json({ success: true, message: 'Attachment deleted successfully' });
+        } catch (error) {
+            console.error('Delete attachment error:', error);
+            res.status(500).json({ error: 'Error deleting attachment' });
+        }
+    });
+
+    return router;
+};