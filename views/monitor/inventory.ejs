<!DOCTYPE html>
<html lang="en">
<head>
    <meta charset="UTF-8">
    <meta name="viewport" content="width=device-width, initial-scale=1.0">
    <title>Inventory Management - Marquardt India Pvt. Ltd.</title>
    <script src="https://cdn.tailwindcss.com"></script>
    <link href="https://cdnjs.cloudflare.com/ajax/libs/font-awesome/6.0.0/css/all.min.css" rel="stylesheet">
    <link rel="stylesheet" href="/css/responsive.css">
</head>
<body class="bg-gray-50">

    <%- include('../partials/navbar') %>
    
    <main class="ml-0 lg:ml-64 flex flex-col h-screen">
        <!-- Fixed Header Section -->
        <div class="flex-shrink-0 p-4 sm:p-6 bg-gray-50 border-b border-gray-200">
            <%- include('../partials/messages') %>
            
            <div class="mb-4">
                <div>
                    <h1 class="text-2xl sm:text-3xl font-bold text-gray-900">Inventory Management</h1>
                    <p class="text-gray-600">View and manage complete product inventory categorized by model</p>
                </div>
            </div>

            <!-- Search and Filter Section -->
            <div class="bg-white rounded-lg shadow p-4 mb-4">
                <div class="grid grid-cols-1 md:grid-cols-2 lg:grid-cols-4 gap-4">
                    <!-- Search Bar -->
                    <div class="relative">
                        <input type="text" id="searchInput" placeholder="Search products, models, serial numbers..." 
                               class="w-full pl-10 pr-4 py-2 border border-gray-300 rounded-lg focus:ring-2 focus:ring-blue-500 focus:border-blue-500">
                        <div class="absolute inset-y-0 left-0 pl-3 flex items-center pointer-events-none">
                            <i class="fas fa-search text-gray-400"></i>
                        </div>
                    </div>

                    <!-- Asset Type Filter -->
                    <div>
                        <select id="assetTypeFilter" class="w-full px-3 py-2 border border-gray-300 rounded-lg focus:ring-2 focus:ring-blue-500 focus:border-blue-500">
                            <option value="">All Asset Types</option>
                            <% if (products && products.length > 0) { %>
                                <%
                                    const assetTypes = [...new Set(products.map(p => p.asset_type).filter(Boolean))];
                                %>
                                <% assetTypes.forEach(type => { %>
                                    <option value="<%= type %>"><%= type %></option>
                                <% }); %>
                            <% } %>
                        </select>
                    </div>

                    <!-- Category Filter -->
                    <div>
                        <select id="categoryFilter" class="w-full px-3 py-2 border border-gray-300 rounded-lg focus:ring-2 focus:ring-blue-500 focus:border-blue-500">
                            <option value="">All Categories</option>
                            <% if (products && products.length > 0) { %>
                                <%
                                    const categories = [...new Set(products.map(p => p.product_category).filter(Boolean))];
                                %>
                                <% categories.forEach(category => { %>
                                    <option value="<%= category %>"><%= category %></option>
                                <% }); %>
                            <% } %>
                        </select>
                    </div>

                    <!-- Calibration Status Filter -->
                    <div>
                        <select id="calibrationFilter" class="w-full px-3 py-2 border border-gray-300 rounded-lg focus:ring-2 focus:ring-blue-500 focus:border-blue-500">
                            <option value="">All Calibration Status</option>
                            <option value="Current">Current</option>
                            <option value="Due Soon">Due Soon</option>
                            <option value="Overdue">Overdue</option>
                            <option value="Not Required">Not Required</option>
                        </select>
                    </div>
                </div>

                <!-- Quick Actions -->
                <div class="flex flex-wrap gap-2 mt-4">
                    <button onclick="clearAllFilters()" class="px-3 py-1 text-sm bg-gray-100 text-gray-700 rounded-full hover:bg-gray-200">
                        <i class="fas fa-times mr-1"></i>Clear Filters
                    </button>
                    <button onclick="expandAllCategories()" class="px-3 py-1 text-sm bg-blue-100 text-blue-700 rounded-full hover:bg-blue-200">
                        <i class="fas fa-expand-alt mr-1"></i>Expand All
                    </button>
                    <button onclick="collapseAllCategories()" class="px-3 py-1 text-sm bg-blue-100 text-blue-700 rounded-full hover:bg-blue-200">
                        <i class="fas fa-compress-alt mr-1"></i>Collapse All
                    </button>
                </div>

<<<<<<< HEAD
                        <div>
                            <label for="inwarded_by" class="block text-sm font-medium text-gray-700">Inwarded By</label>
                            <input type="text" id="inwarded_by" name="inwarded_by" 
                                   value="<%= user && user.full_name ? user.full_name : '' %>" readonly
                                   class="mt-1 block w-full px-3 py-2 border border-gray-300 rounded-md shadow-sm bg-gray-100 text-gray-700 cursor-not-allowed">
=======
                <!-- Results Summary -->
                <div id="resultsSummary" class="mt-2 text-sm text-gray-600"></div>
            </div>
        </div>
        
        <!-- Scrollable Content Area -->
        <div class="flex-1 overflow-y-auto p-4 sm:p-6">
        
        <!-- Products List Categorized by Model -->
        <% if (products && products.length > 0) { %>
            <%
                // Group products by model number
                const productsByModel = {};
                products.forEach(product => {
                    const modelKey = product.model_number || 'No Model';
                    if (!productsByModel[modelKey]) {
                        productsByModel[modelKey] = [];
                    }
                    productsByModel[modelKey].push(product);
                });
                
                // Sort model keys
                const sortedModels = Object.keys(productsByModel).sort();
            %>
            
            <!-- Model Categories -->
            <% sortedModels.forEach((model, index) => { %>
                <div class="model-category bg-white shadow rounded-lg mb-6" data-model="<%= model %>">
                    <div class="bg-gray-100 px-4 py-3 border-b border-gray-200 rounded-t-lg">
                        <div class="flex items-center justify-between">
                            <h3 class="text-lg font-semibold text-gray-900 flex items-center">
                                <i class="fas fa-tag mr-2 text-blue-600"></i>
                                Model: <%= model %>
                                <span class="ml-2 text-sm font-normal text-gray-600 model-count">
                                    (<%= productsByModel[model].length %> products)
                                </span>
                            </h3>
                            <button onclick="toggleCategory('category-<%= index %>')" class="text-gray-500 hover:text-gray-700">
                                <i class="fas fa-chevron-down transition-transform duration-200" id="icon-<%= index %>"></i>
                            </button>
>>>>>>> b4ee3293
                        </div>
                    </div>
                    
                    <div id="category-<%= index %>" class="category-content">
                        <div class="px-4 py-5 sm:p-6">
                            <div class="overflow-x-auto w-full">
                                <table class="min-w-full divide-y divide-gray-200">
                                    <thead class="bg-gray-50">
                                        <tr>
                                            <th class="px-6 py-3 text-left text-xs font-medium text-gray-500 uppercase tracking-wider">
                                                Product Details
                                            </th>
                                            <th class="px-6 py-3 text-left text-xs font-medium text-gray-500 uppercase tracking-wider">
                                                Asset Type
                                            </th>
                                            <th class="px-6 py-3 text-left text-xs font-medium text-gray-500 uppercase tracking-wider">
                                                Serial Number
                                            </th>
                                            <th class="px-6 py-3 text-left text-xs font-medium text-gray-500 uppercase tracking-wider">
                                                Total Stock
                                            </th>
                                            <th class="px-6 py-3 text-left text-xs font-medium text-gray-500 uppercase tracking-wider">
                                                Currently Assigned
                                            </th>
                                            <th class="px-6 py-3 text-left text-xs font-medium text-gray-500 uppercase tracking-wider">
                                                Available
                                            </th>
                                            <th class="px-6 py-3 text-left text-xs font-medium text-gray-500 uppercase tracking-wider">
                                                Calibration
                                            </th>
                                            <th class="px-6 py-3 text-left text-xs font-medium text-gray-500 uppercase tracking-wider">
                                                Added By
                                            </th>
                                            <th class="px-6 py-3 text-left text-xs font-medium text-gray-500 uppercase tracking-wider">
                                                Added Date
                                            </th>
                                        </tr>
                                    </thead>
                                    <tbody class="bg-white divide-y divide-gray-200">
                                        <% productsByModel[model].forEach(product => { %>
                                            <tr class="product-row hover:bg-gray-50" 
                                                data-product-name="<%= product.product_name %>"
                                                data-model="<%= product.model_number || '' %>"
                                                data-category="<%= product.product_category || '' %>"
                                                data-asset-type="<%= product.asset_type || '' %>"
                                                data-serial="<%= product.serial_number || '' %>"
                                                data-calibration="<%= product.calibration_required ? (product.calibration_status || 'Current') : 'Not Required' %>"
                                                data-added-by="<%= product.added_by_name || 'System' %>">
                                                <td class="px-6 py-4 max-w-32">
                                                    <div class="text-sm font-medium text-gray-900 break-words leading-tight">
                                                        <%= product.product_name %>
                                                    </div>
                                                    <div class="text-sm text-gray-500 break-words leading-tight">
                                                        <%= product.product_category %>
                                                    </div>
                                                    <% if (product.description) { %>
                                                        <div class="text-xs text-gray-400 break-words leading-tight">
                                                            <%= product.description.substring(0, 50) %>...
                                                        </div>
                                                    <% } %>
                                                </td>
                                                <td class="px-6 py-4 whitespace-nowrap text-sm text-gray-500">
                                                    <span class="px-2 inline-flex text-xs leading-5 font-semibold rounded-full bg-blue-100 text-blue-800">
                                                        <%= product.asset_type %>
                                                    </span>
                                                </td>
                                                <td class="px-6 py-4 whitespace-nowrap text-sm text-gray-500">
                                                    <%= product.serial_number || 'N/A' %>
                                                </td>
                                                <td class="px-6 py-4 whitespace-nowrap text-sm text-gray-500">
                                                    <span class="font-semibold"><%= (product.quantity || 0) + (product.currently_assigned || 0) %></span>
                                                </td>
                                                <td class="px-6 py-4 whitespace-nowrap text-sm text-gray-500">
                                                    <span class="font-semibold text-yellow-600"><%= product.currently_assigned || 0 %></span>
                                                </td>
                                                <td class="px-6 py-4 whitespace-nowrap text-sm text-gray-500">
                                                    <span class="font-semibold text-green-600"><%= product.quantity || 0 %></span>
                                                </td>
                                                <td class="px-6 py-4 whitespace-nowrap text-sm text-gray-500">
                                                    <% if (product.calibration_required) { %>
                                                        <% if (product.calibration_status === 'Overdue') { %>
                                                            <span class="px-2 inline-flex text-xs leading-5 font-semibold rounded-full bg-red-100 text-red-800">
                                                                Overdue
                                                            </span>
                                                        <% } else if (product.calibration_status === 'Due Soon') { %>
                                                            <span class="px-2 inline-flex text-xs leading-5 font-semibold rounded-full bg-yellow-100 text-yellow-800">
                                                                Due Soon
                                                            </span>
                                                        <% } else { %>
                                                            <span class="px-2 inline-flex text-xs leading-5 font-semibold rounded-full bg-green-100 text-green-800">
                                                                Current
                                                            </span>
                                                        <% } %>
                                                        <div class="text-xs text-gray-400">
                                                            <%= product.calibration_frequency || 'N/A' %>
                                                        </div>
                                                    <% } else { %>
                                                        <span class="text-gray-400">Not Required</span>
                                                    <% } %>
                                                </td>
                                                <td class="px-6 py-4 whitespace-nowrap text-sm text-gray-500">
                                                    <%= product.added_by_name || 'System' %>
                                                </td>
                                                <td class="px-6 py-4 whitespace-nowrap text-sm text-gray-500">
                                                    <%= new Date(product.added_at).toLocaleDateString() %>
                                                </td>
                                            </tr>
                                        <% }); %>
                                    </tbody>
                                </table>
                            </div>
                            
                            <!-- Model Summary -->
                            <div class="mt-4 bg-gray-50 p-4 rounded-lg model-summary">
                                <div class="grid grid-cols-2 md:grid-cols-4 gap-4 text-sm">
                                    <%
                                        const modelProducts = productsByModel[model];
                                        const totalStock = modelProducts.reduce((sum, p) => sum + (p.quantity || 0) + (p.currently_assigned || 0), 0);
                                        const totalAssigned = modelProducts.reduce((sum, p) => sum + (p.currently_assigned || 0), 0);
                                        const totalAvailable = modelProducts.reduce((sum, p) => sum + (p.quantity || 0), 0);
                                    %>
                                    <div class="text-center">
                                        <div class="font-semibold text-gray-900 total-stock"><%= totalStock %></div>
                                        <div class="text-gray-600">Total Stock</div>
                                    </div>
                                    <div class="text-center">
                                        <div class="font-semibold text-yellow-600 total-assigned"><%= totalAssigned %></div>
                                        <div class="text-gray-600">Assigned</div>
                                    </div>
                                    <div class="text-center">
                                        <div class="font-semibold text-green-600 total-available"><%= totalAvailable %></div>
                                        <div class="text-gray-600">Available</div>
                                    </div>
                                    <div class="text-center">
                                        <div class="font-semibold text-blue-600 product-count"><%= modelProducts.length %></div>
                                        <div class="text-gray-600">Products</div>
                                    </div>
                                </div>
                            </div>
                        </div>
                    </div>
<<<<<<< HEAD

                    <!-- Software Section -->
                    <div id="softwareSection" class="hidden">
    <h4 class="text-md font-medium text-gray-800 mb-3">💻 Software Information</h4>
    <div class="grid grid-cols-1 md:grid-cols-2 gap-4">
        <div>
            <label for="version_number" class="block text-sm font-medium text-gray-700">Version Number</label>
            <input type="text" id="version_number" name="version_number"
                   class="mt-1 block w-full px-3 py-2 border border-gray-300 rounded-md shadow-sm focus:outline-none focus:ring-indigo-500 focus:border-indigo-500 sm:text-sm">
        </div>
        <div>
            <label for="software_license_type" class="block text-sm font-medium text-gray-700">License Type</label>
            <select name="software_license_type" id="software_license_type"
                    class="mt-1 block w-full px-3 py-2 border border-gray-300 rounded-md shadow-sm focus:outline-none focus:ring-indigo-500 focus:border-indigo-500 sm:text-sm"
                    onchange="showLicenseTypeDetails()">
                <option value="">Select Type</option>
                <option value="free">Free</option>
                <option value="perpetual">Perpetual License</option>
                <option value="subscription">Subscription License</option>
                <option value="concurrent">Concurrent License</option>
                <option value="floating">Floating/Network License</option>
                <option value="node_locked">Node-Locked License</option>
                <option value="trial_educational">Trial/Educational License</option>
            </select>
            <div id="licenseTypeDetails" class="mt-2 hidden">
                <div id="licenseTypeDescription" class="text-xs text-gray-700 bg-gray-100 rounded p-2 mb-2"></div>
            </div>
        </div>
    </div>
    
    <!-- License Details: Only for Licensed -->
    <div id="licenseDetails" class="hidden grid grid-cols-1 md:grid-cols-2 gap-4 mt-4">
        <div>
            <label for="license_start_date" class="block text-sm font-medium text-gray-700">License Start Date</label>
            <input type="date" id="license_start_date" name="license_start_date"
                   class="mt-1 block w-full px-3 py-2 border border-gray-300 rounded-md shadow-sm focus:outline-none focus:ring-indigo-500 focus:border-indigo-500 sm:text-sm">
        </div>
        <div>
            <label class="block text-sm font-medium text-gray-700">Renewal Frequency</label>
            <div class="flex space-x-2">
                <select name="renewal_frequency_years" id="renewal_frequency_years"
                        class="mt-1 block w-1/2 px-3 py-2 border border-gray-300 rounded-md shadow-sm focus:outline-none focus:ring-indigo-500 focus:border-indigo-500 sm:text-sm">
                    <% for(let i=0; i<=10; i++) { %>
                        <option value="<%= i %>"><%= i %> Year<%= i !== 1 ? 's' : '' %></option>
                    <% } %>
                </select>
                <select name="renewal_frequency_months" id="renewal_frequency_months"
                        class="mt-1 block w-1/2 px-3 py-2 border border-gray-300 rounded-md shadow-sm focus:outline-none focus:ring-indigo-500 focus:border-indigo-500 sm:text-sm">
                    <% for(let i=0; i<12; i++) { %>
                        <option value="<%= i %>"><%= i %> Month<%= i !== 1 ? 's' : '' %></option>
                    <% } %>
                </select>
            </div>
        </div>
        <div>
            <label for="next_renewal_date" class="block text-sm font-medium text-gray-700">Next Renewal Date</label>
            <input type="date" id="next_renewal_date" name="next_renewal_date" readonly
                   class="mt-1 block w-full px-3 py-2 border border-gray-300 rounded-md shadow-sm bg-gray-100 focus:outline-none focus:ring-indigo-500 focus:border-indigo-500 sm:text-sm">
        </div>
    </div>
    
    <!-- New License Key Section (Only for Subscription) -->
    <div id="newLicenseSection" class="hidden mt-4">
        <h5 class="text-sm font-medium text-gray-800 mb-3">🔑 License Renewal Information</h5>
        <div class="bg-yellow-50 rounded-lg p-3 mb-4">
            <p class="text-xs text-yellow-800">These fields will be enabled after the renewal date expires for entering new license details.</p>
        </div>
        <div class="grid grid-cols-1 md:grid-cols-2 gap-4">
            <div>
                <label for="new_license_key" class="block text-sm font-medium text-gray-700">New License Key</label>
                <input type="text" id="new_license_key" name="new_license_key" disabled
                       placeholder="Enter new license key after renewal"
                       class="mt-1 block w-full px-3 py-2 border border-gray-300 rounded-md shadow-sm bg-gray-100 text-gray-500 cursor-not-allowed">
            </div>
            <div>
                <label for="new_version_number" class="block text-sm font-medium text-gray-700">New Version Number</label>
                <input type="text" id="new_version_number" name="new_version_number" disabled
                       placeholder="Enter new version after renewal"
                       class="mt-1 block w-full px-3 py-2 border border-gray-300 rounded-md shadow-sm bg-gray-100 text-gray-500 cursor-not-allowed">
            </div>
        </div>
    </div>
</div>

                    <div class="flex justify-end">
                        <button type="submit" class="px-6 py-2 border border-transparent text-sm font-medium rounded-md text-white hover:bg-opacity-90 focus:outline-none focus:ring-2 focus:ring-offset-2 focus:ring-blue-500" style="background-color: #009A9A;">
                            <i class="fas fa-save mr-2"></i>Save Product
                        </button>
                    </div>
                </form>
            </div>
        </div>
        
        <!-- Products List -->
        <div class="bg-white shadow rounded-lg">
            <div class="px-4 py-5 sm:p-6">
                <h3 class="text-lg leading-6 font-medium text-gray-900 mb-4">
                    Complete Product Inventory
                </h3>
                <div class="overflow-x-auto w-full">
                    <table class="min-w-full divide-y divide-gray-200">
                        <thead class="bg-gray-50">
                            <tr>
                                <th class="px-6 py-3 text-left text-xs font-medium text-gray-500 uppercase tracking-wider">
                                    Product Details
                                </th>
                                <th class="px-6 py-3 text-left text-xs font-medium text-gray-500 uppercase tracking-wider">
                                    Asset Type
                                </th>
                                <th class="px-6 py-3 text-left text-xs font-medium text-gray-500 uppercase tracking-wider">
                                    Serial/Model
                                </th>
                                <th class="px-6 py-3 text-left text-xs font-medium text-gray-500 uppercase tracking-wider">
                                    Total Stock
                                </th>
                                <th class="px-6 py-3 text-left text-xs font-medium text-gray-500 uppercase tracking-wider">
                                    Currently Assigned
                                </th>
                                <th class="px-6 py-3 text-left text-xs font-medium text-gray-500 uppercase tracking-wider">
                                    Available
                                </th>
                                <th class="px-6 py-3 text-left text-xs font-medium text-gray-500 uppercase tracking-wider">
                                    License Info
                                </th>
                                <th class="px-6 py-3 text-left text-xs font-medium text-gray-500 uppercase tracking-wider">
                                    Calibration
                                </th>
                                <th class="px-6 py-3 text-left text-xs font-medium text-gray-500 uppercase tracking-wider">
                                    Added By
                                </th>
                                <th class="px-6 py-3 text-left text-xs font-medium text-gray-500 uppercase tracking-wider">
                                    Added Date
                                </th>
                            </tr>
                        </thead>
                        <tbody class="bg-white divide-y divide-gray-200">
                            <% if (products && products.length > 0) { %>
                                <% products.forEach(product => { %>
                                    <tr>
                                        <td class="px-6 py-4 whitespace-nowrap">
                                            <div class="text-sm font-medium text-gray-900">
                                                <%= product.product_name %>
                                            </div>
                                            <div class="text-sm text-gray-500">
                                                <%= product.product_category %>
                                            </div>
                                            <% if (product.description) { %>
                                                <div class="text-xs text-gray-400 truncate max-w-xs">
                                                    <%= product.description.substring(0, 50) %>...
                                                </div>
                                            <% } %>
                                        </td>
                                        <td class="px-6 py-4 whitespace-nowrap text-sm text-gray-500">
                                            <span class="px-2 inline-flex text-xs leading-5 font-semibold rounded-full bg-blue-100 text-blue-800">
                                                <%= product.asset_type %>
                                            </span>
                                        </td>
                                        <td class="px-6 py-4 whitespace-nowrap text-sm text-gray-500">
                                            <div><strong>SN:</strong> <%= product.serial_number || 'N/A' %></div>
                                            <div><strong>Model:</strong> <%= product.model_number || 'N/A' %></div>
                                        </td>
                                        <td class="px-6 py-4 whitespace-nowrap text-sm text-gray-500">
                                            <span class="font-semibold"><%= (product.quantity || 0) + (product.currently_assigned || 0) %></span>
                                        </td>
                                        <td class="px-6 py-4 whitespace-nowrap text-sm text-gray-500">
                                            <span class="font-semibold text-yellow-600"><%= product.currently_assigned || 0 %></span>
                                        </td>
                                        <td class="px-6 py-4 whitespace-nowrap text-sm text-gray-500">
                                            <span class="font-semibold text-green-600"><%= product.quantity || 0 %></span>
                                        </td>
                                        <td class="px-6 py-4 whitespace-nowrap text-sm text-gray-500">
                                            <% if (product.software_license_type === 'subscription') { %>
                                                <div class="text-xs">
                                                    <div><strong>Version:</strong> <%= product.version_number || 'N/A' %></div>
                                                    <% if (product.next_renewal_date) { %>
                                                        <div><strong>Renewal:</strong> <%= new Date(product.next_renewal_date).toLocaleDateString() %></div>
                                                        <% if (new Date() > new Date(product.next_renewal_date)) { %>
                                                            <div class="text-red-600"><strong>Status:</strong> Expired</div>
                                                            <% if (product.new_license_key) { %>
                                                                <div class="text-green-600"><strong>New Key:</strong> Available</div>
                                                                <div><strong>New Ver:</strong> <%= product.new_version_number || 'N/A' %></div>
                                                            <% } else { %>
                                                                <div class="text-orange-600"><strong>New Key:</strong> Pending</div>
                                                            <% } %>
                                                        <% } else { %>
                                                            <div class="text-green-600"><strong>Status:</strong> Active</div>
                                                        <% } %>
                                                    <% } %>
                                                </div>
                                            <% } else if (product.software_license_type) { %>
                                                <div class="text-xs">
                                                    <div><strong>Type:</strong> <%= product.software_license_type %></div>
                                                    <div><strong>Version:</strong> <%= product.version_number || 'N/A' %></div>
                                                </div>
                                            <% } else { %>
                                                <span class="text-gray-400">N/A</span>
                                            <% } %>
                                        </td>
                                        <td class="px-6 py-4 whitespace-nowrap text-sm text-gray-500">
                                            <% if (product.calibration_required) { %>
                                                <% if (product.calibration_status === 'Overdue') { %>
                                                    <span class="px-2 inline-flex text-xs leading-5 font-semibold rounded-full bg-red-100 text-red-800">
                                                        Overdue
                                                    </span>
                                                <% } else if (product.calibration_status === 'Due Soon') { %>
                                                    <span class="px-2 inline-flex text-xs leading-5 font-semibold rounded-full bg-yellow-100 text-yellow-800">
                                                        Due Soon
                                                    </span>
                                                <% } else { %>
                                                    <span class="px-2 inline-flex text-xs leading-5 font-semibold rounded-full bg-green-100 text-green-800">
                                                        Current
                                                    </span>
                                                <% } %>
                                                <div class="text-xs text-gray-400">
                                                    <%= product.calibration_frequency || 'N/A' %>
                                                </div>
                                            <% } else { %>
                                                <span class="text-gray-400">Not Required</span>
                                            <% } %>
                                        </td>
                                        <td class="px-6 py-4 whitespace-nowrap text-sm text-gray-500">
                                            <%= product.added_by_name || 'System' %>
                                        </td>
                                        <td class="px-6 py-4 whitespace-nowrap text-sm text-gray-500">
                                            <%= new Date(product.added_at).toLocaleDateString() %>
                                        </td>
                                    </tr>
                                <% }); %>
                            <% } else { %>
                                <tr>
                                    <td colspan="10" class="px-6 py-4 whitespace-nowrap text-sm text-gray-500 text-center">
                                        No products found
                                    </td>
                                </tr>
                            <% } %>
                        </tbody>
                    </table>
=======
                </div>
            <% }); %>
            
        <% } else { %>
            <div class="bg-white shadow rounded-lg">
                <div class="px-4 py-5 sm:p-6 text-center">
                    <div class="text-gray-500">
                        <i class="fas fa-box-open text-4xl mb-4"></i>
                        <p class="text-lg font-medium">No products found</p>
                        <p class="text-sm">Add some products to see them categorized by model</p>
                    </div>
>>>>>>> b4ee3293
                </div>
            </div>
        <% } %>
        
        </div> <!-- End scrollable content area -->
    </main>

    <script>
        // Search and Filter functionality
        function filterProducts() {
            const searchTerm = document.getElementById('searchInput').value.toLowerCase();
            const assetTypeFilter = document.getElementById('assetTypeFilter').value;
            const categoryFilter = document.getElementById('categoryFilter').value;
            const calibrationFilter = document.getElementById('calibrationFilter').value;

            const productRows = document.querySelectorAll('.product-row');
            const modelCategories = document.querySelectorAll('.model-category');
            
            let totalVisible = 0;
            let visibleModels = 0;

            modelCategories.forEach(modelCategory => {
                const rows = modelCategory.querySelectorAll('.product-row');
                let visibleInModel = 0;
                
                rows.forEach(row => {
                    const productName = row.dataset.productName.toLowerCase();
                    const model = row.dataset.model.toLowerCase();
                    const category = row.dataset.category.toLowerCase();
                    const assetType = row.dataset.assetType.toLowerCase();
                    const serial = row.dataset.serial.toLowerCase();
                    const calibration = row.dataset.calibration;
                    const addedBy = row.dataset.addedBy.toLowerCase();

                    // Search filter
                    const matchesSearch = !searchTerm || 
                        productName.includes(searchTerm) ||
                        model.includes(searchTerm) ||
                        category.includes(searchTerm) ||
                        assetType.includes(searchTerm) ||
                        serial.includes(searchTerm) ||
                        addedBy.includes(searchTerm);

                    // Asset type filter
                    const matchesAssetType = !assetTypeFilter || assetType === assetTypeFilter.toLowerCase();

                    // Category filter
                    const matchesCategory = !categoryFilter || category === categoryFilter.toLowerCase();

                    // Calibration filter
                    const matchesCalibration = !calibrationFilter || calibration === calibrationFilter;

                    const isVisible = matchesSearch && matchesAssetType && matchesCategory && matchesCalibration;
                    
                    row.style.display = isVisible ? '' : 'none';
                    if (isVisible) {
                        visibleInModel++;
                        totalVisible++;
                    }
                });

                // Update model category visibility and count
                const modelCount = modelCategory.querySelector('.model-count');
                const totalProducts = rows.length;
                
                if (visibleInModel > 0) {
                    modelCategory.style.display = '';
                    modelCount.textContent = `(${visibleInModel} of ${totalProducts} products)`;
                    visibleModels++;
                    updateModelSummary(modelCategory);
                } else {
                    modelCategory.style.display = 'none';
                }
            });

            // Update results summary
            updateResultsSummary(totalVisible, visibleModels);
        }

        function updateModelSummary(modelCategory) {
            const visibleRows = modelCategory.querySelectorAll('.product-row:not([style*="display: none"])');
            const summary = modelCategory.querySelector('.model-summary');
            
            let totalStock = 0, totalAssigned = 0, totalAvailable = 0;
            
            visibleRows.forEach(row => {
                const cells = row.querySelectorAll('td');
                const stock = parseInt(cells[3].textContent.trim()) || 0;
                const assigned = parseInt(cells[4].textContent.trim()) || 0;
                const available = parseInt(cells[5].textContent.trim()) || 0;
                
                totalStock += stock;
                totalAssigned += assigned;
                totalAvailable += available;
            });
            
            summary.querySelector('.total-stock').textContent = totalStock;
            summary.querySelector('.total-assigned').textContent = totalAssigned;
            summary.querySelector('.total-available').textContent = totalAvailable;
            summary.querySelector('.product-count').textContent = visibleRows.length;
        }

        function updateResultsSummary(totalVisible, visibleModels) {
            const summary = document.getElementById('resultsSummary');
            if (totalVisible === 0) {
                summary.textContent = 'No products match your filters';
                summary.className = 'mt-2 text-sm text-red-600';
            } else {
                summary.textContent = `Showing ${totalVisible} products in ${visibleModels} models`;
                summary.className = 'mt-2 text-sm text-gray-600';
            }
        }

        function clearAllFilters() {
            document.getElementById('searchInput').value = '';
            document.getElementById('assetTypeFilter').value = '';
            document.getElementById('categoryFilter').value = '';
            document.getElementById('calibrationFilter').value = '';
            filterProducts();
        }

        function expandAllCategories() {
            const categories = document.querySelectorAll('.category-content');
            const icons = document.querySelectorAll('[id^="icon-"]');
            
            categories.forEach(category => {
                category.style.display = 'block';
            });
            
            icons.forEach(icon => {
                icon.style.transform = 'rotate(0deg)';
            });
        }

        function collapseAllCategories() {
            const categories = document.querySelectorAll('.category-content');
            const icons = document.querySelectorAll('[id^="icon-"]');
            
            categories.forEach(category => {
                category.style.display = 'none';
            });
            
            icons.forEach(icon => {
                icon.style.transform = 'rotate(-90deg)';
            });
        }

        function toggleCategory(categoryId) {
            const content = document.getElementById(categoryId);
            const icon = document.getElementById(categoryId.replace('category-', 'icon-'));
            
            if (content.style.display === 'none') {
                content.style.display = 'block';
                icon.style.transform = 'rotate(0deg)';
            } else {
                content.style.display = 'none';
                icon.style.transform = 'rotate(-90deg)';
            }
        }

<<<<<<< HEAD
        const lastDate = lastDateInput.value;
        const months = parseInt(monthsInput.value, 10) || 0;
        const years = parseInt(yearsInput.value, 10) || 0;
        const totalMonths = months + (years * 12);

        if (lastDate && totalMonths > 0) {
            const date = new Date(lastDate);
            date.setMonth(date.getMonth() + totalMonths);
            const nextDate = date.toISOString().split('T')[0];
            nextDateInput.value = nextDate;
        } else {
            nextDateInput.value = '';
        }
    }

    // Auto-calculate next renewal date
    function calculateNextRenewalDate() {
        const startInput = document.getElementById('license_start_date');
        const yearsInputRenewal = document.getElementById('renewal_frequency_years');
        const monthsInputRenewal = document.getElementById('renewal_frequency_months');
        const nextInput = document.getElementById('next_renewal_date');
        if (!startInput || !monthsInputRenewal || !yearsInputRenewal || !nextInput) return;

        const startDate = startInput.value;
        const years = parseInt(yearsInputRenewal.value, 10) || 0;
        const months = parseInt(monthsInputRenewal.value, 10) || 0;
        const totalMonths = months + (years * 12);

        if (startDate && totalMonths > 0) {
            let date = new Date(startDate);
            date.setMonth(date.getMonth() + totalMonths);
            nextInput.value = date.toISOString().split('T')[0];
            checkRenewalExpiry();
        } else {
            nextInput.value = '';
        }
    }
    
    // Check if renewal date has expired and enable new license fields
    function checkRenewalExpiry() {
        const renewalDate = document.getElementById('next_renewal_date').value;
        const newKeyInput = document.getElementById('new_license_key');
        const newVersionInput = document.getElementById('new_version_number');
        
        if (renewalDate) {
            const today = new Date();
            const renewal = new Date(renewalDate);
            
            if (today > renewal) {
                // Renewal date has passed, enable new license fields
                newKeyInput.disabled = false;
                newVersionInput.disabled = false;
                newKeyInput.classList.remove('bg-gray-100', 'text-gray-500', 'cursor-not-allowed');
                newVersionInput.classList.remove('bg-gray-100', 'text-gray-500', 'cursor-not-allowed');
                newKeyInput.classList.add('focus:ring-indigo-500', 'focus:border-indigo-500');
                newVersionInput.classList.add('focus:ring-indigo-500', 'focus:border-indigo-500');
            } else {
                // Renewal date hasn't passed, keep fields disabled
                newKeyInput.disabled = true;
                newVersionInput.disabled = true;
                newKeyInput.classList.add('bg-gray-100', 'text-gray-500', 'cursor-not-allowed');
                newVersionInput.classList.add('bg-gray-100', 'text-gray-500', 'cursor-not-allowed');
                newKeyInput.classList.remove('focus:ring-indigo-500', 'focus:border-indigo-500');
                newVersionInput.classList.remove('focus:ring-indigo-500', 'focus:border-indigo-500');
            }
        }
    }

    document.addEventListener('DOMContentLoaded', function() {
        document.getElementById('productCategory').addEventListener('change', function() {
            toggleCalibrationFields();
            toggleSoftwareFields();
            updateTypePlaceholder(); // Add this line
        });
        updateTypePlaceholder(); // Set initial placeholder

        // Set max date for all date inputs in the form
        const today = new Date().toISOString().split('T')[0];
        const dateInputs = document.querySelectorAll('input[type="date"]');
        dateInputs.forEach(input => {
            input.setAttribute('max', today);
        });

        // Calibration auto-calc
        const lastCalInput = document.getElementById('last_calibration_date');
        const monthsInput = document.getElementById('calibration_frequency_months');
        const yearsInput = document.getElementById('calibration_frequency_years');
        if (lastCalInput && monthsInput && yearsInput) {
    lastCalInput.addEventListener('change', calculateNextCalibrationDate);
    monthsInput.addEventListener('change', calculateNextCalibrationDate);
    yearsInput.addEventListener('change', calculateNextCalibrationDate);
        }

        // Renewal auto-calc
        const startInput = document.getElementById('license_start_date');
        const monthsInputRenewal = document.getElementById('renewal_frequency_months');
        const yearsInputRenewal = document.getElementById('renewal_frequency_years');
        if (startInput && monthsInputRenewal && yearsInputRenewal) {
            startInput.addEventListener('change', calculateNextRenewalDate);
            monthsInputRenewal.addEventListener('change', calculateNextRenewalDate);
            yearsInputRenewal.addEventListener('change', calculateNextRenewalDate);
        }
    });

    // --- License Type Description (already present) ---
    function showLicenseTypeDetails() {
        const descriptions = {
            licensed: "A license purchased for a specific user or device.",
            free: "No license required; software is free to use.",
            perpetual: "A one-time purchase license that does not expire.",
            subscription: "A license that is valid for a set period and requires renewal.",
            concurrent: "Allows a set number of users to use the software at the same time.",
            floating: "A license shared across a network, available to any device but limited by the number of licenses.",
            node_locked: "Tied to a specific device or hardware.",
            trial_educational: "A temporary or educational-use license, often with restrictions."
        };
        const select = document.getElementById('software_license_type');
        const detailsBox = document.getElementById('licenseTypeDetails');
        const descBox = document.getElementById('licenseTypeDescription');
        const licenseDetails = document.getElementById('licenseDetails');
        const value = select.value;
        if (descriptions[value]) {
            descBox.textContent = descriptions[value];
            detailsBox.classList.remove('hidden');
        } else {
            descBox.textContent = '';
            detailsBox.classList.add('hidden');
        }
        // Show license details only for "subscription"
        if (value === 'subscription') {
            licenseDetails.classList.remove('hidden');
            document.getElementById('newLicenseSection').classList.remove('hidden');
        } else {
            licenseDetails.classList.add('hidden');
            document.getElementById('newLicenseSection').classList.add('hidden');
        }
    }

    // --- Product Type Placeholder ---
const typePlaceholders = {
    hardware: "Enter (e.g., Laptop, Desktop, Printer etc)",
    software: "Enter (e.g., Antivirus, Office Suite, IDE etc)",
    test_equipment: "Enter (e.g.,multimeter, HIL)",
    tooling: "Enter (e.g., fixers, jigs , hand tools etc)",
    consumables: "Enter (e.g., fuses, cables, small components regurlarly replaced etc)",
    measuring_instrument: "Enter (e.g., Calibrated euipment like temparature or voltage sensors etc)",
    embedded_devices: "Enter (e.g., Controllers, microcontrollers, ECUs etc)",
    lab_equipment: "Enter (e.g.,Environmental Chambers, load banks,soldering stations etc)",
    prototypes: "Enter (e.g., Custom-built experimental devices)",
    accessories: "Enter (e.g., Add-ons like connectors, probes, adaptors etc)",
    network_equipment: "Enter (e.g., Routers, Switches, Access Points etc)",
    miscellaneous: "Enter (e.g., Other, Custom Item)"
};

    // Add more as needed


function updateTypePlaceholder() {
    const category = document.getElementById('productCategory').value.trim().toLowerCase();
    const typeInput = document.getElementById('type');
    typeInput.placeholder = typePlaceholders[category] || "Enter type";
}

document.addEventListener('DOMContentLoaded', function() {
    // ...existing code...
    document.getElementById('productCategory').addEventListener('change', function() {
        toggleCalibrationFields();
        toggleSoftwareFields();
        updateTypePlaceholder(); // Add this line
    });
    updateTypePlaceholder(); // Set initial placeholder
    // ...existing code...
});
=======
        // Event listeners
        document.addEventListener('DOMContentLoaded', function() {
            const categories = document.querySelectorAll('.category-content');
            categories.forEach(category => {
                category.style.display = 'block';
            });

            // Add event listeners for real-time filtering
            document.getElementById('searchInput').addEventListener('input', filterProducts);
            document.getElementById('assetTypeFilter').addEventListener('change', filterProducts);
            document.getElementById('categoryFilter').addEventListener('change', filterProducts);
            document.getElementById('calibrationFilter').addEventListener('change', filterProducts);

            // Initial results summary
            const totalProducts = document.querySelectorAll('.product-row').length;
            const totalModels = document.querySelectorAll('.model-category').length;
            updateResultsSummary(totalProducts, totalModels);
        });
>>>>>>> b4ee3293
    </script>
</body>
</html><|MERGE_RESOLUTION|>--- conflicted
+++ resolved
@@ -91,13 +91,6 @@
                     </button>
                 </div>
 
-<<<<<<< HEAD
-                        <div>
-                            <label for="inwarded_by" class="block text-sm font-medium text-gray-700">Inwarded By</label>
-                            <input type="text" id="inwarded_by" name="inwarded_by" 
-                                   value="<%= user && user.full_name ? user.full_name : '' %>" readonly
-                                   class="mt-1 block w-full px-3 py-2 border border-gray-300 rounded-md shadow-sm bg-gray-100 text-gray-700 cursor-not-allowed">
-=======
                 <!-- Results Summary -->
                 <div id="resultsSummary" class="mt-2 text-sm text-gray-600"></div>
             </div>
@@ -138,7 +131,6 @@
                             <button onclick="toggleCategory('category-<%= index %>')" class="text-gray-500 hover:text-gray-700">
                                 <i class="fas fa-chevron-down transition-transform duration-200" id="icon-<%= index %>"></i>
                             </button>
->>>>>>> b4ee3293
                         </div>
                     </div>
                     
@@ -280,245 +272,6 @@
                             </div>
                         </div>
                     </div>
-<<<<<<< HEAD
-
-                    <!-- Software Section -->
-                    <div id="softwareSection" class="hidden">
-    <h4 class="text-md font-medium text-gray-800 mb-3">💻 Software Information</h4>
-    <div class="grid grid-cols-1 md:grid-cols-2 gap-4">
-        <div>
-            <label for="version_number" class="block text-sm font-medium text-gray-700">Version Number</label>
-            <input type="text" id="version_number" name="version_number"
-                   class="mt-1 block w-full px-3 py-2 border border-gray-300 rounded-md shadow-sm focus:outline-none focus:ring-indigo-500 focus:border-indigo-500 sm:text-sm">
-        </div>
-        <div>
-            <label for="software_license_type" class="block text-sm font-medium text-gray-700">License Type</label>
-            <select name="software_license_type" id="software_license_type"
-                    class="mt-1 block w-full px-3 py-2 border border-gray-300 rounded-md shadow-sm focus:outline-none focus:ring-indigo-500 focus:border-indigo-500 sm:text-sm"
-                    onchange="showLicenseTypeDetails()">
-                <option value="">Select Type</option>
-                <option value="free">Free</option>
-                <option value="perpetual">Perpetual License</option>
-                <option value="subscription">Subscription License</option>
-                <option value="concurrent">Concurrent License</option>
-                <option value="floating">Floating/Network License</option>
-                <option value="node_locked">Node-Locked License</option>
-                <option value="trial_educational">Trial/Educational License</option>
-            </select>
-            <div id="licenseTypeDetails" class="mt-2 hidden">
-                <div id="licenseTypeDescription" class="text-xs text-gray-700 bg-gray-100 rounded p-2 mb-2"></div>
-            </div>
-        </div>
-    </div>
-    
-    <!-- License Details: Only for Licensed -->
-    <div id="licenseDetails" class="hidden grid grid-cols-1 md:grid-cols-2 gap-4 mt-4">
-        <div>
-            <label for="license_start_date" class="block text-sm font-medium text-gray-700">License Start Date</label>
-            <input type="date" id="license_start_date" name="license_start_date"
-                   class="mt-1 block w-full px-3 py-2 border border-gray-300 rounded-md shadow-sm focus:outline-none focus:ring-indigo-500 focus:border-indigo-500 sm:text-sm">
-        </div>
-        <div>
-            <label class="block text-sm font-medium text-gray-700">Renewal Frequency</label>
-            <div class="flex space-x-2">
-                <select name="renewal_frequency_years" id="renewal_frequency_years"
-                        class="mt-1 block w-1/2 px-3 py-2 border border-gray-300 rounded-md shadow-sm focus:outline-none focus:ring-indigo-500 focus:border-indigo-500 sm:text-sm">
-                    <% for(let i=0; i<=10; i++) { %>
-                        <option value="<%= i %>"><%= i %> Year<%= i !== 1 ? 's' : '' %></option>
-                    <% } %>
-                </select>
-                <select name="renewal_frequency_months" id="renewal_frequency_months"
-                        class="mt-1 block w-1/2 px-3 py-2 border border-gray-300 rounded-md shadow-sm focus:outline-none focus:ring-indigo-500 focus:border-indigo-500 sm:text-sm">
-                    <% for(let i=0; i<12; i++) { %>
-                        <option value="<%= i %>"><%= i %> Month<%= i !== 1 ? 's' : '' %></option>
-                    <% } %>
-                </select>
-            </div>
-        </div>
-        <div>
-            <label for="next_renewal_date" class="block text-sm font-medium text-gray-700">Next Renewal Date</label>
-            <input type="date" id="next_renewal_date" name="next_renewal_date" readonly
-                   class="mt-1 block w-full px-3 py-2 border border-gray-300 rounded-md shadow-sm bg-gray-100 focus:outline-none focus:ring-indigo-500 focus:border-indigo-500 sm:text-sm">
-        </div>
-    </div>
-    
-    <!-- New License Key Section (Only for Subscription) -->
-    <div id="newLicenseSection" class="hidden mt-4">
-        <h5 class="text-sm font-medium text-gray-800 mb-3">🔑 License Renewal Information</h5>
-        <div class="bg-yellow-50 rounded-lg p-3 mb-4">
-            <p class="text-xs text-yellow-800">These fields will be enabled after the renewal date expires for entering new license details.</p>
-        </div>
-        <div class="grid grid-cols-1 md:grid-cols-2 gap-4">
-            <div>
-                <label for="new_license_key" class="block text-sm font-medium text-gray-700">New License Key</label>
-                <input type="text" id="new_license_key" name="new_license_key" disabled
-                       placeholder="Enter new license key after renewal"
-                       class="mt-1 block w-full px-3 py-2 border border-gray-300 rounded-md shadow-sm bg-gray-100 text-gray-500 cursor-not-allowed">
-            </div>
-            <div>
-                <label for="new_version_number" class="block text-sm font-medium text-gray-700">New Version Number</label>
-                <input type="text" id="new_version_number" name="new_version_number" disabled
-                       placeholder="Enter new version after renewal"
-                       class="mt-1 block w-full px-3 py-2 border border-gray-300 rounded-md shadow-sm bg-gray-100 text-gray-500 cursor-not-allowed">
-            </div>
-        </div>
-    </div>
-</div>
-
-                    <div class="flex justify-end">
-                        <button type="submit" class="px-6 py-2 border border-transparent text-sm font-medium rounded-md text-white hover:bg-opacity-90 focus:outline-none focus:ring-2 focus:ring-offset-2 focus:ring-blue-500" style="background-color: #009A9A;">
-                            <i class="fas fa-save mr-2"></i>Save Product
-                        </button>
-                    </div>
-                </form>
-            </div>
-        </div>
-        
-        <!-- Products List -->
-        <div class="bg-white shadow rounded-lg">
-            <div class="px-4 py-5 sm:p-6">
-                <h3 class="text-lg leading-6 font-medium text-gray-900 mb-4">
-                    Complete Product Inventory
-                </h3>
-                <div class="overflow-x-auto w-full">
-                    <table class="min-w-full divide-y divide-gray-200">
-                        <thead class="bg-gray-50">
-                            <tr>
-                                <th class="px-6 py-3 text-left text-xs font-medium text-gray-500 uppercase tracking-wider">
-                                    Product Details
-                                </th>
-                                <th class="px-6 py-3 text-left text-xs font-medium text-gray-500 uppercase tracking-wider">
-                                    Asset Type
-                                </th>
-                                <th class="px-6 py-3 text-left text-xs font-medium text-gray-500 uppercase tracking-wider">
-                                    Serial/Model
-                                </th>
-                                <th class="px-6 py-3 text-left text-xs font-medium text-gray-500 uppercase tracking-wider">
-                                    Total Stock
-                                </th>
-                                <th class="px-6 py-3 text-left text-xs font-medium text-gray-500 uppercase tracking-wider">
-                                    Currently Assigned
-                                </th>
-                                <th class="px-6 py-3 text-left text-xs font-medium text-gray-500 uppercase tracking-wider">
-                                    Available
-                                </th>
-                                <th class="px-6 py-3 text-left text-xs font-medium text-gray-500 uppercase tracking-wider">
-                                    License Info
-                                </th>
-                                <th class="px-6 py-3 text-left text-xs font-medium text-gray-500 uppercase tracking-wider">
-                                    Calibration
-                                </th>
-                                <th class="px-6 py-3 text-left text-xs font-medium text-gray-500 uppercase tracking-wider">
-                                    Added By
-                                </th>
-                                <th class="px-6 py-3 text-left text-xs font-medium text-gray-500 uppercase tracking-wider">
-                                    Added Date
-                                </th>
-                            </tr>
-                        </thead>
-                        <tbody class="bg-white divide-y divide-gray-200">
-                            <% if (products && products.length > 0) { %>
-                                <% products.forEach(product => { %>
-                                    <tr>
-                                        <td class="px-6 py-4 whitespace-nowrap">
-                                            <div class="text-sm font-medium text-gray-900">
-                                                <%= product.product_name %>
-                                            </div>
-                                            <div class="text-sm text-gray-500">
-                                                <%= product.product_category %>
-                                            </div>
-                                            <% if (product.description) { %>
-                                                <div class="text-xs text-gray-400 truncate max-w-xs">
-                                                    <%= product.description.substring(0, 50) %>...
-                                                </div>
-                                            <% } %>
-                                        </td>
-                                        <td class="px-6 py-4 whitespace-nowrap text-sm text-gray-500">
-                                            <span class="px-2 inline-flex text-xs leading-5 font-semibold rounded-full bg-blue-100 text-blue-800">
-                                                <%= product.asset_type %>
-                                            </span>
-                                        </td>
-                                        <td class="px-6 py-4 whitespace-nowrap text-sm text-gray-500">
-                                            <div><strong>SN:</strong> <%= product.serial_number || 'N/A' %></div>
-                                            <div><strong>Model:</strong> <%= product.model_number || 'N/A' %></div>
-                                        </td>
-                                        <td class="px-6 py-4 whitespace-nowrap text-sm text-gray-500">
-                                            <span class="font-semibold"><%= (product.quantity || 0) + (product.currently_assigned || 0) %></span>
-                                        </td>
-                                        <td class="px-6 py-4 whitespace-nowrap text-sm text-gray-500">
-                                            <span class="font-semibold text-yellow-600"><%= product.currently_assigned || 0 %></span>
-                                        </td>
-                                        <td class="px-6 py-4 whitespace-nowrap text-sm text-gray-500">
-                                            <span class="font-semibold text-green-600"><%= product.quantity || 0 %></span>
-                                        </td>
-                                        <td class="px-6 py-4 whitespace-nowrap text-sm text-gray-500">
-                                            <% if (product.software_license_type === 'subscription') { %>
-                                                <div class="text-xs">
-                                                    <div><strong>Version:</strong> <%= product.version_number || 'N/A' %></div>
-                                                    <% if (product.next_renewal_date) { %>
-                                                        <div><strong>Renewal:</strong> <%= new Date(product.next_renewal_date).toLocaleDateString() %></div>
-                                                        <% if (new Date() > new Date(product.next_renewal_date)) { %>
-                                                            <div class="text-red-600"><strong>Status:</strong> Expired</div>
-                                                            <% if (product.new_license_key) { %>
-                                                                <div class="text-green-600"><strong>New Key:</strong> Available</div>
-                                                                <div><strong>New Ver:</strong> <%= product.new_version_number || 'N/A' %></div>
-                                                            <% } else { %>
-                                                                <div class="text-orange-600"><strong>New Key:</strong> Pending</div>
-                                                            <% } %>
-                                                        <% } else { %>
-                                                            <div class="text-green-600"><strong>Status:</strong> Active</div>
-                                                        <% } %>
-                                                    <% } %>
-                                                </div>
-                                            <% } else if (product.software_license_type) { %>
-                                                <div class="text-xs">
-                                                    <div><strong>Type:</strong> <%= product.software_license_type %></div>
-                                                    <div><strong>Version:</strong> <%= product.version_number || 'N/A' %></div>
-                                                </div>
-                                            <% } else { %>
-                                                <span class="text-gray-400">N/A</span>
-                                            <% } %>
-                                        </td>
-                                        <td class="px-6 py-4 whitespace-nowrap text-sm text-gray-500">
-                                            <% if (product.calibration_required) { %>
-                                                <% if (product.calibration_status === 'Overdue') { %>
-                                                    <span class="px-2 inline-flex text-xs leading-5 font-semibold rounded-full bg-red-100 text-red-800">
-                                                        Overdue
-                                                    </span>
-                                                <% } else if (product.calibration_status === 'Due Soon') { %>
-                                                    <span class="px-2 inline-flex text-xs leading-5 font-semibold rounded-full bg-yellow-100 text-yellow-800">
-                                                        Due Soon
-                                                    </span>
-                                                <% } else { %>
-                                                    <span class="px-2 inline-flex text-xs leading-5 font-semibold rounded-full bg-green-100 text-green-800">
-                                                        Current
-                                                    </span>
-                                                <% } %>
-                                                <div class="text-xs text-gray-400">
-                                                    <%= product.calibration_frequency || 'N/A' %>
-                                                </div>
-                                            <% } else { %>
-                                                <span class="text-gray-400">Not Required</span>
-                                            <% } %>
-                                        </td>
-                                        <td class="px-6 py-4 whitespace-nowrap text-sm text-gray-500">
-                                            <%= product.added_by_name || 'System' %>
-                                        </td>
-                                        <td class="px-6 py-4 whitespace-nowrap text-sm text-gray-500">
-                                            <%= new Date(product.added_at).toLocaleDateString() %>
-                                        </td>
-                                    </tr>
-                                <% }); %>
-                            <% } else { %>
-                                <tr>
-                                    <td colspan="10" class="px-6 py-4 whitespace-nowrap text-sm text-gray-500 text-center">
-                                        No products found
-                                    </td>
-                                </tr>
-                            <% } %>
-                        </tbody>
-                    </table>
-=======
                 </div>
             <% }); %>
             
@@ -530,7 +283,6 @@
                         <p class="text-lg font-medium">No products found</p>
                         <p class="text-sm">Add some products to see them categorized by model</p>
                     </div>
->>>>>>> b4ee3293
                 </div>
             </div>
         <% } %>
@@ -691,181 +443,6 @@
             }
         }
 
-<<<<<<< HEAD
-        const lastDate = lastDateInput.value;
-        const months = parseInt(monthsInput.value, 10) || 0;
-        const years = parseInt(yearsInput.value, 10) || 0;
-        const totalMonths = months + (years * 12);
-
-        if (lastDate && totalMonths > 0) {
-            const date = new Date(lastDate);
-            date.setMonth(date.getMonth() + totalMonths);
-            const nextDate = date.toISOString().split('T')[0];
-            nextDateInput.value = nextDate;
-        } else {
-            nextDateInput.value = '';
-        }
-    }
-
-    // Auto-calculate next renewal date
-    function calculateNextRenewalDate() {
-        const startInput = document.getElementById('license_start_date');
-        const yearsInputRenewal = document.getElementById('renewal_frequency_years');
-        const monthsInputRenewal = document.getElementById('renewal_frequency_months');
-        const nextInput = document.getElementById('next_renewal_date');
-        if (!startInput || !monthsInputRenewal || !yearsInputRenewal || !nextInput) return;
-
-        const startDate = startInput.value;
-        const years = parseInt(yearsInputRenewal.value, 10) || 0;
-        const months = parseInt(monthsInputRenewal.value, 10) || 0;
-        const totalMonths = months + (years * 12);
-
-        if (startDate && totalMonths > 0) {
-            let date = new Date(startDate);
-            date.setMonth(date.getMonth() + totalMonths);
-            nextInput.value = date.toISOString().split('T')[0];
-            checkRenewalExpiry();
-        } else {
-            nextInput.value = '';
-        }
-    }
-    
-    // Check if renewal date has expired and enable new license fields
-    function checkRenewalExpiry() {
-        const renewalDate = document.getElementById('next_renewal_date').value;
-        const newKeyInput = document.getElementById('new_license_key');
-        const newVersionInput = document.getElementById('new_version_number');
-        
-        if (renewalDate) {
-            const today = new Date();
-            const renewal = new Date(renewalDate);
-            
-            if (today > renewal) {
-                // Renewal date has passed, enable new license fields
-                newKeyInput.disabled = false;
-                newVersionInput.disabled = false;
-                newKeyInput.classList.remove('bg-gray-100', 'text-gray-500', 'cursor-not-allowed');
-                newVersionInput.classList.remove('bg-gray-100', 'text-gray-500', 'cursor-not-allowed');
-                newKeyInput.classList.add('focus:ring-indigo-500', 'focus:border-indigo-500');
-                newVersionInput.classList.add('focus:ring-indigo-500', 'focus:border-indigo-500');
-            } else {
-                // Renewal date hasn't passed, keep fields disabled
-                newKeyInput.disabled = true;
-                newVersionInput.disabled = true;
-                newKeyInput.classList.add('bg-gray-100', 'text-gray-500', 'cursor-not-allowed');
-                newVersionInput.classList.add('bg-gray-100', 'text-gray-500', 'cursor-not-allowed');
-                newKeyInput.classList.remove('focus:ring-indigo-500', 'focus:border-indigo-500');
-                newVersionInput.classList.remove('focus:ring-indigo-500', 'focus:border-indigo-500');
-            }
-        }
-    }
-
-    document.addEventListener('DOMContentLoaded', function() {
-        document.getElementById('productCategory').addEventListener('change', function() {
-            toggleCalibrationFields();
-            toggleSoftwareFields();
-            updateTypePlaceholder(); // Add this line
-        });
-        updateTypePlaceholder(); // Set initial placeholder
-
-        // Set max date for all date inputs in the form
-        const today = new Date().toISOString().split('T')[0];
-        const dateInputs = document.querySelectorAll('input[type="date"]');
-        dateInputs.forEach(input => {
-            input.setAttribute('max', today);
-        });
-
-        // Calibration auto-calc
-        const lastCalInput = document.getElementById('last_calibration_date');
-        const monthsInput = document.getElementById('calibration_frequency_months');
-        const yearsInput = document.getElementById('calibration_frequency_years');
-        if (lastCalInput && monthsInput && yearsInput) {
-    lastCalInput.addEventListener('change', calculateNextCalibrationDate);
-    monthsInput.addEventListener('change', calculateNextCalibrationDate);
-    yearsInput.addEventListener('change', calculateNextCalibrationDate);
-        }
-
-        // Renewal auto-calc
-        const startInput = document.getElementById('license_start_date');
-        const monthsInputRenewal = document.getElementById('renewal_frequency_months');
-        const yearsInputRenewal = document.getElementById('renewal_frequency_years');
-        if (startInput && monthsInputRenewal && yearsInputRenewal) {
-            startInput.addEventListener('change', calculateNextRenewalDate);
-            monthsInputRenewal.addEventListener('change', calculateNextRenewalDate);
-            yearsInputRenewal.addEventListener('change', calculateNextRenewalDate);
-        }
-    });
-
-    // --- License Type Description (already present) ---
-    function showLicenseTypeDetails() {
-        const descriptions = {
-            licensed: "A license purchased for a specific user or device.",
-            free: "No license required; software is free to use.",
-            perpetual: "A one-time purchase license that does not expire.",
-            subscription: "A license that is valid for a set period and requires renewal.",
-            concurrent: "Allows a set number of users to use the software at the same time.",
-            floating: "A license shared across a network, available to any device but limited by the number of licenses.",
-            node_locked: "Tied to a specific device or hardware.",
-            trial_educational: "A temporary or educational-use license, often with restrictions."
-        };
-        const select = document.getElementById('software_license_type');
-        const detailsBox = document.getElementById('licenseTypeDetails');
-        const descBox = document.getElementById('licenseTypeDescription');
-        const licenseDetails = document.getElementById('licenseDetails');
-        const value = select.value;
-        if (descriptions[value]) {
-            descBox.textContent = descriptions[value];
-            detailsBox.classList.remove('hidden');
-        } else {
-            descBox.textContent = '';
-            detailsBox.classList.add('hidden');
-        }
-        // Show license details only for "subscription"
-        if (value === 'subscription') {
-            licenseDetails.classList.remove('hidden');
-            document.getElementById('newLicenseSection').classList.remove('hidden');
-        } else {
-            licenseDetails.classList.add('hidden');
-            document.getElementById('newLicenseSection').classList.add('hidden');
-        }
-    }
-
-    // --- Product Type Placeholder ---
-const typePlaceholders = {
-    hardware: "Enter (e.g., Laptop, Desktop, Printer etc)",
-    software: "Enter (e.g., Antivirus, Office Suite, IDE etc)",
-    test_equipment: "Enter (e.g.,multimeter, HIL)",
-    tooling: "Enter (e.g., fixers, jigs , hand tools etc)",
-    consumables: "Enter (e.g., fuses, cables, small components regurlarly replaced etc)",
-    measuring_instrument: "Enter (e.g., Calibrated euipment like temparature or voltage sensors etc)",
-    embedded_devices: "Enter (e.g., Controllers, microcontrollers, ECUs etc)",
-    lab_equipment: "Enter (e.g.,Environmental Chambers, load banks,soldering stations etc)",
-    prototypes: "Enter (e.g., Custom-built experimental devices)",
-    accessories: "Enter (e.g., Add-ons like connectors, probes, adaptors etc)",
-    network_equipment: "Enter (e.g., Routers, Switches, Access Points etc)",
-    miscellaneous: "Enter (e.g., Other, Custom Item)"
-};
-
-    // Add more as needed
-
-
-function updateTypePlaceholder() {
-    const category = document.getElementById('productCategory').value.trim().toLowerCase();
-    const typeInput = document.getElementById('type');
-    typeInput.placeholder = typePlaceholders[category] || "Enter type";
-}
-
-document.addEventListener('DOMContentLoaded', function() {
-    // ...existing code...
-    document.getElementById('productCategory').addEventListener('change', function() {
-        toggleCalibrationFields();
-        toggleSoftwareFields();
-        updateTypePlaceholder(); // Add this line
-    });
-    updateTypePlaceholder(); // Set initial placeholder
-    // ...existing code...
-});
-=======
         // Event listeners
         document.addEventListener('DOMContentLoaded', function() {
             const categories = document.querySelectorAll('.category-content');
@@ -884,7 +461,6 @@
             const totalModels = document.querySelectorAll('.model-category').length;
             updateResultsSummary(totalProducts, totalModels);
         });
->>>>>>> b4ee3293
     </script>
 </body>
 </html>