--- conflicted
+++ resolved
@@ -268,7 +268,6 @@
 
 -- Update existing users to be active
 UPDATE users SET is_active = TRUE;
-<<<<<<< HEAD
 ALTER TABLE product_requests ADD COLUMN return_date TIMESTAMP NULL;
 
 -- Display completion message
@@ -282,7 +281,6 @@
 ('admin1', 'Admin One', 'admin1@example.com', '$2a$10$92IXUNpkjO0rOQ5byMi.Ye4oKoEa3Ro9llC/.og/at2.uheWG/igi', 'admin', TRUE, TRUE),
 ('admin2', 'Admin Two', 'admin2@example.com', '$2a$10$92IXUNpkjO0rOQ5byMi.Ye4oKoEa3Ro9llC/.og/at2.uheWG/igi', 'admin', FALSE, TRUE),
 ('admin3', 'Admin Three', 'admin3@example.com', '$2a$10$92IXUNpkjO0rOQ5byMi.Ye4oKoEa3Ro9llC/.og/at2.uheWG/igi', 'admin', FALSE, TRUE);
-=======
 
 alter table products add column pr_no INT;
 alter table products add column po_number VARCHAR(50);
@@ -295,5 +293,4 @@
     ADD COLUMN license_expiry DATE,
     ADD COLUMN renewal_frequency VARCHAR(50),
     ADD COLUMN next_renewal_date DATE;
-   
->>>>>>> d00ca6e1
+  