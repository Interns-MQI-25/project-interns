<!-- Always Visible Sidebar -->
<div id="sidebar" class="fixed inset-y-0 left-0 z-50 w-64 bg-white shadow-2xl border-r border-gray-200 transition-transform duration-300">
    <div class="flex flex-col h-full">
        <!-- Logo Header + Close Button -->
        <div class="flex items-center justify-between h-14 sm:h-16 bg-gradient-to-r from-primary-600 to-primary-700 text-white px-4 sm:px-6 flex-shrink-0">
            <div class="flex items-center space-x-2">
                <img class="h-8 sm:h-10 w-auto" src="/images/Marquardt_Logo.png" alt="Marquardt Logo" onerror="this.style.display='none'">
                <div class="flex flex-col">
                    <!-- <span class="text-xs sm:text-sm font-semibold opacity-90">Product</span>
                    <span class="text-xs sm:text-sm font-semibold opacity-90">Management</span> -->
                </div>
            </div>
            <button id="closeSidebarBtn" class="ml-2 text-white hover:text-gray-300 focus:outline-none" title="Close Sidebar">
                <svg xmlns="http://www.w3.org/2000/svg" class="h-6 w-6" fill="none" viewBox="0 0 24 24" stroke="currentColor">
                    <path stroke-linecap="round" stroke-linejoin="round" stroke-width="2" d="M6 18L18 6M6 6l12 12" />
                </svg>
            </button>
        </div>
        
        <!-- User Info -->
        <div class="p-3 sm:p-4 bg-gradient-to-r from-gray-50 to-gray-100 border-b border-gray-200 flex-shrink-0">
            <div class="flex items-center space-x-3">
                <div class="w-10 h-10 sm:w-12 sm:h-12 bg-gradient-to-r from-primary-500 to-primary-600 rounded-full flex items-center justify-center text-black font-bold shadow-md text-sm sm:text-base">
                    <%= user.full_name.charAt(0).toUpperCase() %>
                </div>
                <div class="flex-1 min-w-0">
                    <p class="font-semibold text-gray-900 truncate text-sm sm:text-base"><%= user.full_name %></p>
                    <p class="text-xs sm:text-sm text-gray-500 truncate">
                        <%= user.role.charAt(0).toUpperCase() + user.role.slice(1) %>
                    </p>
                </div>
            </div>
        </div>
        
        <!-- Navigation - Scrollable middle section -->
        <nav class="flex-1 px-3 sm:px-4 py-4 sm:py-6 space-y-1 overflow-y-auto min-h-0">
            <a href="/dashboard" class="sidebar-link group flex items-center px-3 sm:px-4 py-2.5 sm:py-3 text-gray-600 rounded-lg hover:bg-primary-50 hover:text-primary-600 transition-all duration-200" data-page="dashboard">
                <i class="fas fa-tachometer-alt mr-3 text-gray-400 group-hover:text-primary-600 transition-colors text-sm sm:text-base"></i>
                <span class="font-medium text-sm sm:text-base">Dashboard</span>
            </a>
            
            <% if (user.role === 'employee') { %>
                <a href="/employee/records" class="sidebar-link group flex items-center px-3 sm:px-4 py-2.5 sm:py-3 text-gray-600 rounded-lg hover:bg-primary-50 hover:text-primary-600 transition-all duration-200" data-page="records">
                    <i class="fas fa-history mr-3 text-gray-400 group-hover:text-primary-600 transition-colors text-sm sm:text-base"></i>
                    <span class="font-medium text-sm sm:text-base">Records</span>
                </a>
<<<<<<< HEAD
                <a href="/employee/requests" class="sidebar-link group flex items-center px-3 sm:px-4 py-2.5 sm:py-3 text-gray-600 rounded-lg hover:bg-primary-50 hover:text-primary-600 transition-all duration-200" data-page="requests">
                    <i class="fas fa-plus-circle mr-3 text-gray-400 group-hover:text-primary-600 transition-colors text-sm sm:text-base"></i>
                    <span class="font-medium text-sm sm:text-base">Requests</span>
                </a>
                <a href="/employee/stock" class="sidebar-link group flex items-center px-3 sm:px-4 py-2.5 sm:py-3 text-gray-600 rounded-lg hover:bg-primary-50 hover:text-primary-600 transition-all duration-200" data-page="stock">
                    <i class="fas fa-boxes mr-3 text-gray-400 group-hover:text-primary-600 transition-colors text-sm sm:text-base"></i>
                    <span class="font-medium text-sm sm:text-base">Stock</span>
=======
                <a href="/employee/stock" class="flex items-center px-4 py-2 text-gray-700 rounded-lg hover:bg-gray-100">
                    <i class="fas fa-boxes mr-3"></i>
                    Stock
>>>>>>> c7d7e599
                </a>
            <% } else if (user.role === 'monitor') { %>
                <a href="/monitor/approvals" class="sidebar-link group flex items-center justify-between px-3 sm:px-4 py-2.5 sm:py-3 text-gray-600 rounded-lg hover:bg-primary-50 hover:text-primary-600 transition-all duration-200" data-page="approvals">
                    <div class="flex items-center">
                        <i class="fas fa-check-circle mr-3 text-gray-400 group-hover:text-primary-600 transition-colors text-sm sm:text-base"></i>
                        <span class="font-medium text-sm sm:text-base">Approvals</span>
                    </div>
                    <span id="pendingRequestsCount" class="bg-red-500 text-white text-xs rounded-full px-2 py-1 font-bold min-w-[20px] text-center" style="display: none;">0</span>
                </a>
                <a href="/monitor/records" class="sidebar-link group flex items-center px-3 sm:px-4 py-2.5 sm:py-3 text-gray-600 rounded-lg hover:bg-primary-50 hover:text-primary-600 transition-all duration-200" data-page="records">
                    <i class="fas fa-history mr-3 text-gray-400 group-hover:text-primary-600 transition-colors text-sm sm:text-base"></i>
                    <span class="font-medium text-sm sm:text-base">Records</span>
                </a>
                <a href="/monitor/stock" class="sidebar-link group flex items-center px-3 sm:px-4 py-2.5 sm:py-3 text-gray-600 rounded-lg hover:bg-primary-50 hover:text-primary-600 transition-all duration-200" data-page="stock">
                    <i class="fas fa-boxes mr-3 text-gray-400 group-hover:text-primary-600 transition-colors text-sm sm:text-base"></i>
                    <span class="font-medium text-sm sm:text-base">Stock</span>
                </a>
                <a href="/monitor/inventory" class="sidebar-link group flex items-center px-3 sm:px-4 py-2.5 sm:py-3 text-gray-600 rounded-lg hover:bg-primary-50 hover:text-primary-600 transition-all duration-200" data-page="inventory">
                    <i class="fas fa-warehouse mr-3 text-gray-400 group-hover:text-primary-600 transition-colors text-sm sm:text-base"></i>
                    <span class="font-medium text-sm sm:text-base">Inventory</span>
                </a>
                <a href="/monitor/reports" class="sidebar-link group flex items-center px-3 sm:px-4 py-2.5 sm:py-3 text-gray-600 rounded-lg hover:bg-primary-50 hover:text-primary-600 transition-all duration-200" data-page="reports">
                    <i class="fas fa-chart-bar mr-3 text-gray-400 group-hover:text-primary-600 transition-colors text-sm sm:text-base"></i>
                    <span class="font-medium text-sm sm:text-base">Reports</span>
                </a>
            <% } else if (user.role === 'admin') { %>
                <a href="/admin/employees" class="sidebar-link group flex items-center px-3 sm:px-4 py-2.5 sm:py-3 text-gray-600 rounded-lg hover:bg-primary-50 hover:text-primary-600 transition-all duration-200" data-page="employees">
                    <i class="fas fa-users mr-3 text-gray-400 group-hover:text-primary-600 transition-colors text-sm sm:text-base"></i>
                    <span class="font-medium text-sm sm:text-base">Employees</span>
                </a>
                <a href="/admin/monitors" class="sidebar-link group flex items-center px-3 sm:px-4 py-2.5 sm:py-3 text-gray-600 rounded-lg hover:bg-primary-50 hover:text-primary-600 transition-all duration-200" data-page="monitors">
                    <i class="fas fa-user-shield mr-3 text-gray-400 group-hover:text-primary-600 transition-colors text-sm sm:text-base"></i>
                    <span class="font-medium text-sm sm:text-base">Manage Monitors</span>
                </a>
                <a href="/admin/history" class="sidebar-link group flex items-center px-3 sm:px-4 py-2.5 sm:py-3 text-gray-600 rounded-lg hover:bg-primary-50 hover:text-primary-600 transition-all duration-200" data-page="history">
                    <i class="fas fa-history mr-3 text-gray-400 group-hover:text-primary-600 transition-colors text-sm sm:text-base"></i>
                    <span class="font-medium text-sm sm:text-base">System History</span>
                </a>
                <a href="/admin/stock" class="sidebar-link group flex items-center px-3 sm:px-4 py-2.5 sm:py-3 text-gray-600 rounded-lg hover:bg-primary-50 hover:text-primary-600 transition-all duration-200" data-page="stock">
                    <i class="fas fa-boxes mr-3 text-gray-400 group-hover:text-primary-600 transition-colors text-sm sm:text-base"></i>
                    <span class="font-medium text-sm sm:text-base">Stock Management</span>
                </a>
                <a href="/admin/registration-requests" class="sidebar-link group block px-3 sm:px-4 py-2.5 sm:py-3 text-gray-600 rounded-lg hover:bg-primary-50 hover:text-primary-600 transition-all duration-200" data-page="registration">
                    <div class="flex items-center justify-between">
                        <div class="flex items-center">
                            <i class="fas fa-user-plus mr-3 text-gray-400 group-hover:text-primary-600 transition-colors text-sm sm:text-base"></i>
                            <span class="font-medium text-sm sm:text-base">Registration Requests</span>
                        </div>
                        <span id="pendingRegistrationsCount" class="bg-red-500 text-white text-xs rounded-full px-2 py-1 font-bold min-w-[20px] text-center" style="display: none;">0</span>
                    </div>
                </a>
            <% } %>
        </nav>
        
        <!-- Logout - Always visible at bottom -->
        <div class="p-3 sm:p-4 border-t bg-gray-50 flex-shrink-0">
            <a href="/logout" class="flex items-center px-3 sm:px-4 py-2.5 sm:py-3 text-red-600 rounded-lg hover:bg-red-50 transition-all duration-200 group">
                <i class="fas fa-sign-out-alt mr-3 group-hover:scale-110 transition-transform text-sm sm:text-base"></i>
                <span class="font-medium text-sm sm:text-base">Logout</span>
            </a>
        </div>
    </div>
</div>

<script>
function updateLiveCounts() {
    fetch('/api/live-counts')
        .then(res => {
            if (!res.ok) {
                throw new Error('API response not ok: ' + res.status);
            }
            return res.json();
        })
        .then(data => {
            // ...existing code...
            const pendingRequestsCount = document.getElementById('pendingRequestsCount');
            if (pendingRequestsCount) {
                pendingRequestsCount.textContent = data.pendingRequests || 0;
                if (data.pendingRequests > 0) {
                    pendingRequestsCount.style.display = 'inline-block';
                } else {
                    pendingRequestsCount.style.display = 'none';
                }
            }
            const pendingRegistrationsCount = document.getElementById('pendingRegistrationsCount');
            if (pendingRegistrationsCount) {
                pendingRegistrationsCount.textContent = data.pendingRegistrations || 0;
                if (data.pendingRegistrations > 0) {
                    pendingRegistrationsCount.style.display = 'inline-block';
                } else {
                    pendingRegistrationsCount.style.display = 'none';
                }
            }
        })
        .catch(error => {
            console.error('Error updating live counts:', error);
        });
}

// Initialize and update counts every 5 seconds
document.addEventListener('DOMContentLoaded', function() {
    updateLiveCounts();
    setInterval(updateLiveCounts, 5000);

    // Sidebar close button logic
    const closeSidebarBtn = document.getElementById('closeSidebarBtn');
    const sidebar = document.getElementById('sidebar');
    if (closeSidebarBtn && sidebar) {
        closeSidebarBtn.addEventListener('click', function() {
            sidebar.style.transform = 'translateX(-100%)';
        });
    }
});
</script><|MERGE_RESOLUTION|>--- conflicted
+++ resolved
@@ -1,3 +1,11 @@
+<!-- Sidebar Toggle Button -->
+<button id="openSidebarBtn" class="fixed top-4 left-4 z-60 bg-primary-600 text-black px-3 py-2 rounded-lg shadow-lg hover:bg-primary-700 transition-all duration-200" style="display: none;">
+    <svg xmlns="http://www.w3.org/2000/svg" class="h-6 w-6 inline-block mr-1" fill="none" viewBox="0 0 24 24" stroke="currentColor">
+        <path stroke-linecap="round" stroke-linejoin="round" stroke-width="2" d="M4 6h16M4 12h16M4 18h16" />
+    </svg>
+    Menu
+</button>
+
 <!-- Always Visible Sidebar -->
 <div id="sidebar" class="fixed inset-y-0 left-0 z-50 w-64 bg-white shadow-2xl border-r border-gray-200 transition-transform duration-300">
     <div class="flex flex-col h-full">
@@ -6,11 +14,9 @@
             <div class="flex items-center space-x-2">
                 <img class="h-8 sm:h-10 w-auto" src="/images/Marquardt_Logo.png" alt="Marquardt Logo" onerror="this.style.display='none'">
                 <div class="flex flex-col">
-                    <!-- <span class="text-xs sm:text-sm font-semibold opacity-90">Product</span>
-                    <span class="text-xs sm:text-sm font-semibold opacity-90">Management</span> -->
                 </div>
             </div>
-            <button id="closeSidebarBtn" class="ml-2 text-white hover:text-gray-300 focus:outline-none" title="Close Sidebar">
+            <button id="closeSidebarBtn" class="ml-2 text-black hover:text-gray-300 focus:outline-none" title="Close Sidebar">
                 <svg xmlns="http://www.w3.org/2000/svg" class="h-6 w-6" fill="none" viewBox="0 0 24 24" stroke="currentColor">
                     <path stroke-linecap="round" stroke-linejoin="round" stroke-width="2" d="M6 18L18 6M6 6l12 12" />
                 </svg>
@@ -40,23 +46,13 @@
             </a>
             
             <% if (user.role === 'employee') { %>
-                <a href="/employee/records" class="sidebar-link group flex items-center px-3 sm:px-4 py-2.5 sm:py-3 text-gray-600 rounded-lg hover:bg-primary-50 hover:text-primary-600 transition-all duration-200" data-page="records">
-                    <i class="fas fa-history mr-3 text-gray-400 group-hover:text-primary-600 transition-colors text-sm sm:text-base"></i>
-                    <span class="font-medium text-sm sm:text-base">Records</span>
+                <a href="/employee/records" class="flex items-center px-4 py-2 text-gray-700 rounded-lg hover:bg-gray-100">
+                    <i class="fas fa-history mr-3"></i>
+                    Records
                 </a>
-<<<<<<< HEAD
-                <a href="/employee/requests" class="sidebar-link group flex items-center px-3 sm:px-4 py-2.5 sm:py-3 text-gray-600 rounded-lg hover:bg-primary-50 hover:text-primary-600 transition-all duration-200" data-page="requests">
-                    <i class="fas fa-plus-circle mr-3 text-gray-400 group-hover:text-primary-600 transition-colors text-sm sm:text-base"></i>
-                    <span class="font-medium text-sm sm:text-base">Requests</span>
-                </a>
-                <a href="/employee/stock" class="sidebar-link group flex items-center px-3 sm:px-4 py-2.5 sm:py-3 text-gray-600 rounded-lg hover:bg-primary-50 hover:text-primary-600 transition-all duration-200" data-page="stock">
-                    <i class="fas fa-boxes mr-3 text-gray-400 group-hover:text-primary-600 transition-colors text-sm sm:text-base"></i>
-                    <span class="font-medium text-sm sm:text-base">Stock</span>
-=======
                 <a href="/employee/stock" class="flex items-center px-4 py-2 text-gray-700 rounded-lg hover:bg-gray-100">
                     <i class="fas fa-boxes mr-3"></i>
                     Stock
->>>>>>> c7d7e599
                 </a>
             <% } else if (user.role === 'monitor') { %>
                 <a href="/monitor/approvals" class="sidebar-link group flex items-center justify-between px-3 sm:px-4 py-2.5 sm:py-3 text-gray-600 rounded-lg hover:bg-primary-50 hover:text-primary-600 transition-all duration-200" data-page="approvals">
@@ -156,17 +152,30 @@
         });
 }
 
-// Initialize and update counts every 5 seconds
+// Sidebar open/close logic
 document.addEventListener('DOMContentLoaded', function() {
     updateLiveCounts();
     setInterval(updateLiveCounts, 5000);
 
-    // Sidebar close button logic
     const closeSidebarBtn = document.getElementById('closeSidebarBtn');
+    const openSidebarBtn = document.getElementById('openSidebarBtn');
     const sidebar = document.getElementById('sidebar');
-    if (closeSidebarBtn && sidebar) {
+
+    if (closeSidebarBtn && sidebar && openSidebarBtn) {
         closeSidebarBtn.addEventListener('click', function() {
             sidebar.style.transform = 'translateX(-100%)';
+            setTimeout(() => {
+                sidebar.style.display = 'none';
+                openSidebarBtn.style.display = 'block';
+            }, 300);
+        });
+
+        openSidebarBtn.addEventListener('click', function() {
+            sidebar.style.display = 'block';
+            setTimeout(() => {
+                sidebar.style.transform = 'translateX(0)';
+            }, 10);
+            openSidebarBtn.style.display = 'none';
         });
     }
 });
