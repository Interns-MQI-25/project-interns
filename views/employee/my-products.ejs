--- conflicted
+++ resolved
@@ -162,14 +162,6 @@
                                                     </button>
                                                 </div>
                                             <% } else { %>
-<<<<<<< HEAD
-                                                <form action="/employee/return-product" method="POST" onsubmit="return confirm('Are you sure you want to request return of this product?');">
-                                                    <input type="hidden" name="assignment_id" value="<%= product.assignment_id %>" />
-                                                    <button type="submit" title="Request Return" class="inline-flex items-center px-2 py-1 border border-gray-300 rounded text-xs text-gray-700 hover:bg-gray-100 focus:outline-none focus:ring-2 focus:ring-offset-2 focus:ring-indigo-500">
-                                                            <i class="fas fa-box-open mr-1"></i> Request Return
-                                                        </button>
-                                                </form>
-=======
                                                 <div class="flex flex-col space-y-1">
                                                     <form action="/employee/return-product" method="POST" onsubmit="return confirm('Are you sure you want to request return of this product?');">
                                                         <input type="hidden" name="assignment_id" value="<%= product.assignment_id %>" />
@@ -191,7 +183,6 @@
                                                         </button>
                                                     <% } %>
                                                 </div>
->>>>>>> f590f573
                                             <% } %>
                                         </td>
                                     </tr>
