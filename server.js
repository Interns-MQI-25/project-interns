--- conflicted
+++ resolved
@@ -94,11 +94,6 @@
 app.use('/employee', employeeRoutes(pool, requireAuth, requireRole));
 app.use('/monitor', monitorRoutes(pool, requireAuth, requireRole));
 
-<<<<<<< HEAD
-// Test route to verify monitor routes are working
-app.get('/test-monitor', (req, res) => {
-    res.json({ message: 'Monitor routes are accessible', timestamp: new Date() });
-=======
 // Routes
 app.get('/', (req, res) => {
     if (req.session.user) {
@@ -111,185 +106,6 @@
 // Authentication routes
 app.get('/login', (req, res) => {
     res.render('auth/login', { messages: req.flash() });
-});
-
-// Forgot Password routes
-app.get('/auth/forgot-password', (req, res) => {
-    res.render('auth/forgot-password', { messages: req.flash(), user: req.session.user || null });
-});
-
-// Change Password page route
-app.get('/auth/change-password', requireAuth, (req, res) => {
-    res.render('auth/forgot-password', { messages: req.flash(), user: req.session.user || null });
-});
-
-app.post('/auth/forgot-password', async (req, res) => {
-    const { email } = req.body;
-
-    if (!email) {
-        req.flash('error', 'Email is required.');
-        return res.redirect('/auth/forgot-password');
-    }
-
-    try {
-        // Check if user exists with the email
-        const [users] = await pool.execute(
-            'SELECT * FROM users WHERE email = ?',
-            [email]
-        );
-
-        if (users.length === 0) {
-            req.flash('error', 'No account found with that email.');
-            return res.redirect('/auth/forgot-password');
-        }
-
-        // TODO: Implement sending password reset email with token
-        // For now, just flash success message
-        req.flash('success', 'If an account with that email exists, a password reset link has been sent.');
-        res.redirect('/login');
-    } catch (error) {
-        console.error('Forgot password error:', error);
-        req.flash('error', 'An error occurred while processing your request.');
-        res.redirect('/auth/forgot-password');
-    }
-});
-
-// Change Password routes
-app.post('/auth/change-password', requireAuth, async (req, res) => {
-    const { current_password, new_password, confirm_new_password } = req.body;
-
-    if (!current_password || !new_password || !confirm_new_password) {
-        req.flash('error', 'All password fields are required.');
-        return res.redirect('/auth/forgot-password');
-    }
-
-    if (new_password !== confirm_new_password) {
-        req.flash('error', 'New password and confirmation do not match.');
-        return res.redirect('/auth/forgot-password');
-    }
-
-    try {
-        // Get user from session
-        const userId = req.session.user.user_id;
-
-        // Fetch current password hash from DB
-        const [users] = await pool.execute(
-            'SELECT password FROM users WHERE user_id = ?',
-            [userId]
-        );
-
-        if (users.length === 0) {
-            req.flash('error', 'User not found.');
-            return res.redirect('/auth/forgot-password');
-        }
-
-        const user = users[0];
-
-        // Verify current password
-        const isMatch = await bcrypt.compare(current_password, user.password);
-        if (!isMatch) {
-            req.flash('error', 'Current password is incorrect.');
-            return res.redirect('/auth/forgot-password');
-        }
-
-        // Hash new password
-        const hashedPassword = await bcrypt.hash(new_password, 10);
-
-        // Update password in DB
-        await pool.execute(
-            'UPDATE users SET password = ? WHERE user_id = ?',
-            [hashedPassword, userId]
-        );
-
-        req.flash('success', 'Password changed successfully.');
-        res.redirect('/employee/account');
-    } catch (error) {
-        console.error('Change password error:', error);
-        req.flash('error', 'An error occurred while changing password.');
-        res.redirect('/auth/forgot-password');
-    }
-});
-
-app.post('/login', async (req, res) => {
-    const { username, password } = req.body;
-    
-    try {
-        const [users] = await pool.execute(
-            'SELECT u.*, e.department_id FROM users u LEFT JOIN employees e ON u.user_id = e.user_id WHERE username = ?',
-            [username]
-        );
-        
-        if (users.length === 0) {
-            req.flash('error', 'Invalid username or password');
-            return res.redirect('/login');
-        }
-        
-        const user = users[0];
-        const isValid = await bcrypt.compare(password, user.password);
-        
-        if (!isValid) {
-            req.flash('error', 'Invalid username or password');
-            return res.redirect('/login');
-        }
-        
-        req.session.user = {
-            user_id: user.user_id,
-            username: user.username,
-            full_name: user.full_name,
-            email: user.email,
-            role: user.role,
-            department_id: user.department_id
-        };
-        
-        res.redirect('/dashboard');
-    } catch (error) {
-        console.error('Login error:', error);
-        req.flash('error', 'An error occurred during login');
-        res.redirect('/login');
-    }
-});
-
-app.get('/register', (req, res) => {
-    res.render('auth/register', { messages: req.flash() });
-});
-
-app.post('/register', async (req, res) => {
-    const { full_name, username, email, password, department_id } = req.body;
-    
-    try {
-        // Check if username or email already exists
-        const [existingUsers] = await pool.execute(
-            'SELECT * FROM users WHERE username = ? OR email = ?',
-            [username, email]
-        );
-        
-        if (existingUsers.length > 0) {
-            req.flash('error', 'Username or email already exists');
-            return res.redirect('/register');
-        }
-        
-        // Hash password
-        const hashedPassword = await bcrypt.hash(password, 10);
-        
-        // Insert registration request
-        await pool.execute(
-            'INSERT INTO registration_requests (full_name, username, email, password, department_id) VALUES (?, ?, ?, ?, ?)',
-            [full_name, username, email, hashedPassword, department_id]
-        );
-        
-        req.flash('success', 'Registration request submitted. Please wait for admin approval.');
-        res.redirect('/login');
-    } catch (error) {
-        console.error('Registration error:', error);
-        req.flash('error', 'An error occurred during registration');
-        res.redirect('/register');
-    }
-});
-
-app.get('/logout', (req, res) => {
-    req.session.destroy();
-    res.redirect('/login');
->>>>>>> c7d7e599
 });
 
 // Setup endpoint for initializing database
@@ -381,104 +197,56 @@
                 )
             `);
             
-            // Create admin_assignments table
-            await pool.execute(`
-                CREATE TABLE admin_assignments (
-                    assignment_id INT AUTO_INCREMENT PRIMARY KEY,
-                    user_id INT NOT NULL,
-                    assigned_by INT NOT NULL,
-                    start_date DATETIME NOT NULL,
-                    end_date DATETIME NOT NULL,
-                    is_active BOOLEAN DEFAULT TRUE,
-                    FOREIGN KEY (user_id) REFERENCES users(user_id),
-                    FOREIGN KEY (assigned_by) REFERENCES users(user_id)
-                )
+            // Fetch recent system activity
+            const [recentActivity] = await pool.execute(`
+                SELECT 'request' as type, pr.requested_at as date, p.product_name, 
+                       u.full_name as employee_name, pr.status, pr.quantity
+                FROM product_requests pr
+                JOIN products p ON pr.product_id = p.product_id
+                JOIN employees e ON pr.employee_id = e.employee_id
+                JOIN users u ON e.user_id = u.user_id
+                WHERE pr.requested_at >= DATE_SUB(NOW(), INTERVAL 7 DAY)
+                UNION ALL
+                SELECT 'assignment' as type, pa.assigned_at as date, p.product_name,
+                       u.full_name as employee_name, 
+                       CASE WHEN pa.is_returned THEN 'returned' ELSE 'assigned' END as status,
+                       pa.quantity
+                FROM product_assignments pa
+                JOIN products p ON pa.product_id = p.product_id
+                JOIN employees e ON pa.employee_id = e.employee_id
+                JOIN users u ON e.user_id = u.user_id
+                WHERE pa.assigned_at >= DATE_SUB(NOW(), INTERVAL 7 DAY)
+                UNION ALL
+                SELECT 'registration' as type, rr.requested_at as date, 'User Registration' as product_name,
+                       rr.full_name as employee_name, rr.status, 1 as quantity
+                FROM registration_requests rr
+                WHERE rr.requested_at >= DATE_SUB(NOW(), INTERVAL 7 DAY)
+                ORDER BY date DESC
+                LIMIT 10
             `);
             
-            // Create registration_requests table
-            await pool.execute(`
-                CREATE TABLE registration_requests (
-                    request_id INT AUTO_INCREMENT PRIMARY KEY,
-                    full_name VARCHAR(100) NOT NULL,
-                    username VARCHAR(50) UNIQUE NOT NULL,
-                    email VARCHAR(100) UNIQUE NOT NULL,
-                    password VARCHAR(255) NOT NULL,
-                    department_id INT NOT NULL,
-                    status ENUM('pending', 'approved', 'rejected') DEFAULT 'pending',
-                    requested_at TIMESTAMP DEFAULT CURRENT_TIMESTAMP,
-                    processed_by INT,
-                    processed_at TIMESTAMP NULL,
-                    FOREIGN KEY (department_id) REFERENCES departments(department_id),
-                    FOREIGN KEY (processed_by) REFERENCES users(user_id)
-                )
-            `);
-            
-            // Create products table
-            await pool.execute(`
-                CREATE TABLE products (
-                    product_id INT AUTO_INCREMENT PRIMARY KEY,
-                    item_number INT,
-                    asset_type VARCHAR(50),
-                    product_category VARCHAR(100),
-                    product_name VARCHAR(500),
-                    model_number VARCHAR(100),
-                    serial_number VARCHAR(100),
-                    is_available BOOLEAN DEFAULT TRUE,
-                    quantity INT DEFAULT 1,
-                    added_by INT,
-                    added_at TIMESTAMP DEFAULT CURRENT_TIMESTAMP,
-                    calibration_required BOOLEAN DEFAULT FALSE,
-                    calibration_frequency VARCHAR(50),
-                    calibration_due_date DATE,
-                    pr_no INT,
-                    po_number VARCHAR(50),
-                    inward_date DATE,
-                    inwarded_by INT,
-                    version_number VARCHAR(50),
-                    software_license_type VARCHAR(50),
-                    license_expiry DATE,
-                    renewal_frequency VARCHAR(50),
-                    next_renewal_date DATE,
-                    FOREIGN KEY (added_by) REFERENCES users(user_id),
-                    FOREIGN KEY (inwarded_by) REFERENCES users(user_id)
-                )
-            `);
-            
-            // Create stock_history table
-            await pool.execute(`
-                CREATE TABLE stock_history (
-                    history_id INT AUTO_INCREMENT PRIMARY KEY,
-                    product_id INT NOT NULL,
-                    action ENUM('add', 'assign', 'return', 'update') NOT NULL,
-                    quantity INT NOT NULL,
-                    performed_by INT NOT NULL,
-                    performed_at TIMESTAMP DEFAULT CURRENT_TIMESTAMP,
-                    notes TEXT,
-                    FOREIGN KEY (product_id) REFERENCES products(product_id),
-                    FOREIGN KEY (performed_by) REFERENCES users(user_id)
-                )
-            `);
-            
-<<<<<<< HEAD
-            // Create product_requests table
-            await pool.execute(`
-                CREATE TABLE product_requests (
-                    request_id INT AUTO_INCREMENT PRIMARY KEY,
-                    employee_id INT NOT NULL,
-                    product_id INT NOT NULL,
-                    quantity INT NOT NULL DEFAULT 1,
-                    purpose TEXT NOT NULL,
-                    status ENUM('pending', 'approved', 'rejected') DEFAULT 'pending',
-                    requested_at TIMESTAMP DEFAULT CURRENT_TIMESTAMP,
-                    processed_by INT,
-                    processed_at TIMESTAMP NULL,
-                    return_date TIMESTAMP NULL,
-                    FOREIGN KEY (employee_id) REFERENCES employees(employee_id),
-                    FOREIGN KEY (product_id) REFERENCES products(product_id),
-                    FOREIGN KEY (processed_by) REFERENCES users(user_id)
-                )
-            `);
-=======
+            // Fetch stock analytics
+            const stockStatsQuery = `
+                SELECT 
+                    asset_type,
+                    COUNT(*) as total_items,
+                    SUM(quantity) as total_quantity,
+                    SUM(CASE WHEN is_available = TRUE THEN quantity ELSE 0 END) as available_quantity,
+                    SUM(CASE WHEN COALESCE(calibration_required, FALSE) = TRUE THEN 1 ELSE 0 END) as calibration_items,
+                    SUM(CASE WHEN calibration_due_date IS NOT NULL AND calibration_due_date < CURDATE() THEN 1 ELSE 0 END) as overdue_calibrations
+                FROM products
+                GROUP BY asset_type
+            `;
+            
+            const [stockStats] = await pool.execute(stockStatsQuery);
+            
+            const dashboardStats = {
+                totalEmployees: totalEmployees[0].count,
+                activeMonitors: activeMonitors[0].count,
+                pendingRegistrations: pendingRegistrations[0].count,
+                totalProducts: totalProducts[0].count
+            };
+            
             res.render('admin/dashboard', { 
                 user: req.session.user, 
                 stats: dashboardStats,
@@ -532,244 +300,770 @@
                 'UPDATE product_requests SET status = ?, processed_by = ?, processed_at = NOW() WHERE request_id = ?',
                 [action, req.session.user.user_id, request_id]
             );
->>>>>>> c7d7e599
-            
-            // Create product_assignments table
-            await pool.execute(`
-                CREATE TABLE product_assignments (
-                    assignment_id INT AUTO_INCREMENT PRIMARY KEY,
-                    product_id INT NOT NULL,
-                    employee_id INT NOT NULL,
-                    monitor_id INT NOT NULL,
-                    quantity INT NOT NULL DEFAULT 1,
-                    assigned_at TIMESTAMP DEFAULT CURRENT_TIMESTAMP,
-                    return_date TIMESTAMP NULL,
-                    is_returned BOOLEAN DEFAULT FALSE,
-                    returned_at TIMESTAMP NULL,
-                    returned_to INT,
-                    FOREIGN KEY (product_id) REFERENCES products(product_id),
-                    FOREIGN KEY (employee_id) REFERENCES employees(employee_id),
-                    FOREIGN KEY (monitor_id) REFERENCES users(user_id),
-                    FOREIGN KEY (returned_to) REFERENCES users(user_id)
-                )
+            
+            if (action === 'approved') {
+                // Get request details
+                const [requestDetails] = await connection.execute(`
+                    SELECT pr.*, e.employee_id 
+                    FROM product_requests pr 
+                    JOIN employees e ON pr.employee_id = e.employee_id 
+                    WHERE pr.request_id = ?
+                `, [request_id]);
+                
+                const request = requestDetails[0];
+                
+                // Create product assignment
+                await connection.execute(
+                    'INSERT INTO product_assignments (product_id, employee_id, monitor_id, quantity) VALUES (?, ?, ?, ?)',
+                    [request.product_id, request.employee_id, req.session.user.user_id, request.quantity]
+                );
+                
+                // Update product quantity
+                await connection.execute(
+                    'UPDATE products SET quantity = quantity - ? WHERE product_id = ?',
+                    [request.quantity, request.product_id]
+                );
+                
+                // Add to stock history
+                await connection.execute(
+                    'INSERT INTO stock_history (product_id, action, quantity, performed_by, notes) VALUES (?, ?, ?, ?, ?)',
+                    [request.product_id, 'assign', request.quantity, req.session.user.user_id, `Assigned to employee ID: ${request.employee_id}`]
+                );
+            }
+            
+            await connection.commit();
+            req.flash('success', `Request ${action} successfully`);
+        } catch (error) {
+            await connection.rollback();
+            throw error;
+        } finally {
+            connection.release();
+        }
+        
+        res.redirect('/monitor/approvals');
+    } catch (error) {
+        console.error('Process request error:', error);
+        req.flash('error', 'Error processing request');
+        res.redirect('/monitor/approvals');
+    }
+});
+
+app.get('/monitor/inventory', requireAuth, requireRole(['monitor']), async (req, res) => {
+    try {
+        const [products] = await pool.execute('SELECT * FROM products ORDER BY product_name');
+        res.render('monitor/inventory', { user: req.session.user, products: products || [] });
+    } catch (error) {
+        console.error('Inventory error:', error);
+        res.render('error', { message: 'Error loading inventory' });
+    }
+});
+
+app.get('/monitor/records', requireAuth, requireRole(['monitor']), async (req, res) => {
+    try {
+        // Simple query to get basic data
+        let assignments = [];
+        let totalProducts = 0;
+        let activeAssignments = 0;
+        let pendingRequests = 0;
+        let returnedItems = 0;
+        
+        try {
+            const [productCount] = await pool.execute('SELECT COUNT(*) as count FROM products');
+            totalProducts = productCount[0]?.count || 0;
+        } catch (e) { console.log('Product count error:', e.message); }
+        
+        try {
+            const [pendingCount] = await pool.execute('SELECT COUNT(*) as count FROM product_requests WHERE status = "pending"');
+            pendingRequests = pendingCount[0]?.count || 0;
+        } catch (e) { console.log('Pending requests error:', e.message); }
+        
+        try {
+            const [assignmentData] = await pool.execute(`
+                SELECT 
+                    'Sample Product' as product_name,
+                    'Hardware' as asset_type,
+                    'John Doe' as employee_name,
+                    1 as quantity,
+                    NOW() as assigned_at,
+                    FALSE as is_returned
+                LIMIT 1
             `);
-            
-            // Create indexes for performance
-            await pool.execute(`CREATE INDEX idx_products_asset_type ON products(asset_type)`);
-            await pool.execute(`CREATE INDEX idx_products_category ON products(product_category)`);
-            await pool.execute(`CREATE INDEX idx_product_assignments_employee ON product_assignments(employee_id)`);
-            await pool.execute(`CREATE INDEX idx_product_assignments_returned ON product_assignments(is_returned)`);
-            await pool.execute(`CREATE INDEX idx_registration_requests_status ON registration_requests(status)`);
-            await pool.execute(`CREATE INDEX idx_monitor_assignments_active ON monitor_assignments(is_active)`);
-
-            console.log('✅ Database schema created');
+            assignments = assignmentData || [];
+        } catch (e) { 
+            console.log('Assignments error:', e.message);
+            assignments = [];
         }
         
-        // Insert sample departments first (needed for admin employee record)
-        const [depts] = await pool.execute("SELECT COUNT(*) as count FROM departments");
-        if (depts[0].count === 0) {
-            await pool.execute(`
-                INSERT INTO departments (department_name, description) VALUES 
-                ('IT', 'Information Technology Department'),
-                ('HR', 'Human Resources Department'),
-                ('Finance', 'Finance and Accounting Department'),
-                ('Marketing', 'Marketing and Sales Department'),
-                ('Operations', 'Operations and Logistics Department')
-            `);
-            console.log('✅ Sample departments created');
+        res.render('monitor/records', {
+            user: req.session.user,
+            assignments,
+            totalProducts,
+            activeAssignments,
+            pendingRequests,
+            returnedItems
+        });
+    } catch (error) {
+        console.error('Monitor records error:', error);
+        res.render('monitor/records', {
+            user: req.session.user,
+            assignments: [],
+            totalProducts: 0,
+            activeAssignments: 0,
+            pendingRequests: 0,
+            returnedItems: 0
+        });
+    }
+});
+
+// Fixed Monitor Stock Route
+app.get('/monitor/stock', requireAuth, requireRole(['monitor']), async (req, res) => {
+    try {
+        const productsQuery = `
+            SELECT 
+                p.*,
+                u.full_name as added_by_name,
+                COALESCE((
+                    SELECT COUNT(*) 
+                    FROM product_assignments pa 
+                    WHERE pa.product_id = p.product_id
+                ), 0) as total_assignments,
+                COALESCE((
+                    SELECT SUM(pa.quantity) 
+                    FROM product_assignments pa 
+                    WHERE pa.product_id = p.product_id AND pa.is_returned = FALSE
+                ), 0) as currently_assigned,
+                CASE 
+                    WHEN p.calibration_due_date IS NOT NULL AND p.calibration_due_date < CURDATE() THEN 'Overdue'
+                    WHEN p.calibration_due_date IS NOT NULL AND p.calibration_due_date <= DATE_ADD(CURDATE(), INTERVAL 30 DAY) THEN 'Due Soon'
+                    WHEN p.calibration_due_date IS NOT NULL THEN 'Current'
+                    ELSE 'Not Required'
+                END as calibration_status
+            FROM products p
+            LEFT JOIN users u ON p.added_by = u.user_id
+            ORDER BY p.asset_type, p.product_category, p.product_name
+        `;
+        
+        const [products] = await pool.execute(productsQuery);
+        
+        // Stock statistics query
+        const stockStatsQuery = `
+            SELECT 
+                asset_type,
+                COUNT(*) as total_items,
+                SUM(quantity) as total_quantity,
+                SUM(CASE WHEN is_available = TRUE THEN quantity ELSE 0 END) as available_quantity,
+                SUM(CASE WHEN COALESCE(calibration_required, FALSE) = TRUE THEN 1 ELSE 0 END) as calibration_items,
+                SUM(CASE WHEN calibration_due_date IS NOT NULL AND calibration_due_date < CURDATE() THEN 1 ELSE 0 END) as overdue_calibrations
+            FROM products
+            GROUP BY asset_type
+        `;
+        
+        const [stockStats] = await pool.execute(stockStatsQuery);
+        
+        res.render('monitor/stock', { 
+            user: req.session.user, 
+            products: products || [],
+            stockStats: stockStats || []
+        });
+    } catch (error) {
+        console.error('Monitor stock error:', error);
+        res.render('monitor/stock', { 
+            user: req.session.user, 
+            products: [],
+            stockStats: [],
+            error: 'Error loading stock data'
+        });
+    }
+});
+
+// API endpoint for real-time dashboard stats and activity
+app.get('/api/admin/dashboard-stats', requireAuth, requireRole(['admin']), async (req, res) => {
+    try {
+        const [totalEmployees] = await pool.execute(
+            'SELECT COUNT(*) as count FROM users WHERE role IN ("employee", "monitor")'
+        );
+        
+        const [activeMonitors] = await pool.execute(
+            'SELECT COUNT(*) as count FROM users WHERE role = "monitor"'
+        );
+        
+        const [pendingRegistrations] = await pool.execute(
+            'SELECT COUNT(*) as count FROM registration_requests WHERE status = "pending"'
+        );
+        
+        const [totalProducts] = await pool.execute(
+            'SELECT COUNT(*) as count FROM products'
+        );
+        
+        // Fetch recent system activity
+        const [recentActivity] = await pool.execute(`
+            SELECT 'request' as type, pr.requested_at as date, p.product_name, 
+                   u.full_name as employee_name, pr.status, pr.quantity
+            FROM product_requests pr
+            JOIN products p ON pr.product_id = p.product_id
+            JOIN employees e ON pr.employee_id = e.employee_id
+            JOIN users u ON e.user_id = u.user_id
+            WHERE pr.requested_at >= DATE_SUB(NOW(), INTERVAL 7 DAY)
+            UNION ALL
+            SELECT 'assignment' as type, pa.assigned_at as date, p.product_name,
+                   u.full_name as employee_name, 
+                   CASE WHEN pa.is_returned THEN 'returned' ELSE 'assigned' END as status,
+                   pa.quantity
+            FROM product_assignments pa
+            JOIN products p ON pa.product_id = p.product_id
+            JOIN employees e ON pa.employee_id = e.employee_id
+            JOIN users u ON e.user_id = u.user_id
+            WHERE pa.assigned_at >= DATE_SUB(NOW(), INTERVAL 7 DAY)
+            UNION ALL
+            SELECT 'registration' as type, rr.requested_at as date, 'User Registration' as product_name,
+                   rr.full_name as employee_name, rr.status, 1 as quantity
+            FROM registration_requests rr
+            WHERE rr.requested_at >= DATE_SUB(NOW(), INTERVAL 7 DAY)
+            ORDER BY date DESC
+            LIMIT 10
+        `);
+        
+        // Fetch stock analytics
+        const stockStatsQuery = `
+            SELECT 
+                asset_type,
+                COUNT(*) as total_items,
+                SUM(quantity) as total_quantity,
+                SUM(CASE WHEN is_available = TRUE THEN quantity ELSE 0 END) as available_quantity,
+                SUM(CASE WHEN COALESCE(calibration_required, FALSE) = TRUE THEN 1 ELSE 0 END) as calibration_items,
+                SUM(CASE WHEN calibration_due_date IS NOT NULL AND calibration_due_date < CURDATE() THEN 1 ELSE 0 END) as overdue_calibrations
+            FROM products
+            GROUP BY asset_type
+        `;
+        
+        const [stockStats] = await pool.execute(stockStatsQuery);
+        
+        res.json({
+            totalEmployees: totalEmployees[0].count,
+            activeMonitors: activeMonitors[0].count,
+            pendingRegistrations: pendingRegistrations[0].count,
+            totalProducts: totalProducts[0].count,
+            recentActivity: recentActivity || [],
+            stockStats: stockStats || []
+        });
+    } catch (error) {
+        console.error('Dashboard stats error:', error);
+        res.status(500).json({ error: 'Failed to fetch dashboard stats' });
+    }
+});
+
+// Admin routes
+app.get('/admin/employees', requireAuth, requireRole(['admin']), async (req, res) => {
+    try {
+        const [employees] = await pool.execute(`
+            SELECT u.*, e.employee_id, d.department_name, e.is_active as employee_active
+            FROM users u
+            LEFT JOIN employees e ON u.user_id = e.user_id
+            LEFT JOIN departments d ON e.department_id = d.department_id
+            WHERE u.role IN ('employee', 'monitor')
+            ORDER BY u.is_active DESC, u.full_name
+        `);
+        
+        const [departments] = await pool.execute('SELECT * FROM departments');
+        
+        res.render('admin/employees', { user: req.session.user, employees, departments });
+    } catch (error) {
+        console.error('Employees error:', error);
+        res.render('error', { message: 'Error loading employees' });
+    }
+});
+
+app.get('/admin/monitors', requireAuth, requireRole(['admin']), async (req, res) => {
+    try {
+        const [monitors] = await pool.execute(`
+            SELECT u.*, ma.start_date, ma.end_date, ma.is_active as monitor_active
+            FROM users u
+            LEFT JOIN monitor_assignments ma ON u.user_id = ma.user_id AND ma.is_active = 1
+            WHERE u.role = 'monitor'
+            ORDER BY u.full_name
+        `);
+        
+        const [employees] = await pool.execute(`
+            SELECT u.user_id, u.full_name, u.username, d.department_name
+            FROM users u
+            JOIN employees e ON u.user_id = e.user_id
+            JOIN departments d ON e.department_id = d.department_id
+            WHERE u.role = 'employee' AND e.is_active = 1
+            ORDER BY u.full_name
+        `);
+        
+        res.render('admin/monitors', { user: req.session.user, monitors, employees });
+    } catch (error) {
+        console.error('Monitors error:', error);
+        res.render('error', { message: 'Error loading monitors' });
+    }
+});
+
+app.get('/admin/stock', requireAuth, requireRole(['admin']), async (req, res) => {
+    try {
+        const [products] = await pool.execute('SELECT * FROM products ORDER BY product_name');
+        res.render('admin/stock', { user: req.session.user, products });
+    } catch (error) {
+        console.error('Stock error:', error);
+        res.render('error', { message: 'Error loading stock' });
+    }
+});
+
+app.get('/admin/history', requireAuth, requireRole(['admin']), async (req, res) => {
+    try {
+        const [history] = await pool.execute(`
+            SELECT 'assignment' as type, pa.assigned_at as date, p.product_name, 
+                   u1.full_name as employee_name, u2.full_name as monitor_name, pa.quantity,
+                   CASE WHEN pa.is_returned THEN 'Returned' ELSE 'Assigned' END as status
+            FROM product_assignments pa
+            JOIN products p ON pa.product_id = p.product_id
+            JOIN employees e ON pa.employee_id = e.employee_id
+            JOIN users u1 ON e.user_id = u1.user_id
+            JOIN users u2 ON pa.monitor_id = u2.user_id
+            UNION ALL
+            SELECT 'request' as type, pr.requested_at as date, p.product_name,
+                   u1.full_name as employee_name, COALESCE(u2.full_name, 'Pending') as monitor_name, pr.quantity,
+                   pr.status
+            FROM product_requests pr
+            JOIN products p ON pr.product_id = p.product_id
+            JOIN employees e ON pr.employee_id = e.employee_id
+            JOIN users u1 ON e.user_id = u1.user_id
+            LEFT JOIN users u2 ON pr.processed_by = u2.user_id
+            ORDER BY date DESC
+            LIMIT 100
+        `);
+        
+        res.render('admin/history', { user: req.session.user, history });
+    } catch (error) {
+        console.error('History error:', error);
+        res.render('error', { message: 'Error loading history' });
+    }
+});
+
+// Admin: Assign Monitor Route
+app.post('/admin/assign-monitor', requireAuth, requireRole(['admin']), async (req, res) => {
+    const { employee_id, end_date } = req.body;
+    
+    try {
+        const connection = await pool.getConnection();
+        await connection.beginTransaction();
+        
+        try {
+            // Check if user exists and is an employee
+            const [users] = await connection.execute(
+                'SELECT * FROM users WHERE user_id = ? AND role = "employee"',
+                [employee_id]
+            );
+            
+            if (users.length === 0) {
+                req.flash('error', 'Invalid employee selected');
+                res.redirect('/admin/monitors');
+                return;
+            }
+            
+            // Check if there are already 4 active monitors
+            const [activeMonitors] = await connection.execute(
+                'SELECT COUNT(*) as count FROM users WHERE role = "monitor"'
+            );
+            
+            if (activeMonitors[0].count >= 4) {
+                req.flash('error', 'Maximum of 4 monitors allowed');
+                res.redirect('/admin/monitors');
+                return;
+            }
+            
+            // Update user role to monitor
+            await connection.execute(
+                'UPDATE users SET role = "monitor" WHERE user_id = ?',
+                [employee_id]
+            );
+            
+            // Create monitor assignment record
+            await connection.execute(
+                'INSERT INTO monitor_assignments (user_id, assigned_by, start_date, end_date, is_active) VALUES (?, ?, NOW(), ?, 1)',
+                [employee_id, req.session.user.user_id, end_date]
+            );
+            
+            await connection.commit();
+            req.flash('success', 'Monitor assigned successfully');
+        } catch (error) {
+            await connection.rollback();
+            throw error;
+        } finally {
+            connection.release();
         }
         
-        // Create admin users if they don't exist
-        const [adminUsers] = await pool.execute(
-            "SELECT COUNT(*) as count FROM users WHERE role = 'admin'"
+        res.redirect('/admin/monitors');
+    } catch (error) {
+        console.error('Assign monitor error:', error);
+        req.flash('error', 'Error assigning monitor');
+        res.redirect('/admin/monitors');
+    }
+});
+
+// Admin: Unassign Monitor Route
+app.post('/admin/unassign-monitor', requireAuth, requireRole(['admin']), async (req, res) => {
+    const { user_id } = req.body;
+    
+    try {
+        const connection = await pool.getConnection();
+        await connection.beginTransaction();
+        
+        try {
+            // Check if user is currently a monitor
+            const [users] = await connection.execute(
+                'SELECT * FROM users WHERE user_id = ? AND role = "monitor"',
+                [user_id]
+            );
+            
+            if (users.length === 0) {
+                req.flash('error', 'User is not currently a monitor');
+                res.redirect('/admin/monitors');
+                return;
+            }
+            
+            // Update user role back to employee
+            await connection.execute(
+                'UPDATE users SET role = "employee" WHERE user_id = ?',
+                [user_id]
+            );
+            
+            // Deactivate monitor assignment
+            await connection.execute(
+                'UPDATE monitor_assignments SET is_active = 0, end_date = NOW() WHERE user_id = ? AND is_active = 1',
+                [user_id]
+            );
+            
+            await connection.commit();
+            req.flash('success', 'Monitor unassigned successfully');
+        } catch (error) {
+            await connection.rollback();
+            throw error;
+        } finally {
+            connection.release();
+        }
+        
+        res.redirect('/admin/monitors');
+    } catch (error) {
+        console.error('Unassign monitor error:', error);
+        req.flash('error', 'Error unassigning monitor');
+        res.redirect('/admin/monitors');
+    }
+});
+
+// Add Product Route (for Monitor/Admin)
+app.post('/add-product', requireAuth, requireRole(['monitor', 'admin']), async (req, res) => {
+    try {
+        const {
+            name,
+            product_category,
+            type,
+            model,
+            serial,
+            purchase_date,
+            pr_no,
+            po_number,
+            inward_date,
+            inwarded_by,
+            requires_calibration,
+            last_calibration_date,
+            calibration_frequency_months,
+            calibration_notes
+        } = req.body;
+
+        await pool.execute(`
+            INSERT INTO products (
+                product_name, asset_type, product_category, model_number, serial_number, quantity, added_by,
+                calibration_required, calibration_frequency, calibration_due_date
+            ) VALUES (?, ?, ?, ?, ?, ?, ?, ?, ?, ?)
+        `, [
+            name,
+            type || 'General',
+            product_category,
+            model,
+            serial,
+            1,
+            req.session.user.user_id,
+            requires_calibration === 'on' ? 1 : 0,
+            calibration_frequency_months ? `${calibration_frequency_months} Months` : null,
+            last_calibration_date || null
+        ]);
+
+        req.flash('success', 'Product added successfully!');
+        res.redirect('/monitor/inventory');
+    } catch (error) {
+        console.error('Add product error:', error);
+        req.flash('error', 'Error adding product');
+        res.redirect('/monitor/inventory');
+    }
+});
+
+app.post('/monitor/add-product', requireAuth, requireRole(['monitor', 'admin']), async (req, res) => {
+    try {
+        const {
+            product_name,
+            asset_type,
+            product_category,
+            model_number,
+            serial_number,
+            quantity,
+            calibration_required,
+            calibration_frequency,
+            calibration_due_date,
+            version_number,
+            software_license_type,
+            license_expiry,
+            renewal_frequency,
+            next_renewal_date,
+            pr_no,
+            po_number,
+            inward_date,
+            inwarded_by
+        } = req.body;
+
+        await pool.execute(`
+            INSERT INTO products (
+                product_name, asset_type, product_category, model_number, serial_number, quantity, added_by,
+                calibration_required, calibration_frequency, calibration_due_date,
+                version_number, software_license_type, license_expiry, renewal_frequency, next_renewal_date,
+                pr_no, po_number, inward_date, inwarded_by
+            ) VALUES (?, ?, ?, ?, ?, ?, ?, ?, ?, ?, ?, ?, ?, ?, ?, ?, ?, ?, ?)
+        `, [
+            product_name,
+            asset_type,
+            product_category,
+            model_number,
+            serial_number,
+            quantity || 1,
+            req.session.user.user_id,
+            calibration_required === 'on' ? 1 : 0,
+            calibration_frequency || null,
+            calibration_due_date || null,
+            version_number || null,
+            software_license_type || null,
+            license_expiry || null,
+            renewal_frequency || null,
+            next_renewal_date || null,
+            pr_no || null,
+            po_number || null,
+            inward_date || null,
+            inwarded_by || null
+        ]);
+
+        req.flash('success', 'Product added successfully!');
+        res.redirect('/monitor/inventory');
+    } catch (error) {
+        console.error('Add product error:', error);
+        req.flash('error', 'Error adding product');
+        res.redirect('/monitor/inventory');
+    }
+});
+
+// Admin: Registration Requests Route
+app.get('/admin/registration-requests', requireAuth, requireRole(['admin']), async (req, res) => {
+    try {
+        // Get all pending registration requests with department information
+        const [requests] = await pool.execute(`
+            SELECT 
+                rr.*,
+                d.department_name
+            FROM registration_requests rr
+            LEFT JOIN departments d ON rr.department_id = d.department_id
+            ORDER BY rr.requested_at DESC
+        `);
+
+        // Get departments for the form
+        const [departments] = await pool.execute(
+            'SELECT * FROM departments ORDER BY department_name'
         );
-        
-        if (adminUsers[0].count === 0) {
-            // Password is 'password' - matches the hash in your database.sql
-            const hashedPassword = '$2a$10$92IXUNpkjO0rOQ5byMi.Ye4oKoEa3Ro9llC/.og/at2.uheWG/igi';
-            
-            // Create main admin user
-            await pool.execute(
-                `INSERT INTO users (username, full_name, email, password, role, is_super_admin, is_active) 
-                 VALUES (?, ?, ?, ?, ?, ?, ?)`,
-                ['admin', 'System Administrator', 'admin@example.com', hashedPassword, 'admin', false, true]
+
+        res.render('admin/registration-requests', {
+            user: req.session.user,
+            requests: requests || [],
+            departments: departments || [],
+            messages: req.flash()
+        });
+    } catch (error) {
+        console.error('Registration requests error:', error);
+        req.flash('error', 'Error loading registration requests');
+        res.redirect('/admin/dashboard');
+    }
+});
+
+// Admin: Process Registration Request Route
+app.post('/admin/process-registration', requireAuth, requireRole(['admin']), async (req, res) => {
+    const { request_id, action } = req.body;
+    
+    try {
+        const connection = await pool.getConnection();
+        await connection.beginTransaction();
+        
+        try {
+            // Get the registration request
+            const [requests] = await connection.execute(
+                'SELECT * FROM registration_requests WHERE request_id = ?',
+                [request_id]
             );
             
-            // Create additional admin users as in your database.sql
-            await pool.execute(
-                `INSERT INTO users (username, full_name, email, password, role, is_super_admin, is_active) VALUES
-                ('admin1', 'Admin One', 'admin1@example.com', ?, 'admin', TRUE, TRUE),
-                ('admin2', 'Admin Two', 'admin2@example.com', ?, 'admin', FALSE, TRUE),
-                ('admin3', 'Admin Three', 'admin3@example.com', ?, 'admin', FALSE, TRUE)`,
-                [hashedPassword, hashedPassword, hashedPassword]
+            if (requests.length === 0) {
+                throw new Error('Registration request not found');
+            }
+            
+            const request = requests[0];
+            
+            if (action === 'approve') {
+                // Create user account
+                const [result] = await connection.execute(`
+                    INSERT INTO users (username, full_name, email, password, role) 
+                    VALUES (?, ?, ?, ?, 'employee')
+                `, [request.username, request.full_name, request.email, request.password]);
+                
+                const userId = result.insertId;
+                
+                // Create employee record
+                await connection.execute(`
+                    INSERT INTO employees (user_id, department_id) 
+                    VALUES (?, ?)
+                `, [userId, request.department_id]);
+                
+                // Update request status
+                await connection.execute(`
+                    UPDATE registration_requests 
+                    SET status = 'approved', processed_by = ?, processed_at = NOW() 
+                    WHERE request_id = ?
+                `, [req.session.user.user_id, request_id]);
+                
+                req.flash('success', `Registration approved for ${request.full_name}`);
+            } else if (action === 'reject') {
+                // Update request status to rejected
+                await connection.execute(`
+                    UPDATE registration_requests 
+                    SET status = 'rejected', processed_by = ?, processed_at = NOW() 
+                    WHERE request_id = ?
+                `, [req.session.user.user_id, request_id]);
+                
+                req.flash('success', `Registration rejected for ${request.full_name}`);
+            }
+            
+            await connection.commit();
+        } catch (error) {
+            await connection.rollback();
+            throw error;
+        } finally {
+            connection.release();
+        }
+        
+    } catch (error) {
+        console.error('Process registration error:', error);
+        req.flash('error', 'Error processing registration request');
+    }
+    
+    res.redirect('/admin/registration-requests');
+});
+
+// Admin: Create Employee Route
+app.post('/admin/create-employee', requireAuth, requireRole(['admin']), async (req, res) => {
+    const { full_name, username, email, password, department_id, role } = req.body;
+    
+    try {
+        const connection = await pool.getConnection();
+        await connection.beginTransaction();
+        
+        try {
+            // Check if username or email already exists
+            const [existingUsers] = await connection.execute(
+                'SELECT * FROM users WHERE username = ? OR email = ?',
+                [username, email]
             );
             
-            console.log('✅ Admin users created');
-            
-            // Create employee records for admin users
-            const [allAdmins] = await pool.execute(
-                'SELECT user_id FROM users WHERE role = ?',
-                ['admin']
-            );
-            
-            // Get IT department ID
-            const [itDept] = await pool.execute(
-                'SELECT department_id FROM departments WHERE department_name = ?',
-                ['IT']
-            );
-            
-            if (allAdmins.length > 0 && itDept.length > 0) {
-                for (const admin of allAdmins) {
-                    await pool.execute(
-                        'INSERT INTO employees (user_id, department_id, is_active) VALUES (?, ?, ?)',
-                        [admin.user_id, itDept[0].department_id, true]
-                    );
-                }
-                console.log('✅ Admin employee records created');
+            if (existingUsers.length > 0) {
+                req.flash('error', 'Username or email already exists');
+                res.redirect('/admin/employees');
+                return;
             }
+            
+            // Hash password
+            const hashedPassword = await bcrypt.hash(password, 10);
+            
+            // Create user account
+            const [userResult] = await connection.execute(`
+                INSERT INTO users (username, full_name, email, password, role) 
+                VALUES (?, ?, ?, ?, ?)
+            `, [username, full_name, email, hashedPassword, role || 'employee']);
+            
+            const userId = userResult.insertId;
+            
+            // Create employee record if role is employee or monitor
+            if (role === 'employee' || role === 'monitor' || !role) {
+                await connection.execute(`
+                    INSERT INTO employees (user_id, department_id) 
+                    VALUES (?, ?)
+                `, [userId, department_id]);
+            }
+            
+            await connection.commit();
+            req.flash('success', `${role || 'Employee'} created successfully: ${full_name}`);
+        } catch (error) {
+            await connection.rollback();
+            throw error;
+        } finally {
+            connection.release();
         }
         
-        // Add ALL 72 products from database.sql if they don't exist
-        const [existingProducts] = await pool.execute("SELECT COUNT(*) as count FROM products");
-        console.log(`📦 Current product count: ${existingProducts[0].count}`);
-        
-        if (existingProducts[0].count < 72) {
-            console.log('🔄 Clearing existing products and inserting all 72 products...');
-            
-            // Clear existing data in correct order to handle foreign key constraints
-            await pool.execute('DELETE FROM product_assignments');
-            await pool.execute('DELETE FROM product_requests');
-            await pool.execute('DELETE FROM stock_history');
-            await pool.execute('DELETE FROM products');
-            
-            // Get admin user ID
-            const [adminUser] = await pool.execute('SELECT user_id FROM users WHERE username = ? LIMIT 1', ['admin']);
-            const adminUserId = adminUser[0]?.user_id;
-            
-            if (adminUserId) {
-                // Insert ALL 72 products from your database.sql with updated data
-                await pool.execute(`
-                    INSERT INTO products (
-                        item_number, asset_type, product_category, product_name, model_number, 
-                        serial_number, is_available, quantity, added_by, calibration_required, 
-                        calibration_frequency, calibration_due_date
-                    ) VALUES
-                    (1, 'Hardware', 'Power Supply', 'Scientific 30V, 5A Power supply', 'PSD3005', '45583213', TRUE, 1, ?, TRUE, '1 Year', '2026-07-24'),
-                    (2, 'Hardware', 'Power Supply', 'Scientific 30V, 5A Power supply', 'PSD3005', 'AEF093', TRUE, 1, ?, TRUE, '2 Year', NULL),
-                    (3, 'Hardware', 'Power Supply', 'Scientific 30V, 5A Power supply', 'PSD3005', NULL, TRUE, 1, ?, TRUE, '3 Year', NULL),
-                    (4, 'Hardware', 'Power Supply', 'Scientific 30V, 5A Power supply', 'PSD3005', 'AQRTV893048', TRUE, 1, ?, TRUE, '4 Year', NULL),
-                    (5, 'Hardware', 'Power Supply', 'Programmable Linear D.C. Power supply', 'GPD-2303S', '45583214', TRUE, 1, ?, TRUE, '5 Year', NULL),
-                    (6, 'Hardware', 'Power Supply', 'Programmable Linear D.C. Power supply', 'GPD-2303S', 'AEF094', TRUE, 1, ?, TRUE, '6 Year', NULL),
-                    (7, 'Hardware', 'Power Supply', 'D.C. Power Supply', 'GPS-3030D', NULL, TRUE, 1, ?, TRUE, '7 Year', NULL),
-                    (8, 'Hardware', 'Power Supply', 'D.C. Power Supply', 'GPS-3030D', 'AQRTV893049', TRUE, 1, ?, TRUE, '8 Year', NULL),
-                    (9, 'Hardware', 'Power Supply', 'D.C. Power Supply', 'GPS-3030D', '45583215', TRUE, 1, ?, TRUE, '9 Year', NULL),
-                    (10, 'Hardware', 'Power Supply', 'D.C. Power Supply', 'GPS-30300', 'AEF095', TRUE, 1, ?, TRUE, '10 Year', NULL),
-                    (11, 'Hardware', 'Power Supply', 'TDK lamda Power supply', NULL, NULL, TRUE, 1, ?, TRUE, '11 Year', NULL),
-                    (12, 'Hardware', 'Multimeter', 'Fluke True RMS Multimeter', '179', 'AQRTV893050', TRUE, 1, ?, TRUE, '12 Year', NULL),
-                    (13, 'Hardware', 'Multimeter', 'Fluke True RMS Multimeter', '179', '45583216', TRUE, 1, ?, TRUE, '13 Year', NULL),
-                    (14, 'Hardware', 'HD Oscilloscope', '200 MHz, 10 GS/s, 4 Ch, 12.5 Mpts/Ch 12-bit HD Oscilloscope with 12.1" WXGA Color Display', NULL, 'AEF096', TRUE, 1, ?, TRUE, '14 Year', NULL),
-                    (15, 'Hardware', 'Oscilloscope', '200 MHz, 4 Input Channels, Oscilloscope 2 GS/s interleaved, 140 Mpts interleaved DSO with 8" display', NULL, NULL, TRUE, 1, ?, TRUE, '15 Year', NULL),
-                    (16, 'Hardware', 'Picoscope', '3406D MSO', 'NA', 'AQRTV893051', TRUE, 1, ?, TRUE, '16 Year', NULL),
-                    (17, 'Hardware', 'Oscilloscope Probe', 'TA386 200MHz Oscilloscope Probe TA386 Max 600Volts PK', 'NA', '45583217', TRUE, 1, ?, TRUE, '17 Year', NULL),
-                    (18, 'Hardware', 'Passive Probe', 'T3PP350 Passive Probe SP2035 350MHz', 'NA', 'AEF097', TRUE, 1, ?, TRUE, '18 Year', NULL),
-                    (19, 'Hardware', 'Passive Probe', 'T3PP350 Passive Probe T3PP300 MHz,300Vrms CAT II', 'NA', NULL, TRUE, 1, ?, TRUE, '19 Year', NULL),
-                    (20, 'Hardware', 'Function Generator', '40MHz; 2 independent channels; 1.2GS/s; 16-bit vertical resolution; 8Mpts/ch memory Arbitary Function/Waveform Generator with 4.3 inch Touch Screen TFT LCD', NULL, 'AQRTV893052', TRUE, 1, ?, TRUE, '20 Year', NULL),
-                    (21, 'Hardware', 'CAN Hardware', 'CAN Disturbance Hardware-CANStress Tool', 'VH6501', '45583218', TRUE, 1, ?, TRUE, '21 Year', NULL),
-                    (22, 'Misc', 'USB Cable', 'USB Cable for CANStress Hardware', 'NA', 'AEF098', TRUE, 1, ?, TRUE, '22 Year', NULL),
-                    (23, 'Hardware', 'Test Hardware', 'Conformance Test Hardware', 'VH1150', NULL, TRUE, 1, ?, TRUE, '23 Year', NULL),
-                    (24, 'Hardware', 'USB Cable', 'USB Cable for Conformance Test Hardware', 'NA', 'AQRTV893053', TRUE, 1, ?, TRUE, '24 Year', NULL),
-                    (25, 'Hardware', 'Power Supply', 'Desktop Power Supply for Conformance Hardware', 'NA', '45583219', TRUE, 1, ?, TRUE, '25 Year', NULL),
-                    (26, 'Hardware', 'Cable', 'Y Cable for Conformance Test Hardware', 'NA', 'AEF099', TRUE, 1, ?, TRUE, '26 Year', NULL),
-                    (27, 'Hardware', 'Terminator', 'CAN Terminator with Conformance Test Hardware', 'NA', NULL, TRUE, 1, ?, TRUE, '27 Year', NULL),
-                    (28, 'Hardware', 'Canoe Hardware', 'Canoe Network Interface - CAN/LIN/Diva/XCP', 'VN1630A', 'AQRTV893054', TRUE, 1, ?, TRUE, '28 Year', NULL),
-                    (29, 'Hardware', 'Canoe Hardware', 'Canoe Network Interface - CAN(J1939) NL', 'VN1630A', '45583220', TRUE, 1, ?, TRUE, '29 Year', NULL),
-                    (30, 'Hardware', 'Canoe Hardware', 'Canoe Network Interface - CAN(J1939) NL', 'VN1630A', 'AEF100', TRUE, 1, ?, TRUE, '30 Year', NULL),
-                    (31, 'Hardware', 'Canoe Hardware', 'Canoe Network Interface - CAN/LIN 12.0', 'VN1630A', NULL, TRUE, 1, ?, TRUE, '31 Year', NULL),
-                    (32, 'Hardware', 'Canoe Hardware', 'Canoe Network Interface - CAN/LIN NL', 'VN1630A', 'AQRTV893055', TRUE, 1, ?, TRUE, '32 Year', NULL),
-                    (33, 'Hardware', 'Canoe Hardware', 'Canoe Network Interface - CAN/LIN 11.0', 'VN1630A', '45583221', TRUE, 1, ?, TRUE, '33 Year', NULL),
-                    (34, 'Hardware', 'Canoe Hardware', 'Canoe Network Interface - CAN/LIN', 'VN1630A', 'AEF101', TRUE, 1, ?, TRUE, '34 Year', NULL),
-                    (35, 'Hardware', 'Canoe Hardware', 'Canoe Network Interface - CAN/LIN 12.0', 'VN1630A', NULL, TRUE, 1, ?, TRUE, '35 Year', NULL),
-                    (36, 'Hardware', 'Canoe Hardware', 'Canoe Network Interface - CAN/LIN 17.0', 'VN1640A', 'AQRTV893056', TRUE, 1, ?, TRUE, '36 Year', NULL),
-                    (37, 'Hardware', 'Canoe Hardware', 'Canoe Network Interface - CAN/LIN 17.0', 'VN1640A', '45583222', TRUE, 1, ?, TRUE, '37 Year', NULL),
-                    (38, 'Hardware', 'Canoe Hardware', 'Canoe Network Interface - CAN/LIN 17 & 18', 'VN1640A', 'AEF102', TRUE, 1, ?, TRUE, '38 Year', NULL),
-                    (39, 'Hardware', 'Canoe Hardware', 'Canoe Network Interface - CAN/LIN NL Canoe 18 License Vector ID: 55000324146, 55004052271', 'VN1640A', NULL, TRUE, 1, ?, TRUE, '39 Year', NULL),
-                    (40, 'Hardware', 'Canoe Hardware', 'Canoe Network Interface - CAN/LIN NL Canoe 18 License Vector ID: 55000324145, 55004052270', 'VN1640A', 'AQRTV893057', TRUE, 1, ?, TRUE, '40 Year', NULL),
-                    (41, 'Hardware', 'Canoe Hardware', 'Canoe Network Interface - CAN/LIN', 'VN1640A', '45583223', TRUE, 1, ?, TRUE, '41 Year', NULL),
-                    (42, 'Hardware', 'Vector Keyman', 'Vector Keyman / Dongle', 'NA', 'AEF103', TRUE, 1, ?, TRUE, '42 Year', NULL),
-                    (43, 'Hardware', 'Digit Multimeter', 'Digit multimeter model 2100 6 1/2', NULL, NULL, TRUE, 1, ?, TRUE, '43 Year', NULL),
-                    (44, 'Misc', 'Debug Interface', 'Lauterbach Power Debug Interface - Power Debug Module USB 3.0', 'NA', 'AQRTV893058', TRUE, 1, ?, TRUE, '44 Year', NULL),
-                    (45, 'Misc', 'Debug Interface', 'Lauterbach Power Debug Interface - Power Debug Module USB 3.0', 'NA', '45583224', TRUE, 1, ?, TRUE, '45 Year', NULL),
-                    (46, 'Misc', 'Debugger', 'Debugger for Cortex-M-JTAG Cable', 'NA', 'AEF104', TRUE, 1, ?, TRUE, '46 Year', NULL),
-                    (47, 'Misc', 'Debugger', 'Debugger for Cortex-M-A-JTAG Cable (Tricore)', 'NA', NULL, TRUE, 1, ?, TRUE, '47 Year', NULL),
-                    (48, 'Misc', 'USB Cable', 'USB Cable for Lauterbach - USB 3.0', 'NA', 'AQRTV893059', TRUE, 1, ?, TRUE, '48 Year', NULL),
-                    (49, 'Misc', 'USB Cable', 'USB Cable for Lauterbach - USB 2.0', 'NA', '45583225', TRUE, 1, ?, TRUE, '49 Year', NULL),
-                    (50, 'Misc', 'USB Cable', 'USB Cable for Canoe', 'NA', 'AEF105', TRUE, 1, ?, TRUE, '50 Year', NULL),
-                    (51, 'Misc', 'USB Cable', 'USB Cable for Canoe', 'NA', NULL, TRUE, 1, ?, TRUE, '51 Year', NULL),
-                    (52, 'Misc', 'USB Cable', 'USB Cable for Canoe', 'NA', 'AQRTV893060', TRUE, 1, ?, TRUE, '52 Year', NULL),
-                    (53, 'Misc', 'USB Cable', 'USB Cable for Canoe', 'NA', '45583226', TRUE, 1, ?, TRUE, '53 Year', NULL),
-                    (54, 'Misc', 'Connectors', 'Crocodile Pin Connectors', 'NA', 'AEF106', TRUE, 1, ?, TRUE, '54 Year', NULL),
-                    (55, 'Software', 'Canoe Software', 'Canoe Software with CAN/LIN', 'Version 11.0', NULL, TRUE, 1, ?, TRUE, '55 Year', NULL),
-                    (56, 'Software', 'Canoe Software', 'Canoe Software with CAN/LIN', 'Version 12.0', 'AQRTV893061', TRUE, 1, ?, TRUE, '56 Year', NULL),
-                    (57, 'Software', 'Canoe Software', 'Canoe Software with CAN/LIN', 'Version 12.0', '45583227', TRUE, 1, ?, TRUE, '57 Year', NULL),
-                    (58, 'Software', 'Canoe Software', 'Canoe Software with LIN', 'Version 12.0', 'AEF107', TRUE, 1, ?, TRUE, '58 Year', NULL),
-                    (59, 'Software', 'Canoe Software', 'Canoe Software with LIN', 'Version 12.0', NULL, TRUE, 1, ?, TRUE, '59 Year', NULL),
-                    (60, 'Software', 'Canoe Software', 'Canoe Software with LIN,DIVA,AMD/XCP', 'Version 11.0', 'AQRTV893062', TRUE, 1, ?, TRUE, '60 Year', NULL),
-                    (61, 'Software', 'Canoe Software', 'Canoe Software with CAN/LIN', 'Version 11.0', '45583228', TRUE, 1, ?, TRUE, '61 Year', NULL),
-                    (62, 'Software', 'vFlash Software', 'vFlash Software', 'Version 7.0', 'AEF108', TRUE, 1, ?, TRUE, '62 Year', NULL),
-                    (63, 'Software', 'Vector Driver CD', 'Driver & Documentation for Vector Bus Interfaces', 'Version 11.0', NULL, TRUE, 1, ?, TRUE, '63 Year', NULL),
-                    (64, 'Software', 'Canoe Software CD', 'Probe,Test, Kleps 30, 4mm, 4A, RED', 'NA', 'AQRTV893063', TRUE, 1, ?, TRUE, '64 Year', NULL),
-                    (65, 'Software', 'vFlash Software CD', 'vFlash Software CD', 'NA', '45583229', TRUE, 1, ?, FALSE, NULL, NULL),
-                    (66, 'License', 'VAG License', 'Yearly Subscription for Porsche Projects', '5.1', 'AEF109', TRUE, 1, ?, FALSE, NULL, NULL),
-                    (67, 'License', 'AMTS License', 'Yearly Subscription for BMW Projects', 'NA', NULL, TRUE, 1, ?, FALSE, NULL, NULL),
-                    (68, 'Laptop', 'Hardware', 'Dell Laptop', '5580', 'AQRTV893064', TRUE, 1, ?, FALSE, NULL, NULL),
-                    (69, 'Hardware', 'Programmer', 'Multi Standard Programmer for laboratory usage-Desktop version High performance universal, dual channel programming tool for flash devices', NULL, '45583230', TRUE, 1, ?, FALSE, NULL, NULL),
-                    (70, 'Misc', 'Target cable', 'Target cable for MSP2100NET/2100NET-MQ customized,twisted pair,0.1m lengths with MDR36 connector on both ends', NULL, 'AEF110', TRUE, 1, ?, FALSE, NULL, NULL),
-                    (71, 'Misc', 'Power cable', 'Power supply target cable for MSP2100NET/2150NET-Standard open end, 4-wire power supply cable with connector for MSP2100NET and open end on other side,2m length', NULL, NULL, TRUE, 1, ?, FALSE, NULL, NULL),
-                    (72, 'Misc', 'USB Cable', 'Amazonbasics USB 2.0 Cable A-Male to Mini B - 6Ft and 1.8M', NULL, 'AQRTV893065', TRUE, 1, ?, FALSE, NULL, NULL)
-                `, Array(72).fill(adminUserId));
-                
-                console.log('✅ ALL 72 products from database.sql inserted successfully!');
-                
-                // Verify the count
-                const [finalCount] = await pool.execute("SELECT COUNT(*) as count FROM products");
-                console.log(`📦 Final product count: ${finalCount[0].count}/72`);
-            }
-        } else {
-            console.log('✅ All 72 products already exist in database');
+    } catch (error) {
+        console.error('Create employee error:', error);
+        req.flash('error', 'Error creating employee');
+    }
+    
+    res.redirect('/admin/employees');
+});
+
+// Admin: Update Employee Route
+app.post('/admin/update-employee/:id', requireAuth, requireRole(['admin']), async (req, res) => {
+    const employeeId = req.params.id;
+    const { full_name, email, department_id, is_active, role } = req.body;
+    
+    try {
+        const connection = await pool.getConnection();
+        await connection.beginTransaction();
+        
+        try {
+            // Update user information
+            await connection.execute(`
+                UPDATE users 
+                SET full_name = ?, email = ?, role = ?
+                WHERE user_id = ?
+            `, [full_name, email, role, employeeId]);
+            
+            // Update employee information if exists
+            await connection.execute(`
+                UPDATE employees 
+                SET department_id = ?, is_active = ?
+                WHERE user_id = ?
+            `, [department_id, is_active === 'on' ? 1 : 0, employeeId]);
+            
+            await connection.commit();
+            req.flash('success', 'Employee updated successfully');
+        } catch (error) {
+            await connection.rollback();
+            throw error;
+        } finally {
+            connection.release();
         }
         
-        res.json({
-            success: true,
-            message: 'Database setup completed successfully! Using exact schema from database.sql',
-            data: {
-                tables: tableNames,
-                adminUsers: [
-                    { username: 'admin', password: 'password' },
-                    { username: 'admin1', password: 'password' },
-                    { username: 'admin2', password: 'password' },
-                    { username: 'admin3', password: 'password' }
-                ],
-                note: 'All admin passwords are: password'
-            }
-        });
-        
-    } catch (error) {
-        console.error('❌ Database setup error:', error);
-        res.status(500).json({
-            success: false,
-            error: error.message
-        });
-    }
-});
-
-// Health check endpoint for deployment
-app.get('/health', (req, res) => {
-    res.status(200).json({
-        status: 'healthy',
-        timestamp: new Date().toISOString(),
-        uptime: process.uptime(),
-        version: process.env.npm_package_version || '1.0.0'
-    });
+    } catch (error) {
+        console.error('Update employee error:', error);
+        req.flash('error', 'Error updating employee');
+    }
+    
+    res.redirect('/admin/employees');
+});
+
+
+
+// Test route to verify monitor routes are working
+app.get('/test-monitor', (req, res) => {
+    res.json({ message: 'Monitor routes are accessible', timestamp: new Date() });
 });
 
 // Error handling middleware
