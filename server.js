--- conflicted
+++ resolved
@@ -60,7 +60,6 @@
 app.use('/employee', employeeRoutes(pool, requireAuth, requireRole));
 app.use(monitorRoutes(pool, requireAuth, requireRole));
 
-<<<<<<< HEAD
 // Middleware to check authentication
 // const { requireAuth, requireRole } = require('./src/middleware/auth'); {
 //     try {
@@ -137,9 +136,8 @@
         res.json({ count: 0 });
     }
 });
-
-=======
->>>>>>> c7d7e599
+app.use('/monitor', monitorRoutes(pool, requireAuth, requireRole));
+
 // Routes
 app.get('/', (req, res) => {
     if (req.session.user) {
@@ -493,102 +491,6 @@
     }
 });
 
-<<<<<<< HEAD
-app.post('/employee/return-product', requireAuth, requireRole(['employee']), async (req, res) => {
-    const { assignment_id } = req.body;
-
-    if (!assignment_id) {
-        req.flash('error', 'Invalid request.');
-        return res.redirect('/employee/records');
-    }
-
-    try {
-        const [assignments] = await pool.execute(
-            'SELECT * FROM product_assignments WHERE assignment_id = ? AND is_returned = 0',
-            [assignment_id]
-        );
-
-        if (assignments.length === 0) {
-            req.flash('error', 'Assignment not found or already returned.');
-            return res.redirect('/employee/records');
-        }
-
-        await pool.execute(
-            'UPDATE product_assignments SET is_returned = 1, return_date = NOW() WHERE assignment_id = ?',
-            [assignment_id]
-        );
-
-        req.flash('success', 'Product returned successfully.');
-        res.redirect('/employee/records');
-    } catch (error) {
-        console.error('Return product error:', error);
-        req.flash('error', 'Error processing return.');
-        res.redirect('/employee/records');
-    }
-});
-
-app.get('/employee/records', requireAuth, requireRole(['employee']), async (req, res) => {
-    try {
-        const [records] = await pool.execute(`
-            SELECT pa.*, p.product_name, u.full_name as monitor_name, pa.return_date, pa.assignment_id, pa.is_returned
-            FROM product_assignments pa
-            JOIN products p ON pa.product_id = p.product_id
-            JOIN users u ON pa.monitor_id = u.user_id
-            JOIN employees e ON pa.employee_id = e.employee_id
-            WHERE e.user_id = ?
-            ORDER BY pa.assigned_at DESC
-        `, [req.session.user.user_id]);
-        
-        res.render('employee/records', { title: 'Records', user: req.session.user, records });
-    } catch (error) {
-        console.error('Records error:', error);
-        res.render('error', { message: 'Error loading records' });
-    }
-});
-
-app.get('/employee/account', requireAuth, requireRole(['employee']), async (req, res) => {
-    try {
-        const [employeeDetails] = await pool.execute(`
-            SELECT u.user_id, u.username, u.full_name, u.email, u.role, e.is_active, d.department_name
-            FROM users u
-            JOIN employees e ON u.user_id = e.user_id
-            JOIN departments d ON e.department_id = d.department_id
-            WHERE u.user_id = ?
-        `, [req.session.user.user_id]);
-
-        if (!employeeDetails || employeeDetails.length === 0) {
-            req.flash('error', 'Employee details not found.');
-            return res.redirect('/employee/dashboard');
-        }
-
-        res.render('employee/account', { title: 'Account', user: req.session.user, employee: employeeDetails[0] });
-    } catch (error) {
-        console.error('Account error:', error);
-        res.render('error', { message: 'Error loading account details' });
-    }
-});
-
-app.get('/employee/requests', requireAuth, requireRole(['employee']), async (req, res) => {
-    try {
-        const [products] = await pool.execute('SELECT * FROM products WHERE quantity > 0');
-        const [requests] = await pool.execute(`
-            SELECT pr.*, p.product_name, u.full_name as processed_by_name
-            FROM product_requests pr
-            JOIN products p ON pr.product_id = p.product_id
-            JOIN employees e ON pr.employee_id = e.employee_id
-            LEFT JOIN users u ON pr.processed_by = u.user_id
-            WHERE e.user_id = ?
-            ORDER BY pr.requested_at DESC
-        `, [req.session.user.user_id]);
-        
-        res.render('employee/requests', { title: 'Requests', user: req.session.user, products, requests });
-    } catch (error) {
-        console.error('Requests error:', error);
-        res.render('error', { message: 'Error loading requests' });
-    }
-});
-=======
->>>>>>> c7d7e599
 
 
 
