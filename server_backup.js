const express = require('express');
const session = require('express-session');
const flash = require('express-flash');
const mysql = require('mysql2/promise');
const bcrypt = require('bcryptjs');
const path = require('path');
const jwt = require('jsonwebtoken');
require('dotenv').config();

const app = express();
const PORT = process.env.PORT || 3000;

// Database configuration
const dbConfig = {
    host: process.env.DB_HOST || 'localhost',
    user: process.env.DB_USER || 'root',
    password: process.env.DB_PASSWORD || '',
    database: process.env.DB_NAME || 'product_management_system',
    waitForConnections: true,
    connectionLimit: 10,
    queueLimit: 0
};

// Create connection pool
const pool = mysql.createPool(dbConfig);

// Middleware
app.use(express.urlencoded({ extended: true }));
app.use(express.json());
app.use(express.static('public'));
app.use(session({
    secret: process.env.SESSION_SECRET || 'your-secret-key',
    resave: false,
    saveUninitialized: false,
    cookie: { secure: false }
}));
app.use(flash());
app.use('/images', express.static('images'));

// Set view engine
app.set('view engine', 'ejs');
app.set('views', path.join(__dirname, 'views'));

// Middleware to check authentication
const requireAuth = async (req, res, next) => {
    try {
        if (req.session.user) {
            // Get complete user data from database using pool instead of db
            const [users] = await pool.execute(
                'SELECT * FROM users WHERE user_id = ?', 
                [req.session.user.user_id]
            );

            if (users.length === 0) {
                req.session.destroy();
                return res.redirect('/login');
            }

            req.user = users[0];
            next();
        } else {
            res.redirect('/login');
        }
    } catch (error) {
        console.error('Auth error:', error);
        req.session.destroy();
        res.redirect('/login');
    }
};

// Middleware to check role
const requireRole = (roles) => {
    return (req, res, next) => {
        if (req.session.user && roles.includes(req.session.user.role)) {
            next();
        } else {
            res.status(403).render('error', { message: 'Access denied' });
        }
    };
};

// Routes
app.get('/', (req, res) => {
    if (req.session.user) {
        res.redirect('/dashboard');
    } else {
        res.redirect('/login');
    }
});

// Authentication routes
app.get('/login', (req, res) => {
    res.render('auth/login', { messages: req.flash() });
});

// Forgot Password routes
app.get('/auth/forgot-password', (req, res) => {
    res.render('auth/forgot-password', { messages: req.flash(), user: req.session.user || null });
});

// Change Password page route
app.get('/auth/change-password', requireAuth, (req, res) => {
    res.render('auth/forgot-password', { messages: req.flash(), user: req.session.user || null });
});

app.post('/auth/forgot-password', async (req, res) => {
    const { email } = req.body;

    if (!email) {
        req.flash('error', 'Email is required.');
        return res.redirect('/auth/forgot-password');
    }

    try {
        // Check if user exists with the email
        const [users] = await pool.execute(
            'SELECT * FROM users WHERE email = ?',
            [email]
        );

        if (users.length === 0) {
            req.flash('error', 'No account found with that email.');
            return res.redirect('/auth/forgot-password');
        }

        // TODO: Implement sending password reset email with token
        // For now, just flash success message
        req.flash('success', 'If an account with that email exists, a password reset link has been sent.');
        res.redirect('/login');
    } catch (error) {
        console.error('Forgot password error:', error);
        req.flash('error', 'An error occurred while processing your request.');
        res.redirect('/auth/forgot-password');
    }
});

// Change Password routes
app.post('/auth/change-password', requireAuth, async (req, res) => {
    const { current_password, new_password, confirm_new_password } = req.body;

    if (!current_password || !new_password || !confirm_new_password) {
        req.flash('error', 'All password fields are required.');
        return res.redirect('/auth/forgot-password');
    }

    if (new_password !== confirm_new_password) {
        req.flash('error', 'New password and confirmation do not match.');
        return res.redirect('/auth/forgot-password');
    }

    try {
        // Get user from session
        const userId = req.session.user.user_id;

        // Fetch current password hash from DB
        const [users] = await pool.execute(
            'SELECT password FROM users WHERE user_id = ?',
            [userId]
        );

        if (users.length === 0) {
            req.flash('error', 'User not found.');
            return res.redirect('/auth/forgot-password');
        }

        const user = users[0];

        // Verify current password
        const isMatch = await bcrypt.compare(current_password, user.password);
        if (!isMatch) {
            req.flash('error', 'Current password is incorrect.');
            return res.redirect('/auth/forgot-password');
        }

        // Hash new password
        const hashedPassword = await bcrypt.hash(new_password, 10);

        // Update password in DB
        await pool.execute(
            'UPDATE users SET password = ? WHERE user_id = ?',
            [hashedPassword, userId]
        );

        req.flash('success', 'Password changed successfully.');
        res.redirect('/employee/account');
    } catch (error) {
        console.error('Change password error:', error);
        req.flash('error', 'An error occurred while changing password.');
        res.redirect('/auth/forgot-password');
    }
});

app.post('/login', async (req, res) => {
    const { username, password } = req.body;
    
    try {
        const [users] = await pool.execute(
            'SELECT u.*, e.department_id FROM users u LEFT JOIN employees e ON u.user_id = e.user_id WHERE username = ?',
            [username]
        );
        
        if (users.length === 0) {
            req.flash('error', 'Invalid username or password');
            return res.redirect('/login');
        }
        
        const user = users[0];
        const isValid = await bcrypt.compare(password, user.password);
        
        if (!isValid) {
            req.flash('error', 'Invalid username or password');
            return res.redirect('/login');
        }
        
        req.session.user = {
            user_id: user.user_id,
            username: user.username,
            full_name: user.full_name,
            email: user.email,
            role: user.role,
            department_id: user.department_id
        };
        
        res.redirect('/dashboard');
    } catch (error) {
        console.error('Login error:', error);
        req.flash('error', 'An error occurred during login');
        res.redirect('/login');
    }
});

app.get('/register', (req, res) => {
    res.render('auth/register', { messages: req.flash() });
});

app.post('/register', async (req, res) => {
    const { full_name, username, email, password, department_id } = req.body;
    
    try {
        // Check if username or email already exists
        const [existingUsers] = await pool.execute(
            'SELECT * FROM users WHERE username = ? OR email = ?',
            [username, email]
        );
        
        if (existingUsers.length > 0) {
            req.flash('error', 'Username or email already exists');
            return res.redirect('/register');
        }
        
        // Hash password
        const hashedPassword = await bcrypt.hash(password, 10);
        
        // Insert registration request
        await pool.execute(
            'INSERT INTO registration_requests (full_name, username, email, password, department_id) VALUES (?, ?, ?, ?, ?)',
            [full_name, username, email, hashedPassword, department_id]
        );
        
        req.flash('success', 'Registration request submitted. Please wait for admin approval.');
        res.redirect('/login');
    } catch (error) {
        console.error('Registration error:', error);
        req.flash('error', 'An error occurred during registration');
        res.redirect('/register');
    }
});

app.get('/logout', (req, res) => {
    req.session.destroy();
    res.redirect('/login');
});

app.get('/dashboard', requireAuth, async (req, res) => {
    try {
        const role = req.session.user.role;

        if (role === 'employee') {
            // Fetch recent approved product requests for the employee
            const [recentRequests] = await pool.execute(`
                SELECT pr.request_id, p.product_name, pr.quantity, pr.status, pr.requested_at
                FROM product_requests pr
                JOIN products p ON pr.product_id = p.product_id
                JOIN employees e ON pr.employee_id = e.employee_id
                WHERE e.user_id = ? AND pr.status IN ('approved', 'rejected', 'pending')
                ORDER BY pr.requested_at DESC
                LIMIT 5
            `, [req.session.user.user_id]);

            // Fetch recent activity for employee
            const [recentActivity] = await pool.execute(`
                SELECT 'assignment' as action, pa.assigned_at as performed_at, p.product_name,
                       u.full_name as performed_by_name, pa.quantity, 'Product assigned to you' as notes
                FROM product_assignments pa
                JOIN products p ON pa.product_id = p.product_id
                JOIN employees e ON pa.employee_id = e.employee_id
                JOIN users u ON pa.monitor_id = u.user_id
                WHERE e.user_id = ? AND pa.assigned_at >= DATE_SUB(NOW(), INTERVAL 30 DAY)
                ORDER BY pa.assigned_at DESC
                LIMIT 5
            `, [req.session.user.user_id]);
            
            res.render('employee/dashboard', { user: req.session.user, recentRequests, recentActivity });
        } else if (role === 'monitor') {
            // Fetch recent activity for monitor
            const [recentActivity] = await pool.execute(`
                SELECT sh.action, sh.performed_at, p.product_name,
                       u.full_name as performed_by_name, sh.quantity, sh.notes
                FROM stock_history sh
                JOIN products p ON sh.product_id = p.product_id
                JOIN users u ON sh.performed_by = u.user_id
                WHERE sh.performed_by = ? AND sh.performed_at >= DATE_SUB(NOW(), INTERVAL 30 DAY)
                ORDER BY sh.performed_at DESC
                LIMIT 5
            `, [req.session.user.user_id]);
            
            // Fetch dashboard statistics for monitor
            const [pendingRequests] = await pool.execute(
                'SELECT COUNT(*) as count FROM product_requests WHERE status = "pending"'
            );
            
            const [approvedToday] = await pool.execute(
                'SELECT COUNT(*) as count FROM product_requests WHERE status = "approved" AND DATE(processed_at) = CURDATE()'
            );
            
            const [totalProducts] = await pool.execute(
                'SELECT COUNT(*) as count FROM products'
            );
            
            const monitorStats = {
                pendingRequests: pendingRequests[0].count,
                approvedToday: approvedToday[0].count,
                totalProducts: totalProducts[0].count
            };
            
            res.render('monitor/dashboard', { 
                user: req.session.user, 
                recentActivity,
                stats: monitorStats
            });
        } else if (role === 'admin') {
            // Fetch dashboard statistics for admin
            const [totalEmployees] = await pool.execute(
                'SELECT COUNT(*) as count FROM users WHERE role IN ("employee", "monitor")'
            );
            
            const [activeMonitors] = await pool.execute(
                'SELECT COUNT(*) as count FROM users WHERE role = "monitor"'
            );
            
            const [pendingRegistrations] = await pool.execute(
                'SELECT COUNT(*) as count FROM registration_requests WHERE status = "pending"'
            );
            
            const [totalProducts] = await pool.execute(
                'SELECT COUNT(*) as count FROM products'
            );
            
            // Fetch recent system activity
            const [recentActivity] = await pool.execute(`
                SELECT 'request' as type, pr.requested_at as date, p.product_name, 
                       u.full_name as employee_name, pr.status, pr.quantity
                FROM product_requests pr
                JOIN products p ON pr.product_id = p.product_id
                JOIN employees e ON pr.employee_id = e.employee_id
                JOIN users u ON e.user_id = u.user_id
                WHERE pr.requested_at >= DATE_SUB(NOW(), INTERVAL 7 DAY)
                UNION ALL
                SELECT 'assignment' as type, pa.assigned_at as date, p.product_name,
                       u.full_name as employee_name, 
                       CASE WHEN pa.is_returned THEN 'returned' ELSE 'assigned' END as status,
                       pa.quantity
                FROM product_assignments pa
                JOIN products p ON pa.product_id = p.product_id
                JOIN employees e ON pa.employee_id = e.employee_id
                JOIN users u ON e.user_id = u.user_id
                WHERE pa.assigned_at >= DATE_SUB(NOW(), INTERVAL 7 DAY)
                UNION ALL
                SELECT 'registration' as type, rr.requested_at as date, 'User Registration' as product_name,
                       rr.full_name as employee_name, rr.status, 1 as quantity
                FROM registration_requests rr
                WHERE rr.requested_at >= DATE_SUB(NOW(), INTERVAL 7 DAY)
                ORDER BY date DESC
                LIMIT 10
            `);
            
            // Fetch stock analytics
            const stockStatsQuery = `
                SELECT 
                    asset_type,
                    COUNT(*) as total_items,
                    SUM(quantity) as total_quantity,
                    SUM(CASE WHEN is_available = TRUE THEN quantity ELSE 0 END) as available_quantity,
                    SUM(CASE WHEN COALESCE(calibration_required, FALSE) = TRUE THEN 1 ELSE 0 END) as calibration_items,
                    SUM(CASE WHEN calibration_due_date IS NOT NULL AND calibration_due_date < CURDATE() THEN 1 ELSE 0 END) as overdue_calibrations
                FROM products
                GROUP BY asset_type
            `;
            
            const [stockStats] = await pool.execute(stockStatsQuery);
            
            const dashboardStats = {
                totalEmployees: totalEmployees[0].count,
                activeMonitors: activeMonitors[0].count,
                pendingRegistrations: pendingRegistrations[0].count,
                totalProducts: totalProducts[0].count
            };
            
            res.render('admin/dashboard', { 
                user: req.session.user, 
                stats: dashboardStats,
                recentActivity: recentActivity || [],
                stockStats: stockStats || []
            });
        }
    } catch (error) {
        console.error('Dashboard error:', error);
        res.render('error', { message: 'Error loading dashboard' });
    }
});

app.post('/employee/return-product', requireAuth, requireRole(['employee']), async (req, res) => {
    const { assignment_id } = req.body;

    if (!assignment_id) {
        req.flash('error', 'Invalid request.');
        return res.redirect('/employee/records');
    }

    try {
        const [assignments] = await pool.execute(
            'SELECT * FROM product_assignments WHERE assignment_id = ? AND is_returned = 0',
            [assignment_id]
        );

        if (assignments.length === 0) {
            req.flash('error', 'Assignment not found or already returned.');
            return res.redirect('/employee/records');
        }

        await pool.execute(
            'UPDATE product_assignments SET is_returned = 1, return_date = NOW() WHERE assignment_id = ?',
            [assignment_id]
        );

        req.flash('success', 'Product returned successfully.');
        res.redirect('/employee/records');
    } catch (error) {
        console.error('Return product error:', error);
        req.flash('error', 'Error processing return.');
        res.redirect('/employee/records');
    }
});

app.get('/employee/records', requireAuth, requireRole(['employee']), async (req, res) => {
    try {
        let assignments = [];
        let requests = [];
        
        try {
            const [assignmentResults] = await pool.execute(`
                SELECT pa.*, p.product_name, u.full_name as monitor_name, pa.return_date, pa.assignment_id, pa.is_returned, pa.return_status
                FROM product_assignments pa
                JOIN products p ON pa.product_id = p.product_id
                JOIN users u ON pa.monitor_id = u.user_id
                JOIN employees e ON pa.employee_id = e.employee_id
                WHERE e.user_id = ?
                ORDER BY pa.assigned_at DESC
            `, [req.session.user.user_id]);
            assignments = assignmentResults || [];
        } catch (err) {
            console.error('Assignments query error:', err);
        }
        
        try {
            const [requestResults] = await pool.execute(`
                SELECT pr.*, p.product_name, u.full_name as processed_by_name
                FROM product_requests pr
                JOIN products p ON pr.product_id = p.product_id
                JOIN employees e ON pr.employee_id = e.employee_id
                LEFT JOIN users u ON pr.processed_by = u.user_id
                WHERE e.user_id = ?
                ORDER BY pr.requested_at DESC
            `, [req.session.user.user_id]);
            requests = requestResults || [];
        } catch (err) {
            console.error('Requests query error:', err);
        }
        
        res.render('employee/records', { user: req.session.user, assignments, requests });
    } catch (error) {
        console.error('Records error:', error);
        res.render('employee/records', { user: req.session.user, assignments: [], requests: [] });
    }
});

app.get('/employee/account', requireAuth, requireRole(['employee']), async (req, res) => {
    try {
        const [employeeDetails] = await pool.execute(`
            SELECT u.user_id, u.username, u.full_name, u.email, u.role, e.is_active, d.department_name
            FROM users u
            JOIN employees e ON u.user_id = e.user_id
            JOIN departments d ON e.department_id = d.department_id
            WHERE u.user_id = ?
        `, [req.session.user.user_id]);

        if (!employeeDetails || employeeDetails.length === 0) {
            req.flash('error', 'Employee details not found.');
            return res.redirect('/employee/dashboard');
        }

        res.render('employee/account', { user: req.session.user, employee: employeeDetails[0] });
    } catch (error) {
        console.error('Account error:', error);
        res.render('error', { message: 'Error loading account details' });
    }
});

app.get('/employee/requests', requireAuth, requireRole(['employee']), async (req, res) => {
    try {
        const [products] = await pool.execute('SELECT * FROM products WHERE quantity > 0');
        const [requests] = await pool.execute(`
            SELECT pr.*, p.product_name, u.full_name as processed_by_name
            FROM product_requests pr
            JOIN products p ON pr.product_id = p.product_id
            JOIN employees e ON pr.employee_id = e.employee_id
            LEFT JOIN users u ON pr.processed_by = u.user_id
            WHERE e.user_id = ?
            ORDER BY pr.requested_at DESC
        `, [req.session.user.user_id]);
        
        res.render('employee/requests', { user: req.session.user, products, requests });
    } catch (error) {
        console.error('Requests error:', error);
        res.render('error', { message: 'Error loading requests' });
    }
});

app.post('/employee/request-product', requireAuth, requireRole(['employee']), async (req, res) => {
    const { product_id, quantity, purpose } = req.body;

    // Input validation
    if (!product_id || !quantity || !purpose) {
        req.flash('error', 'Product, quantity, and purpose are required fields.');
        return res.redirect('/employee/requests');
    }

    // Validate quantity is a positive integer
    const qty = parseInt(quantity, 10);
    if (isNaN(qty) || qty <= 0) {
        req.flash('error', 'Quantity must be a positive number.');
        return res.redirect('/employee/requests');
    }

    try {
        const [employee] = await pool.execute(
            'SELECT employee_id FROM employees WHERE user_id = ?',
            [req.session.user.user_id]
        );

        if (!employee || employee.length === 0) {
            req.flash('error', 'Employee record not found. Cannot submit request.');
            return res.redirect('/employee/requests');
        }

        // Check if product exists and has sufficient quantity
        const [products] = await pool.execute(
            'SELECT quantity FROM products WHERE product_id = ?',
            [product_id]
        );

        if (!products || products.length === 0) {
            req.flash('error', 'Selected product does not exist.');
            return res.redirect('/employee/requests');
        }

        if (products[0].quantity < qty) {
            req.flash('error', `Requested quantity exceeds available stock (${products[0].quantity}).`);
            return res.redirect('/employee/requests');
        }

        await pool.execute(
            'INSERT INTO product_requests (employee_id, product_id, quantity, purpose) VALUES (?, ?, ?, ?)',
            [employee[0].employee_id, product_id, qty, purpose]
        );

        req.flash('success', 'Product request submitted successfully');
        res.redirect('/employee/requests');
    } catch (error) {
        console.error('Request product error:', error);
        req.flash('error', `Error submitting request: ${error.message}`);
        res.redirect('/employee/requests');
    }
});

// Fixed Employee Stock Route
app.get('/employee/stock', requireAuth, requireRole('employee'), async (req, res) => {
    try {
        // Get products with corrected column names
        const [products] = await pool.execute(`
            SELECT 
                product_id,
                item_number,
                product_name,
                asset_type,
                product_category,
                model_number,
                serial_number,
                is_available,
                quantity,
                COALESCE(calibration_required, FALSE) as calibration_required,
                added_at
            FROM products 
            WHERE is_available = TRUE AND quantity > 0
            ORDER BY asset_type, product_category, product_name
        `);
        
        res.render('employee/stock', { 
            user: req.session.user,
            products: products || []
        });
    } catch (error) {
        console.error('Employee stock error:', error);
        res.render('employee/stock', { 
            user: req.session.user || { full_name: 'Unknown User', role: 'employee' },
            products: [],
            error: 'Failed to load stock information'
        });
    }
});

// Monitor routes
app.get('/monitor/approvals', requireAuth, requireRole(['monitor']), async (req, res) => {
    try {
        const [requests] = await pool.execute(`
            SELECT pr.*, p.product_name, u.full_name as employee_name, d.department_name
            FROM product_requests pr
            JOIN products p ON pr.product_id = p.product_id
            JOIN employees e ON pr.employee_id = e.employee_id
            JOIN users u ON e.user_id = u.user_id
            JOIN departments d ON e.department_id = d.department_id
            WHERE pr.status = 'pending'
            ORDER BY pr.requested_at ASC
        `);
        
        res.render('monitor/approvals', { user: req.session.user, requests, returnRequests: [] });
    } catch (error) {
        console.error('Approvals error:', error);
        res.render('monitor/approvals', { user: req.session.user, requests: [], returnRequests: [] });
    }
});

app.get('/monitor/records', requireAuth, requireRole(['monitor']), async (req, res) => {
    try {
        const [records] = await pool.execute(`
            SELECT 
                pa.*,
                p.product_name,
                u.full_name as employee_name,
                d.department_name
            FROM product_assignments pa
            JOIN products p ON pa.product_id = p.product_id
            JOIN employees e ON pa.employee_id = e.employee_id
            JOIN users u ON e.user_id = u.user_id
            JOIN departments d ON e.department_id = d.department_id
            WHERE pa.monitor_id = ?
            ORDER BY pa.assigned_at DESC
        `, [req.session.user.user_id]);
        
        // Get statistics for the template
        const [totalProducts] = await pool.execute('SELECT COUNT(*) as count FROM products');
        const [totalAssignments] = await pool.execute('SELECT COUNT(*) as count FROM product_assignments WHERE monitor_id = ?', [req.session.user.user_id]);
        const [activeAssignments] = await pool.execute('SELECT COUNT(*) as count FROM product_assignments WHERE monitor_id = ? AND is_returned = FALSE', [req.session.user.user_id]);
        const [pendingRequests] = await pool.execute('SELECT COUNT(*) as count FROM product_requests WHERE status = "pending"');
        const [returnedItems] = await pool.execute('SELECT COUNT(*) as count FROM product_assignments WHERE monitor_id = ? AND is_returned = TRUE', [req.session.user.user_id]);
        
        res.render('monitor/records', { 
            user: req.session.user, 
            assignments: records,
            totalProducts: totalProducts[0].count,
            totalAssignments: totalAssignments[0].count,
            activeAssignments: activeAssignments[0].count,
            pendingRequests: pendingRequests[0].count,
            returnedItems: returnedItems[0].count
        });
    } catch (error) {
        console.error('Monitor records error:', error);
        res.render('error', { message: 'Error loading records' });
    }
});

app.post('/monitor/process-request', requireAuth, requireRole(['monitor']), async (req, res) => {
    const { request_id, action } = req.body;
    
    try {
        const connection = await pool.getConnection();
        await connection.beginTransaction();
        
        try {
            // Update request status
            await connection.execute(
                'UPDATE product_requests SET status = ?, processed_by = ?, processed_at = NOW() WHERE request_id = ?',
                [action, req.session.user.user_id, request_id]
            );
            
            if (action === 'approved') {
                // Get request details
                const [requestDetails] = await connection.execute(`
                    SELECT pr.*, e.employee_id 
                    FROM product_requests pr 
                    JOIN employees e ON pr.employee_id = e.employee_id 
                    WHERE pr.request_id = ?
                `, [request_id]);
                
                const request = requestDetails[0];
                
                // Create product assignment
                await connection.execute(
                    'INSERT INTO product_assignments (product_id, employee_id, monitor_id, quantity) VALUES (?, ?, ?, ?)',
                    [request.product_id, request.employee_id, req.session.user.user_id, request.quantity]
                );
                
                // Update product quantity
                await connection.execute(
                    'UPDATE products SET quantity = quantity - ? WHERE product_id = ?',
                    [request.quantity, request.product_id]
                );
                
                // Add to stock history if table exists
                try {
                    await connection.execute(
                        'INSERT INTO stock_history (product_id, action, quantity, performed_by, notes) VALUES (?, ?, ?, ?, ?)',
                        [request.product_id, 'assign', request.quantity, req.session.user.user_id, `Assigned to employee ID: ${request.employee_id}`]
                    );
                } catch (historyError) {
                    console.log('Stock history table not found, skipping history entry');
                }
            }
            
            await connection.commit();
            req.flash('success', `Request ${action} successfully`);
        } catch (error) {
            await connection.rollback();
            throw error;
        } finally {
            connection.release();
        }
        
        res.redirect('/monitor/approvals');
    } catch (error) {
        console.error('Process request error:', error);
        req.flash('error', 'Error processing request');
        res.redirect('/monitor/approvals');
    }
});

app.get('/monitor/inventory', requireAuth, requireRole(['monitor']), async (req, res) => {
    try {
        const [products] = await pool.execute('SELECT * FROM products ORDER BY product_name');
        res.render('monitor/inventory', { user: req.session.user, products });
    } catch (error) {
        console.error('Inventory error:', error);
        res.render('error', { message: 'Error loading inventory' });
    }
});

// Fixed Monitor Stock Route
app.get('/monitor/stock', requireAuth, requireRole(['monitor']), async (req, res) => {
    try {
        const productsQuery = `
            SELECT 
                p.*,
                u.full_name as added_by_name,
                COALESCE((
                    SELECT COUNT(*) 
                    FROM product_assignments pa 
                    WHERE pa.product_id = p.product_id
                ), 0) as total_assignments,
                COALESCE((
                    SELECT SUM(pa.quantity) 
                    FROM product_assignments pa 
                    WHERE pa.product_id = p.product_id AND pa.is_returned = FALSE
                ), 0) as currently_assigned,
                CASE 
                    WHEN p.calibration_due_date IS NOT NULL AND p.calibration_due_date < CURDATE() THEN 'Overdue'
                    WHEN p.calibration_due_date IS NOT NULL AND p.calibration_due_date <= DATE_ADD(CURDATE(), INTERVAL 30 DAY) THEN 'Due Soon'
                    WHEN p.calibration_due_date IS NOT NULL THEN 'Current'
                    ELSE 'Not Required'
                END as calibration_status
            FROM products p
            LEFT JOIN users u ON p.added_by = u.user_id
            ORDER BY p.asset_type, p.product_category, p.product_name
        `;
        
        const [products] = await pool.execute(productsQuery);
        
        // Stock statistics query
        const stockStatsQuery = `
            SELECT 
                asset_type,
                COUNT(*) as total_items,
                SUM(quantity) as total_quantity,
                SUM(CASE WHEN is_available = TRUE THEN quantity ELSE 0 END) as available_quantity,
                SUM(CASE WHEN COALESCE(calibration_required, FALSE) = TRUE THEN 1 ELSE 0 END) as calibration_items,
                SUM(CASE WHEN calibration_due_date IS NOT NULL AND calibration_due_date < CURDATE() THEN 1 ELSE 0 END) as overdue_calibrations
            FROM products
            GROUP BY asset_type
        `;
        
        const [stockStats] = await pool.execute(stockStatsQuery);
        
        res.render('monitor/stock', { 
            user: req.session.user, 
            products: products || [],
            stockStats: stockStats || []
        });
    } catch (error) {
        console.error('Monitor stock error:', error);
        res.render('monitor/stock', { 
            user: req.session.user, 
            products: [],
            stockStats: [],
            error: 'Error loading stock data'
        });
    }
});

// API endpoint for real-time dashboard stats and activity
app.get('/api/admin/dashboard-stats', requireAuth, requireRole(['admin']), async (req, res) => {
    try {
        const [totalEmployees] = await pool.execute(
            'SELECT COUNT(*) as count FROM users WHERE role IN ("employee", "monitor")'
        );
        
        const [activeMonitors] = await pool.execute(
            'SELECT COUNT(*) as count FROM users WHERE role = "monitor"'
        );
        
        const [pendingRegistrations] = await pool.execute(
            'SELECT COUNT(*) as count FROM registration_requests WHERE status = "pending"'
        );
        
        const [totalProducts] = await pool.execute(
            'SELECT COUNT(*) as count FROM products'
        );
        
        // Fetch recent system activity
        const [recentActivity] = await pool.execute(`
            SELECT 'request' as type, pr.requested_at as date, p.product_name, 
                   u.full_name as employee_name, pr.status, pr.quantity
            FROM product_requests pr
            JOIN products p ON pr.product_id = p.product_id
            JOIN employees e ON pr.employee_id = e.employee_id
            JOIN users u ON e.user_id = u.user_id
            WHERE pr.requested_at >= DATE_SUB(NOW(), INTERVAL 7 DAY)
            UNION ALL
            SELECT 'assignment' as type, pa.assigned_at as date, p.product_name,
                   u.full_name as employee_name, 
                   CASE WHEN pa.is_returned THEN 'returned' ELSE 'assigned' END as status,
                   pa.quantity
            FROM product_assignments pa
            JOIN products p ON pa.product_id = p.product_id
            JOIN employees e ON pa.employee_id = e.employee_id
            JOIN users u ON e.user_id = u.user_id
            WHERE pa.assigned_at >= DATE_SUB(NOW(), INTERVAL 7 DAY)
            UNION ALL
            SELECT 'registration' as type, rr.requested_at as date, 'User Registration' as product_name,
                   rr.full_name as employee_name, rr.status, 1 as quantity
            FROM registration_requests rr
            WHERE rr.requested_at >= DATE_SUB(NOW(), INTERVAL 7 DAY)
            ORDER BY date DESC
            LIMIT 10
        `);
        
        // Fetch stock analytics
        const stockStatsQuery = `
            SELECT 
                asset_type,
                COUNT(*) as total_items,
                SUM(quantity) as total_quantity,
                SUM(CASE WHEN is_available = TRUE THEN quantity ELSE 0 END) as available_quantity,
                SUM(CASE WHEN COALESCE(calibration_required, FALSE) = TRUE THEN 1 ELSE 0 END) as calibration_items,
                SUM(CASE WHEN calibration_due_date IS NOT NULL AND calibration_due_date < CURDATE() THEN 1 ELSE 0 END) as overdue_calibrations
            FROM products
            GROUP BY asset_type
        `;
        
        const [stockStats] = await pool.execute(stockStatsQuery);
        
        res.json({
            totalEmployees: totalEmployees[0].count,
            activeMonitors: activeMonitors[0].count,
            pendingRegistrations: pendingRegistrations[0].count,
            totalProducts: totalProducts[0].count,
            recentActivity: recentActivity || [],
            stockStats: stockStats || []
        });
    } catch (error) {
        console.error('Dashboard stats error:', error);
        res.status(500).json({ error: 'Failed to fetch dashboard stats' });
    }
});

// Admin routes
app.get('/admin/employees', requireAuth, requireRole(['admin']), async (req, res) => {
    try {
        const [employees] = await pool.execute(`
            SELECT u.*, e.employee_id, d.department_name, e.is_active as employee_active
            FROM users u
            LEFT JOIN employees e ON u.user_id = e.user_id
            LEFT JOIN departments d ON e.department_id = d.department_id
            WHERE u.role IN ('employee', 'monitor')
            ORDER BY u.is_active DESC, u.full_name
        `);
        
        const [departments] = await pool.execute('SELECT DISTINCT department_id, department_name FROM departments ORDER BY department_name');
        
        res.render('admin/employees', { user: req.session.user, employees, departments });
    } catch (error) {
        console.error('Employees error:', error);
        res.render('error', { message: 'Error loading employees' });
    }
});

app.get('/admin/monitors', requireAuth, requireRole(['admin']), async (req, res) => {
    try {
        const [monitors] = await pool.execute(`
            SELECT u.*, ma.start_date, ma.end_date, ma.is_active as monitor_active
            FROM users u
            LEFT JOIN monitor_assignments ma ON u.user_id = ma.user_id AND ma.is_active = 1
            WHERE u.role = 'monitor'
            ORDER BY u.full_name
        `);
        
        const [employees] = await pool.execute(`
            SELECT u.user_id, u.full_name, u.username, d.department_name
            FROM users u
            JOIN employees e ON u.user_id = e.user_id
            JOIN departments d ON e.department_id = d.department_id
            WHERE u.role = 'employee' AND e.is_active = 1
            ORDER BY u.full_name
        `);
        
        res.render('admin/monitors', { user: req.session.user, monitors, employees });
    } catch (error) {
        console.error('Monitors error:', error);
        res.render('error', { message: 'Error loading monitors' });
    }
});

// Fixed Admin Stock Route
app.get('/admin/stock', requireAuth, requireRole(['admin']), async (req, res) => {
    try {
        const productsQuery = `
            SELECT 
                p.*,
                u.full_name as added_by_name,
                COALESCE((
                    SELECT COUNT(*) 
                    FROM product_assignments pa 
                    WHERE pa.product_id = p.product_id
                ), 0) as total_assignments,
                COALESCE((
                    SELECT SUM(pa.quantity) 
                    FROM product_assignments pa 
                    WHERE pa.product_id = p.product_id AND pa.is_returned = FALSE
                ), 0) as currently_assigned,
                (p.quantity + COALESCE((
                    SELECT SUM(pa.quantity) 
                    FROM product_assignments pa 
                    WHERE pa.product_id = p.product_id AND pa.is_returned = FALSE
                ), 0)) as total_quantity,
                CASE 
                    WHEN p.calibration_due_date IS NOT NULL AND p.calibration_due_date < CURDATE() THEN 'Overdue'
                    WHEN p.calibration_due_date IS NOT NULL AND p.calibration_due_date <= DATE_ADD(CURDATE(), INTERVAL 30 DAY) THEN 'Due Soon'
                    WHEN p.calibration_due_date IS NOT NULL THEN 'Current'
                    ELSE 'Not Required'
                END as calibration_status
            FROM products p
            LEFT JOIN users u ON p.added_by = u.user_id
            ORDER BY p.asset_type, p.product_category, p.product_name
        `;
        
        const [products] = await pool.execute(productsQuery);
        
        // Get comprehensive stock analytics
        const stockStatsQuery = `
            SELECT 
                asset_type,
                COUNT(*) as total_items,
                SUM(quantity) as total_quantity,
                SUM(CASE WHEN is_available = TRUE THEN quantity ELSE 0 END) as available_quantity,
                SUM(CASE WHEN COALESCE(calibration_required, FALSE) = TRUE THEN 1 ELSE 0 END) as calibration_items,
                SUM(CASE WHEN calibration_due_date IS NOT NULL AND calibration_due_date < CURDATE() THEN 1 ELSE 0 END) as overdue_calibrations
            FROM products
            GROUP BY asset_type
        `;
        
        const [stockStats] = await pool.execute(stockStatsQuery);
        
        // Get recent stock activity (if stock_history table exists)
        let recentActivity = [];
        try {
            const [activity] = await pool.execute(`
                SELECT 
                    sh.action,
                    sh.quantity,
                    sh.performed_at,
                    sh.notes,
                    p.product_name,
                    u.full_name as performed_by_name
                FROM stock_history sh
                JOIN products p ON sh.product_id = p.product_id
                JOIN users u ON sh.performed_by = u.user_id
                ORDER BY sh.performed_at DESC
                LIMIT 20
            `);
            recentActivity = activity;
        } catch (historyError) {
            console.log('Stock history table not found, skipping recent activity');
        }
        
        res.render('admin/stock', { 
            user: req.session.user, 
            products: products || [],
            stockStats: stockStats || [],
            recentActivity: recentActivity || []
        });
    } catch (error) {
        console.error('Admin stock error:', error);
        res.render('admin/stock', { 
            user: req.session.user, 
            products: [],
            stockStats: [],
            recentActivity: [],
            error: 'Error loading stock data'
        });
    }
});

app.get('/admin/history', requireAuth, requireRole(['admin']), async (req, res) => {
    try {
        const page = parseInt(req.query.page) || 1;
        const limit = 15;
        const offset = (page - 1) * limit;
        
        // Get assignments
        const [assignments] = await pool.execute(`
            SELECT 'assignment' as type, pa.assigned_at as date, p.product_name, 
                   u1.full_name as employee_name, u2.full_name as monitor_name, pa.quantity,
                   CASE WHEN pa.is_returned THEN 'Returned' ELSE 'Assigned' END as status
            FROM product_assignments pa
            JOIN products p ON pa.product_id = p.product_id
            JOIN employees e ON pa.employee_id = e.employee_id
            JOIN users u1 ON e.user_id = u1.user_id
            JOIN users u2 ON pa.monitor_id = u2.user_id
        `);
        
        // Get requests
        const [requests] = await pool.execute(`
            SELECT 'request' as type, pr.requested_at as date, p.product_name,
                   u1.full_name as employee_name, COALESCE(u2.full_name, 'Pending') as monitor_name, pr.quantity,
                   pr.status
            FROM product_requests pr
            JOIN products p ON pr.product_id = p.product_id
            JOIN employees e ON pr.employee_id = e.employee_id
            JOIN users u1 ON e.user_id = u1.user_id
            LEFT JOIN users u2 ON pr.processed_by = u2.user_id
        `);
        
        // Combine and sort
        const allHistory = [...assignments, ...requests]
            .sort((a, b) => new Date(b.date) - new Date(a.date));
        
        const totalRecords = allHistory.length;
        const totalPages = Math.ceil(totalRecords / limit);
        const history = allHistory.slice(offset, offset + limit);
        
        res.render('admin/history', { 
            user: req.session.user, 
            history,
            currentPage: page,
            totalPages,
            totalRecords
        });
    } catch (error) {
        console.error('History error:', error);
        res.render('error', { message: 'Error loading history' });
    }
});

// Admin: Assign Monitor Route
app.post('/admin/assign-monitor', requireAuth, requireRole(['admin']), async (req, res) => {
    const { employee_id, end_date } = req.body;
    
    try {
        const connection = await pool.getConnection();
        await connection.beginTransaction();
        
        try {
            // Check if user exists and is an employee
            const [users] = await connection.execute(
                'SELECT * FROM users WHERE user_id = ? AND role = "employee"',
                [employee_id]
            );
            
            if (users.length === 0) {
                req.flash('error', 'Invalid employee selected');
                res.redirect('/admin/monitors');
                return;
            }
            
            // Check if there are already 4 active monitors
            const [activeMonitors] = await connection.execute(
                'SELECT COUNT(*) as count FROM users WHERE role = "monitor"'
            );
            
            if (activeMonitors[0].count >= 4) {
                req.flash('error', 'Maximum of 4 monitors allowed');
                res.redirect('/admin/monitors');
                return;
            }
            
            // Update user role to monitor
            await connection.execute(
                'UPDATE users SET role = "monitor" WHERE user_id = ?',
                [employee_id]
            );
            
            // Create monitor assignment record
            await connection.execute(
                'INSERT INTO monitor_assignments (user_id, assigned_by, start_date, end_date, is_active) VALUES (?, ?, NOW(), ?, 1)',
                [employee_id, req.session.user.user_id, end_date]
            );
            
            await connection.commit();
            req.flash('success', 'Monitor assigned successfully');
        } catch (error) {
            await connection.rollback();
            throw error;
        } finally {
            connection.release();
        }
        
        res.redirect('/admin/monitors');
    } catch (error) {
        console.error('Assign monitor error:', error);
        req.flash('error', 'Error assigning monitor');
        res.redirect('/admin/monitors');
    }
});

// Admin: Unassign Monitor Route
app.post('/admin/unassign-monitor', requireAuth, requireRole(['admin']), async (req, res) => {
    const { user_id } = req.body;
    
    try {
        const connection = await pool.getConnection();
        await connection.beginTransaction();
        
        try {
            // Check if user is currently a monitor
            const [users] = await connection.execute(
                'SELECT * FROM users WHERE user_id = ? AND role = "monitor"',
                [user_id]
            );
            
            if (users.length === 0) {
                req.flash('error', 'User is not currently a monitor');
                res.redirect('/admin/monitors');
                return;
            }
            
            // Update user role back to employee
            await connection.execute(
                'UPDATE users SET role = "employee" WHERE user_id = ?',
                [user_id]
            );
            
            // Deactivate monitor assignment
            await connection.execute(
                'UPDATE monitor_assignments SET is_active = 0, end_date = NOW() WHERE user_id = ? AND is_active = 1',
                [user_id]
            );
            
            await connection.commit();
            req.flash('success', 'Monitor unassigned successfully');
        } catch (error) {
            await connection.rollback();
            throw error;
        } finally {
            connection.release();
        }
        
        res.redirect('/admin/monitors');
    } catch (error) {
        console.error('Unassign monitor error:', error);
        req.flash('error', 'Error unassigning monitor');
        res.redirect('/admin/monitors');
    }
});

// Enhanced Add Product Route for Monitor/Admin
app.post('/monitor/add-product', requireAuth, requireRole(['monitor', 'admin']), async (req, res) => {
    const { 
        name,
        product_category,
        type,
        model,
        serial,
        purchase_date,
        pr_no,
        po_number,
        inward_date,
        inwarded_by,
        requires_calibration,
        last_calibration_date,
        calibration_frequency_years,
        calibration_frequency_months,
        next_calibration_date,
        calibration_notes,
        version_number,
        software_license_type,
        license_start_date,
        renewal_frequency_years,
        renewal_frequency_months,
        next_renewal_date
    } = req.body;
    
    try {
<<<<<<< HEAD
        const connection = await pool.getConnection();
        await connection.beginTransaction();
        
        try {
            // Insert product with all fields
            const [productResult] = await connection.execute(`
                INSERT INTO products (
                    product_name, description, category, sub_category, 
                    model_number, serial_number, quantity, added_by,
                    calibration_required, calibration_frequency, calibration_due_date
                ) VALUES (?, ?, ?, ?, ?, ?, ?, ?, ?, ?, ?)
            `, [
                product_name, description, category, sub_category,
                model_number, serial_number, quantity, req.session.user.user_id,
                calibration_required === 'on', calibration_frequency, 
                calibration_due_date || null
            ]);
            
            // Add to stock history if table exists
            try {
                await connection.execute(`
                    INSERT INTO stock_history (product_id, action, quantity, performed_by, notes) 
                    VALUES (?, 'add', ?, ?, ?)
                `, [
                    productResult.insertId, 
                    quantity, 
                    req.session.user.user_id, 
                    'Initial stock added'
                ]);
            } catch (historyError) {
                console.log('Stock history table not found, skipping history entry');
            }
            
            await connection.commit();
            req.flash('success', 'Product added successfully to main stock');
        } catch (error) {
            await connection.rollback();
            throw error;
        } finally {
            connection.release();
        }
=======
        // Insert product with proper null handling
        await pool.execute(`
            INSERT INTO products (
                product_name, product_category, asset_type, model_number, serial_number, 
                quantity, added_by, calibration_required, calibration_due_date
            ) VALUES (?, ?, ?, ?, ?, ?, ?, ?, ?)
        `, [
            name || null,
            product_category || null,
            type || null,
            model || null,
            serial || null,
            1,
            req.session.user.user_id,
            requires_calibration === 'on' ? 1 : 0,
            next_calibration_date || null
        ]);
>>>>>>> 001c7a49
        
        req.flash('success', 'Product added successfully!');
        res.redirect('/monitor/inventory');
    } catch (error) {
        console.error('Add product error:', error);
        req.flash('error', 'Error adding product');
        res.redirect('/monitor/inventory');
    }
});

// Fixed API endpoint for stock search/filter
app.get('/api/stock/search', requireAuth, async (req, res) => {
    try {
        const { asset_type, search, available_only } = req.query;
        
        let query = `
            SELECT 
                product_id,
                item_number,
                product_name,
                asset_type,
                product_category,
                model_number,
                serial_number,
                is_available,
                quantity,
                COALESCE(calibration_required, FALSE) as calibration_required
            FROM products 
            WHERE 1=1
        `;
        
        const params = [];
        
        if (available_only === 'true') {
            query += ' AND is_available = TRUE AND quantity > 0';
        }
        
        if (asset_type && asset_type !== '') {
            query += ' AND asset_type = ?';
            params.push(asset_type);
        }
        
        if (search && search !== '') {
            query += ' AND (product_name LIKE ? OR product_category LIKE ? OR model_number LIKE ?)';
            const searchTerm = `%${search}%`;
            params.push(searchTerm, searchTerm, searchTerm);
        }
        
        query += ' ORDER BY asset_type, product_category, product_name';
        
        const [products] = await pool.execute(query, params);
        res.json(products || []);
    } catch (error) {
        console.error('Stock search error:', error);
        res.status(500).json({ error: 'Failed to search products' });
    }
});

// Admin: Registration Requests Route
app.get('/admin/registration-requests', requireAuth, requireRole(['admin']), async (req, res) => {
    try {
        // Get all pending registration requests with department information
        const [requests] = await pool.execute(`
            SELECT 
                rr.*,
                d.department_name
            FROM registration_requests rr
            LEFT JOIN departments d ON rr.department_id = d.department_id
            ORDER BY rr.requested_at DESC
        `);

        // Get departments for the form
        const [departments] = await pool.execute(
            'SELECT DISTINCT department_id, department_name FROM departments ORDER BY department_name'
        );

        res.render('admin/registration-requests', {
            user: req.session.user,
            requests: requests || [],
            departments: departments || [],
            messages: req.flash()
        });
    } catch (error) {
        console.error('Registration requests error:', error);
        req.flash('error', 'Error loading registration requests');
        res.redirect('/admin/dashboard');
    }
});

// Admin: Process Registration Request Route
app.post('/admin/process-registration', requireAuth, requireRole(['admin']), async (req, res) => {
    const { request_id, action } = req.body;
    
    try {
        const connection = await pool.getConnection();
        await connection.beginTransaction();
        
        try {
            // Get the registration request
            const [requests] = await connection.execute(
                'SELECT * FROM registration_requests WHERE request_id = ?',
                [request_id]
            );
            
            if (requests.length === 0) {
                throw new Error('Registration request not found');
            }
            
            const request = requests[0];
            
            if (action === 'approve') {
                // Create user account
                const [result] = await connection.execute(`
                    INSERT INTO users (username, full_name, email, password, role) 
                    VALUES (?, ?, ?, ?, 'employee')
                `, [request.username, request.full_name, request.email, request.password]);
                
                const userId = result.insertId;
                
                // Create employee record
                await connection.execute(`
                    INSERT INTO employees (user_id, department_id) 
                    VALUES (?, ?)
                `, [userId, request.department_id]);
                
                // Update request status
                await connection.execute(`
                    UPDATE registration_requests 
                    SET status = 'approved', processed_by = ?, processed_at = NOW() 
                    WHERE request_id = ?
                `, [req.session.user.user_id, request_id]);
                
                req.flash('success', `Registration approved for ${request.full_name}`);
            } else if (action === 'reject') {
                // Update request status to rejected
                await connection.execute(`
                    UPDATE registration_requests 
                    SET status = 'rejected', processed_by = ?, processed_at = NOW() 
                    WHERE request_id = ?
                `, [req.session.user.user_id, request_id]);
                
                req.flash('success', `Registration rejected for ${request.full_name}`);
            }
            
            await connection.commit();
        } catch (error) {
            await connection.rollback();
            throw error;
        } finally {
            connection.release();
        }
        
    } catch (error) {
        console.error('Process registration error:', error);
        req.flash('error', 'Error processing registration request');
    }
    
    res.redirect('/admin/registration-requests');
});

// Admin: Create Employee Route
app.post('/admin/create-employee', requireAuth, requireRole(['admin']), async (req, res) => {
    const { full_name, username, email, password, department_id, role } = req.body;
    
    try {
        const connection = await pool.getConnection();
        await connection.beginTransaction();
        
        try {
            // Check if username or email already exists
            const [existingUsers] = await connection.execute(
                'SELECT * FROM users WHERE username = ? OR email = ?',
                [username, email]
            );
            
            if (existingUsers.length > 0) {
                req.flash('error', 'Username or email already exists');
                res.redirect('/admin/employees');
                return;
            }
            
            // Hash password
            const hashedPassword = await bcrypt.hash(password, 10);
            
            // Create user account
            const [userResult] = await connection.execute(`
                INSERT INTO users (username, full_name, email, password, role) 
                VALUES (?, ?, ?, ?, ?)
            `, [username, full_name, email, hashedPassword, role || 'employee']);
            
            const userId = userResult.insertId;
            
            // Create employee record if role is employee or monitor
            if (role === 'employee' || role === 'monitor' || !role) {
                await connection.execute(`
                    INSERT INTO employees (user_id, department_id) 
                    VALUES (?, ?)
                `, [userId, department_id]);
            }
            
            await connection.commit();
            req.flash('success', `${role || 'Employee'} created successfully: ${full_name}`);
        } catch (error) {
            await connection.rollback();
            throw error;
        } finally {
            connection.release();
        }
        
    } catch (error) {
        console.error('Create employee error:', error);
        req.flash('error', 'Error creating employee');
    }
    
    res.redirect('/admin/employees');
});

// Admin: Update Employee Route
app.post('/admin/update-employee/:id', requireAuth, requireRole(['admin']), async (req, res) => {
    const employeeId = req.params.id;
    const { full_name, email, department_id, is_active, role } = req.body;
    
    try {
        const connection = await pool.getConnection();
        await connection.beginTransaction();
        
        try {
            // Update user information
            await connection.execute(`
                UPDATE users 
                SET full_name = ?, email = ?, role = ?
                WHERE user_id = ?
            `, [full_name, email, role, employeeId]);
            
            // Update employee information if exists
            await connection.execute(`
                UPDATE employees 
                SET department_id = ?, is_active = ?
                WHERE user_id = ?
            `, [department_id, is_active === 'on' ? 1 : 0, employeeId]);
            
            await connection.commit();
            req.flash('success', 'Employee updated successfully');
        } catch (error) {
            await connection.rollback();
            throw error;
        } finally {
            connection.release();
        }
        
    } catch (error) {
        console.error('Update employee error:', error);
        req.flash('error', 'Error updating employee');
    }
    
    res.redirect('/admin/employees');
});

// Admin: Toggle Employee Status Route (Deactivate/Activate)
app.post('/admin/toggle-employee-status/:id', requireAuth, requireRole(['admin']), async (req, res) => {
    const employeeId = req.params.id;
    
    try {
        const connection = await pool.getConnection();
        await connection.beginTransaction();
        
        try {
            // Get current user status
            const [users] = await connection.execute(
                'SELECT full_name, is_active FROM users WHERE user_id = ?',
                [employeeId]
            );
            
            if (users.length === 0) {
                req.flash('error', 'Employee not found');
                res.redirect('/admin/employees');
                return;
            }
            
            const user = users[0];
            const newStatus = !user.is_active;
            const userName = user.full_name;
            
            // If deactivating, check for active assignments
            if (!newStatus) {
                const [assignments] = await connection.execute(`
                    SELECT COUNT(*) as count 
                    FROM product_assignments pa
                    JOIN employees e ON pa.employee_id = e.employee_id
                    WHERE e.user_id = ? AND pa.is_returned = FALSE
                `, [employeeId]);
                
                if (assignments[0].count > 0) {
                    req.flash('error', `Cannot deactivate employee with ${assignments[0].count} unreturned product(s). Please check Employee Clearance page.`);
                    await connection.rollback();
                    res.redirect('/admin/employees');
                    return;
                }
            }
            
            // Update user status
            await connection.execute(
                'UPDATE users SET is_active = ? WHERE user_id = ?',
                [newStatus, employeeId]
            );
            
            // Update employee status
            await connection.execute(
                'UPDATE employees SET is_active = ? WHERE user_id = ?',
                [newStatus, employeeId]
            );
            
            await connection.commit();
            const action = newStatus ? 'activated' : 'deactivated';
            req.flash('success', `Employee ${userName} ${action} successfully`);
        } catch (error) {
            await connection.rollback();
            throw error;
        } finally {
            connection.release();
        }
        
    } catch (error) {
        console.error('Toggle employee status error:', error);
        req.flash('error', 'Error updating employee status');
    }
    
    res.redirect('/admin/employees');
});

// Admin: Bulk Deactivate Employees Route
app.post('/admin/bulk-deactivate-employees', requireAuth, requireRole(['admin']), async (req, res) => {
    const { employee_ids } = req.body;
    
    if (!employee_ids || employee_ids.length === 0) {
        req.flash('error', 'No employees selected');
        return res.redirect('/admin/employees');
    }
    
    const ids = Array.isArray(employee_ids) ? employee_ids : [employee_ids];
    
    try {
        const connection = await pool.getConnection();
        await connection.beginTransaction();
        
        try {
            let deactivatedCount = 0;
            let skippedCount = 0;
            
            for (const employeeId of ids) {
                // Check for active assignments
                const [assignments] = await connection.execute(`
                    SELECT COUNT(*) as count 
                    FROM product_assignments pa
                    JOIN employees e ON pa.employee_id = e.employee_id
                    WHERE e.user_id = ? AND pa.is_returned = FALSE
                `, [employeeId]);
                
                if (assignments[0].count > 0) {
                    skippedCount++;
                    continue;
                }
                
                // Deactivate user and employee
                await connection.execute(
                    'UPDATE users SET is_active = FALSE WHERE user_id = ?',
                    [employeeId]
                );
                await connection.execute(
                    'UPDATE employees SET is_active = FALSE WHERE user_id = ?',
                    [employeeId]
                );
                deactivatedCount++;
            }
            
            await connection.commit();
            
            let message = `${deactivatedCount} employee(s) deactivated successfully`;
            if (skippedCount > 0) {
                message += `. ${skippedCount} employee(s) skipped due to active assignments`;
            }
            req.flash('success', message);
        } catch (error) {
            await connection.rollback();
            throw error;
        } finally {
            connection.release();
        }
    } catch (error) {
        console.error('Bulk deactivate error:', error);
        req.flash('error', 'Error deactivating employees');
    }
    
    res.redirect('/admin/employees');
});

// Admin: Bulk Activate Employees Route
app.post('/admin/bulk-activate-employees', requireAuth, requireRole(['admin']), async (req, res) => {
    const { employee_ids } = req.body;
    
    if (!employee_ids || employee_ids.length === 0) {
        req.flash('error', 'No employees selected');
        return res.redirect('/admin/employees');
    }
    
    const ids = Array.isArray(employee_ids) ? employee_ids : [employee_ids];
    
    try {
        const connection = await pool.getConnection();
        await connection.beginTransaction();
        
        try {
            // Activate selected users and employees
            for (const employeeId of ids) {
                await connection.execute(
                    'UPDATE users SET is_active = TRUE WHERE user_id = ?',
                    [employeeId]
                );
                await connection.execute(
                    'UPDATE employees SET is_active = TRUE WHERE user_id = ?',
                    [employeeId]
                );
            }
            
            await connection.commit();
            req.flash('success', `${ids.length} employee(s) activated successfully`);
        } catch (error) {
            await connection.rollback();
            throw error;
        } finally {
            connection.release();
        }
    } catch (error) {
        console.error('Bulk activate error:', error);
        req.flash('error', 'Error activating employees');
    }
    
    res.redirect('/admin/employees');
});

// Admin: Employee Clearance Route
app.get('/admin/clearance', requireAuth, requireRole(['admin']), async (req, res) => {
    try {
        const { employee_id } = req.query;
        
        // Get all employees
        const [employees] = await pool.execute(`
            SELECT u.user_id, u.full_name, u.username, u.is_active, d.department_name
            FROM users u
            JOIN employees e ON u.user_id = e.user_id
            JOIN departments d ON e.department_id = d.department_id
            WHERE u.role IN ('employee', 'monitor')
            ORDER BY u.full_name
        `);
        
        let selectedEmployee = null;
        let assignments = [];
        let clearanceStatus = {
            totalAssigned: 0,
            totalReturned: 0,
            pendingReturns: 0,
            clearancePercentage: 0,
            canDeactivate: false
        };
        
        if (employee_id) {
            // Get selected employee details
            const [empDetails] = await pool.execute(`
                SELECT u.user_id, u.full_name, u.username, u.is_active, d.department_name
                FROM users u
                JOIN employees e ON u.user_id = e.user_id
                JOIN departments d ON e.department_id = d.department_id
                WHERE u.user_id = ?
            `, [employee_id]);
            
            if (empDetails.length > 0) {
                selectedEmployee = empDetails[0];
                
                // Get all product assignments for this employee
                const [assignmentData] = await pool.execute(`
                    SELECT pa.*, p.product_name, u.full_name as monitor_name
                    FROM product_assignments pa
                    JOIN products p ON pa.product_id = p.product_id
                    JOIN users u ON pa.monitor_id = u.user_id
                    JOIN employees e ON pa.employee_id = e.employee_id
                    WHERE e.user_id = ?
                    ORDER BY pa.assigned_at DESC
                `, [employee_id]);
                
                assignments = assignmentData;
                
                // Calculate clearance status
                clearanceStatus.totalAssigned = assignments.length;
                clearanceStatus.totalReturned = assignments.filter(a => a.is_returned).length;
                clearanceStatus.pendingReturns = clearanceStatus.totalAssigned - clearanceStatus.totalReturned;
                clearanceStatus.clearancePercentage = clearanceStatus.totalAssigned > 0 
                    ? Math.round((clearanceStatus.totalReturned / clearanceStatus.totalAssigned) * 100) 
                    : 100;
                clearanceStatus.canDeactivate = clearanceStatus.pendingReturns === 0;
            }
        }
        
        res.render('admin/clearance', {
            user: req.session.user,
            employees,
            selectedEmployee,
            assignments,
            clearanceStatus
        });
    } catch (error) {
        console.error('Clearance page error:', error);
        req.flash('error', 'Error loading clearance page');
        res.redirect('/admin/employees');
    }
});

app.listen(PORT, () => {
    console.log(`Server running on port ${PORT}`);
});

module.exports = app;<|MERGE_RESOLUTION|>--- conflicted
+++ resolved
@@ -1228,49 +1228,6 @@
     } = req.body;
     
     try {
-<<<<<<< HEAD
-        const connection = await pool.getConnection();
-        await connection.beginTransaction();
-        
-        try {
-            // Insert product with all fields
-            const [productResult] = await connection.execute(`
-                INSERT INTO products (
-                    product_name, description, category, sub_category, 
-                    model_number, serial_number, quantity, added_by,
-                    calibration_required, calibration_frequency, calibration_due_date
-                ) VALUES (?, ?, ?, ?, ?, ?, ?, ?, ?, ?, ?)
-            `, [
-                product_name, description, category, sub_category,
-                model_number, serial_number, quantity, req.session.user.user_id,
-                calibration_required === 'on', calibration_frequency, 
-                calibration_due_date || null
-            ]);
-            
-            // Add to stock history if table exists
-            try {
-                await connection.execute(`
-                    INSERT INTO stock_history (product_id, action, quantity, performed_by, notes) 
-                    VALUES (?, 'add', ?, ?, ?)
-                `, [
-                    productResult.insertId, 
-                    quantity, 
-                    req.session.user.user_id, 
-                    'Initial stock added'
-                ]);
-            } catch (historyError) {
-                console.log('Stock history table not found, skipping history entry');
-            }
-            
-            await connection.commit();
-            req.flash('success', 'Product added successfully to main stock');
-        } catch (error) {
-            await connection.rollback();
-            throw error;
-        } finally {
-            connection.release();
-        }
-=======
         // Insert product with proper null handling
         await pool.execute(`
             INSERT INTO products (
@@ -1288,7 +1245,6 @@
             requires_calibration === 'on' ? 1 : 0,
             next_calibration_date || null
         ]);
->>>>>>> 001c7a49
         
         req.flash('success', 'Product added successfully!');
         res.redirect('/monitor/inventory');
