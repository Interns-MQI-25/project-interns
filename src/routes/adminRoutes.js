--- conflicted
+++ resolved
@@ -1,1852 +1,1848 @@
-/**
- * @fileoverview Admin Routes Module - Handles all administrative functionality routes
- * 
- * This module exports a factory function that creates Express router with administrative routes.
- * Provides comprehensive admin dashboard, user management, product management, inventory control,
- * and system monitoring capabilities for the inventory management system.
- * 
- * @author Priyanshu Kumar Sharma
- * @version 1.0.0
- * @requires express - Web application framework
- * @requires multer - Middleware for handling multipart/form-data (file uploads)
- * @requires xlsx - Excel file parser and writer
- * @requires fs - File system operations
- * @requires path - Utilities for working with file paths
- * @requires ../utils/emailService - Email notification utilities
- * @requires ../utils/fileUpload - File upload and attachment management
- */
-
-const express = require('express');
-const router = express.Router();
-const path = require('path');
-const multer = require('multer');
-const xlsx = require('xlsx');
-const fs = require('fs');
-const { sendRegistrationApprovalEmail, sendRegistrationRejectionEmail } = require('../utils/emailService');
-<<<<<<< HEAD
-// Live feed manager for real-time events
-const liveFeed = require('../utils/liveFeed');
-=======
-const { checkProductRequestReminders, checkReturnRequestReminders, setDatabasePool } = require('../utils/reminderService');
->>>>>>> f590f573
-
-// Import file upload utilities
-const { 
-    upload, 
-    saveFileAttachment, 
-    getProductAttachments, 
-    deleteFileAttachment,
-    getFileIcon,
-    formatFileSize 
-} = require('../utils/fileUpload');
-
-/**
- * Configure multer middleware for Excel file uploads
- * Uses memory storage for cloud platform compatibility (Google App Engine)
- * Restricts uploads to Excel (.xlsx, .xls) and CSV files with 10MB size limit
- * 
- * @constant {multer.Multer} excelUpload - Configured multer instance for Excel uploads
- */
-const excelUpload = multer({
-    storage: multer.memoryStorage(), // Use memory storage instead of disk for App Engine
-    fileFilter: (req, file, cb) => {
-        // Check if file is Excel
-        const allowedMimes = [
-            'application/vnd.openxmlformats-officedocument.spreadsheetml.sheet', // .xlsx
-            'application/vnd.ms-excel', // .xls
-            'text/csv' // .csv
-        ];
-        
-        if (allowedMimes.includes(file.mimetype)) {
-            cb(null, true);
-        } else {
-            cb(new Error('Only Excel files (.xlsx, .xls) and CSV files are allowed'), false);
-        }
-    },
-    limits: {
-        fileSize: 10 * 1024 * 1024 // 10MB limit
-    }
-});
-
-/**
- * Admin Routes Factory Function
- * 
- * Creates and configures all administrative routes with proper authentication and authorization.
- * Returns an Express router instance with all admin functionality including dashboard,
- * user management, inventory control, and system monitoring.
- * 
- * @param {mysql.Pool} pool - MySQL connection pool for database operations
- * @param {Function} requireAuth - Authentication middleware function
- * @param {Function} requireRole - Role-based authorization middleware function
- * @returns {express.Router} Configured Express router with admin routes
- * 
- * @example
- * // Usage in main server file
- * const adminRoutes = require('./src/routes/adminRoutes');
- * app.use('/admin', adminRoutes(pool, requireAuth, requireRole));
- */
-module.exports = (pool, requireAuth, requireRole) => {
-    
-    /**
-     * Admin Dashboard Route
-     * 
-     * Displays comprehensive administrative dashboard with system statistics, metrics,
-     * and recent activity overview. Provides real-time insights into system usage,
-     * employee counts, pending registrations, inventory status, and recent transactions.
-     * 
-     * @route GET /admin/dashboard
-     * @access Admin only
-     * @param {Object} req - Express request object
-     * @param {Object} res - Express response object
-     * @returns {void} Renders admin dashboard view
-     * 
-     * @example
-     * // Access: GET /admin/dashboard
-     * // Renders view with: stats, recentActivity, messages
-     */
-    router.get('/dashboard', requireAuth, requireRole(['admin']), async (req, res) => {
-        try {
-            // Get dashboard statistics
-            const [totalEmployees] = await pool.execute(
-                'SELECT COUNT(*) as count FROM users WHERE role IN ("employee", "monitor")'
-            );
-            
-            const [activeMonitors] = await pool.execute(
-                'SELECT COUNT(*) as count FROM users WHERE role = "monitor"'
-            );
-            
-            const [pendingRegistrations] = await pool.execute(
-                'SELECT COUNT(*) as count FROM registration_requests WHERE status = "pending"'
-            );
-            
-            const [totalProducts] = await pool.execute(
-                'SELECT COUNT(*) as count FROM products'
-            );
-
-            const [lowStockProducts] = await pool.execute(
-                'SELECT COUNT(*) as count FROM products WHERE quantity <= 5'
-            );
-
-            // Get recent activity
-            const [recentActivity] = await pool.execute(`
-                SELECT 'request' as type, pr.requested_at as date, p.product_name, 
-                       u.full_name as employee_name, pr.status, pr.quantity
-                FROM product_requests pr
-                JOIN products p ON pr.product_id = p.product_id
-                JOIN employees e ON pr.employee_id = e.employee_id
-                JOIN users u ON e.user_id = u.user_id
-                UNION ALL
-                SELECT 'assignment' as type, pa.assigned_at as date, p.product_name,
-                       u.full_name as employee_name, 
-                       CASE WHEN pa.is_returned THEN 'returned' ELSE 'assigned' END as status,
-                       pa.quantity
-                FROM product_assignments pa
-                JOIN products p ON pa.product_id = p.product_id
-                JOIN employees e ON pa.employee_id = e.employee_id
-                JOIN users u ON e.user_id = u.user_id
-                ORDER BY date DESC
-                LIMIT 10
-            `);
-
-            res.render('admin/dashboard', {
-                user: req.session.user,
-                stats: {
-                    totalEmployees: totalEmployees[0].count,
-                    activeMonitors: activeMonitors[0].count,
-                    pendingRegistrations: pendingRegistrations[0].count,
-                    totalProducts: totalProducts[0].count,
-                    lowStockProducts: lowStockProducts[0].count
-                },
-                recentActivity: recentActivity || [],
-                messages: req.flash()
-            });
-        } catch (error) {
-            console.error('Admin dashboard error:', error);
-            res.render('error', { 
-                message: 'Error loading admin dashboard',
-                user: req.session.user 
-            });
-        }
-    });
-
-    /**
-     * Admin Employees Management Route
-     * 
-     * Displays comprehensive employee management interface with employee listings,
-     * department associations, and status information. Provides functionality for
-     * viewing all employees and monitors with their current status and department assignments.
-     * 
-     * @route GET /admin/employees
-     * @access Admin only
-     * @param {Object} req - Express request object
-     * @param {Object} res - Express response object
-     * @returns {void} Renders admin employees management view
-     * 
-     * @example
-     * // Access: GET /admin/employees
-     * // Renders view with: employees list, departments list
-     */
-    router.get('/employees', requireAuth, requireRole(['admin']), async (req, res) => {
-        try {
-            const [employees] = await pool.execute(`
-                SELECT u.*, e.employee_id, d.department_name, e.is_active as employee_active
-                FROM users u
-                LEFT JOIN employees e ON u.user_id = e.user_id
-                LEFT JOIN departments d ON e.department_id = d.department_id
-                WHERE u.role IN ('employee', 'monitor')
-                ORDER BY e.is_active DESC, u.full_name
-            `);
-            
-            const [departments] = await pool.execute('SELECT DISTINCT department_id, department_name FROM departments ORDER BY department_name');
-            
-            res.render('admin/employees', { user: req.session.user, employees, departments });
-        } catch (error) {
-            console.error('Employees error:', error);
-            res.render('error', { message: 'Error loading employees' });
-        }
-    });
-
-    /**
-     * Admin Monitors Management Route
-     * 
-     * Displays monitor assignment and management interface. Shows currently assigned
-     * monitors with their assignment periods, and provides access to available employees
-     * for potential monitor assignments. Supports monitor role transitions.
-     * 
-     * @route GET /admin/monitors
-     * @access Admin only
-     * @param {Object} req - Express request object
-     * @param {Object} res - Express response object
-     * @returns {void} Renders admin monitors management view
-     * 
-     * @example
-     * // Access: GET /admin/monitors
-     * // Renders view with: monitors list, available employees list
-     */
-    router.get('/monitors', requireAuth, requireRole(['admin']), async (req, res) => {
-        try {
-            const [monitors] = await pool.execute(`
-                SELECT u.*, ma.start_date, ma.end_date, ma.is_active as monitor_active
-                FROM users u
-                LEFT JOIN monitor_assignments ma ON u.user_id = ma.user_id AND ma.is_active = 1
-                WHERE u.role = 'monitor'
-                ORDER BY u.full_name
-            `);
-            
-            const [employees] = await pool.execute(`
-                SELECT u.user_id, u.full_name, u.username, d.department_name
-                FROM users u
-                JOIN employees e ON u.user_id = e.user_id
-                JOIN departments d ON e.department_id = d.department_id
-                WHERE u.role = 'employee' AND e.is_active = 1
-                ORDER BY u.full_name
-            `);
-            
-            res.render('admin/monitors', { user: req.session.user, monitors, employees });
-        } catch (error) {
-            console.error('Monitors error:', error);
-            res.render('error', { message: 'Error loading monitors' });
-        }
-    });
-
-    // Admin: Manage Admins Route (Read-only)
-    router.get('/manage-admins', requireAuth, requireRole(['admin']), async (req, res) => {
-        try {
-            res.render('admin/manage-admins', { user: req.session.user });
-        } catch (error) {
-            console.error('Manage admins error:', error);
-            res.render('error', { message: 'Error loading admin management' });
-        }
-    });
-
-    /**
-     * Admin Stock Management Route
-     * 
-     * Comprehensive inventory and stock management interface. Displays detailed product
-     * information including quantities, assignments, calibration status, and stock analytics.
-     * Provides insights into stock levels, calibration requirements, and inventory distribution.
-     * 
-     * @route GET /admin/stock
-     * @access Admin only
-     * @param {Object} req - Express request object
-     * @param {Object} res - Express response object
-     * @returns {void} Renders admin stock management view
-     * 
-     * @example
-     * // Access: GET /admin/stock
-     * // Renders view with: products, stockStats, recentActivity
-     */
-    router.get('/stock', requireAuth, requireRole(['admin']), async (req, res) => {
-        try {
-            const productsQuery = `
-                SELECT 
-                    p.*,
-                    u.full_name as added_by_name,
-                    COALESCE((
-                        SELECT COUNT(*) 
-                        FROM product_assignments pa 
-                        WHERE pa.product_id = p.product_id
-                    ), 0) as total_assignments,
-                    COALESCE((
-                        SELECT SUM(pa.quantity) 
-                        FROM product_assignments pa 
-                        WHERE pa.product_id = p.product_id AND pa.is_returned = FALSE
-                    ), 0) as currently_assigned,
-                    (p.quantity + COALESCE((
-                        SELECT SUM(pa.quantity) 
-                        FROM product_assignments pa 
-                        WHERE pa.product_id = p.product_id AND pa.is_returned = FALSE
-                    ), 0)) as total_quantity,
-                    CASE 
-                        WHEN p.calibration_due_date IS NOT NULL AND p.calibration_due_date < CURDATE() THEN 'Overdue'
-                        WHEN p.calibration_due_date IS NOT NULL AND p.calibration_due_date <= DATE_ADD(CURDATE(), INTERVAL 30 DAY) THEN 'Due Soon'
-                        WHEN p.calibration_due_date IS NOT NULL THEN 'Current'
-                        ELSE 'Not Required'
-                    END as calibration_status
-                FROM products p
-                LEFT JOIN users u ON p.added_by = u.user_id
-                ORDER BY p.asset_type, p.product_category, p.product_name
-            `;
-            
-            const [products] = await pool.execute(productsQuery);
-            
-            // Get comprehensive stock analytics
-            const stockStatsQuery = `
-                SELECT 
-                    asset_type,
-                    COUNT(*) as total_items,
-                    SUM(quantity) as total_quantity,
-                    SUM(CASE WHEN is_available = TRUE THEN quantity ELSE 0 END) as available_quantity,
-                    SUM(CASE WHEN COALESCE(calibration_required, FALSE) = TRUE THEN 1 ELSE 0 END) as calibration_items,
-                    SUM(CASE WHEN calibration_due_date IS NOT NULL AND calibration_due_date < CURDATE() THEN 1 ELSE 0 END) as overdue_calibrations
-                FROM products
-                GROUP BY asset_type
-            `;
-            
-            const [stockStats] = await pool.execute(stockStatsQuery);
-            
-            // Get recent stock activity (if stock_history table exists)
-            let recentActivity = [];
-            try {
-                const [activity] = await pool.execute(`
-                    SELECT 
-                        sh.action,
-                        sh.quantity,
-                        sh.performed_at,
-                        sh.notes,
-                        p.product_name,
-                        u.full_name as performed_by_name
-                    FROM stock_history sh
-                    JOIN products p ON sh.product_id = p.product_id
-                    JOIN users u ON sh.performed_by = u.user_id
-                    ORDER BY sh.performed_at DESC
-                    LIMIT 20
-                `);
-                recentActivity = activity;
-            } catch (historyError) {
-                console.log('Stock history table not found, skipping recent activity');
-            }
-            
-            res.render('admin/stock', { 
-                user: req.session.user, 
-                products: products || [],
-                stockStats: stockStats || [],
-                recentActivity: recentActivity || []
-            });
-        } catch (error) {
-            console.error('Admin stock error:', error);
-            res.render('admin/stock', { 
-                user: req.session.user, 
-                products: [],
-                stockStats: [],
-                recentActivity: [],
-                error: 'Error loading stock data'
-            });
-        }
-    });
-
-    /**
-     * Admin Product Update Route
-     * 
-     * Handles product information updates including name, category, serial numbers,
-     * quantities, and calibration settings. Validates input data, processes updates
-     * within database transactions, and maintains activity logs for audit purposes.
-     * 
-     * @route POST /admin/update-product/:productId
-     * @access Admin only
-     * @param {Object} req - Express request object with product update data
-     * @param {Object} res - Express response object
-     * @param {string} req.params.productId - Product ID to update
-     * @param {Object} req.body - Product update data (name, category, quantity, etc.)
-     * @returns {void} Redirects to stock management page with success/error message
-     * 
-     * @example
-     * // Access: POST /admin/update-product/123
-     * // Body: { product_name, quantity, calibration_required, etc. }
-     */
-    router.post('/update-product/:productId', requireAuth, requireRole(['admin']), async (req, res) => {
-        const productId = req.params.productId;
-        const {
-            product_name,
-            product_category,
-            asset_type,
-            serial_number,
-            model_number,
-            quantity,
-            calibration_required,
-            calibration_frequency
-        } = req.body;
-
-        try {
-            const connection = await pool.getConnection();
-            await connection.beginTransaction();
-
-            try {
-                // Validate required fields
-                if (!product_name || !asset_type || quantity === undefined) {
-                    req.flash('error', 'Product name, asset type, and quantity are required');
-                    return res.redirect('/admin/stock');
-                }
-
-                // Check if product exists and get current data
-                const [existingProduct] = await connection.execute(
-                    'SELECT * FROM products WHERE product_id = ?',
-                    [productId]
-                );
-
-                if (existingProduct.length === 0) {
-                    req.flash('error', 'Product not found');
-                    return res.redirect('/admin/stock');
-                }
-
-                // Validate quantity is not negative
-                if (parseInt(quantity) < 0) {
-                    req.flash('error', 'Quantity cannot be negative');
-                    return res.redirect('/admin/stock');
-                }
-
-                // Update the product
-                const updateQuery = `
-                    UPDATE products SET 
-                        product_name = ?,
-                        product_category = ?,
-                        asset_type = ?,
-                        serial_number = ?,
-                        model_number = ?,
-                        quantity = ?,
-                        calibration_required = ?,
-                        calibration_frequency = ?,
-                        updated_at = NOW()
-                    WHERE product_id = ?
-                `;
-
-                await connection.execute(updateQuery, [
-                    product_name,
-                    product_category || null,
-                    asset_type,
-                    serial_number || null,
-                    model_number || null,
-                    parseInt(quantity),
-                    calibration_required === '1' ? 1 : 0,
-                    calibration_frequency || null,
-                    productId
-                ]);
-
-                // Log the update activity (if you have activity logging)
-                try {
-                    await connection.execute(
-                        `INSERT INTO activity_logs (user_id, action, table_name, record_id, details, performed_at) 
-                         VALUES (?, 'UPDATE', 'products', ?, ?, NOW())`,
-                        [
-                            req.session.user.user_id,
-                            productId,
-                            `Updated product: ${product_name}`
-                        ]
-                    );
-                } catch (logError) {
-                    console.log('Activity logging failed (table may not exist):', logError.message);
-                }
-
-                // Fetch updated product for live feed
-                const [updatedProductRows] = await connection.execute(
-                    'SELECT * FROM products WHERE product_id = ?',
-                    [productId]
-                );
-                const updatedProduct = updatedProductRows[0];
-                // Emit live feed event
-                if (updatedProduct) {
-                    liveFeed.notifyProductUpdated(updatedProduct, req.session.user.full_name || req.session.user.username || 'Admin');
-                }
-                await connection.commit();
-                req.flash('success', `Product "${product_name}" updated successfully`);
-
-            } catch (error) {
-                await connection.rollback();
-                throw error;
-            } finally {
-                connection.release();
-            }
-
-        } catch (error) {
-            console.error('Update product error:', error);
-            req.flash('error', 'Error updating product. Please try again.');
-        }
-
-        res.redirect('/admin/stock');
-    });
-
-    // Admin: Excel Upload Page Route
-    router.get('/upload-products', requireAuth, requireRole(['admin']), async (req, res) => {
-        try {
-            // Get the products table column structure
-            const [columns] = await pool.execute(`
-                SELECT COLUMN_NAME, DATA_TYPE, IS_NULLABLE, COLUMN_DEFAULT, COLUMN_COMMENT 
-                FROM INFORMATION_SCHEMA.COLUMNS 
-                WHERE TABLE_SCHEMA = DATABASE() AND TABLE_NAME = 'products'
-                ORDER BY ORDINAL_POSITION
-            `);
-            
-            // Filter out auto-increment and system columns that users shouldn't provide
-            const editableColumns = columns.filter(col => 
-                !['product_id', 'added_at', 'updated_at'].includes(col.COLUMN_NAME)
-            );
-            
-            res.render('admin/upload-products', { 
-                user: req.session.user,
-                columns: editableColumns,
-                messages: req.flash()
-            });
-        } catch (error) {
-            console.error('Upload products page error:', error);
-            res.render('error', { message: 'Error loading upload page' });
-        }
-    });
-
-    // Admin: Process Excel Upload Route
-    router.post('/upload-products', requireAuth, requireRole(['admin']), excelUpload.single('excelFile'), async (req, res) => {
-        try {
-            if (!req.file) {
-                req.flash('error', 'No file uploaded. Please select an Excel file.');
-                return res.redirect('/admin/upload-products');
-            }
-
-            // Read the Excel file from memory buffer
-            const workbook = xlsx.read(req.file.buffer, { type: 'buffer' });
-            const sheetName = workbook.SheetNames[0]; // Use first sheet
-            const sheet = workbook.Sheets[sheetName];
-            
-            // Convert to JSON with header row as keys
-            const data = xlsx.utils.sheet_to_json(sheet, { header: 1 });
-            
-            if (data.length < 2) {
-                req.flash('error', 'Excel file must contain at least a header row and one data row.');
-                return res.redirect('/admin/upload-products');
-            }
-
-            const headers = data[0].map(h => h ? h.toString().trim() : '');
-            const rows = data.slice(1);
-
-            // Get the products table column structure
-            const [dbColumns] = await pool.execute(`
-                SELECT COLUMN_NAME, DATA_TYPE, IS_NULLABLE, COLUMN_DEFAULT 
-                FROM INFORMATION_SCHEMA.COLUMNS 
-                WHERE TABLE_SCHEMA = DATABASE() AND TABLE_NAME = 'products'
-                ORDER BY ORDINAL_POSITION
-            `);
-
-            // Filter out auto-increment and system columns
-            const expectedColumns = dbColumns
-                .filter(col => !['product_id', 'added_at', 'updated_at'].includes(col.COLUMN_NAME))
-                .map(col => col.COLUMN_NAME);
-
-            // Validate column headers
-            const missingColumns = expectedColumns.filter(col => !headers.includes(col));
-            const extraColumns = headers.filter(col => col && !expectedColumns.includes(col));
-
-            if (missingColumns.length > 0 || extraColumns.length > 0) {
-                let errorMessage = 'Column mismatch detected:\\n';
-                if (missingColumns.length > 0) {
-                    errorMessage += `Missing columns: ${missingColumns.join(', ')}\\n`;
-                }
-                if (extraColumns.length > 0) {
-                    errorMessage += `Extra columns: ${extraColumns.join(', ')}\\n`;
-                }
-                errorMessage += `Expected columns: ${expectedColumns.join(', ')}`;
-                
-                req.flash('error', errorMessage);
-                return res.redirect('/admin/upload-products');
-            }
-
-            // Process and validate data
-            const connection = await pool.getConnection();
-            await connection.beginTransaction();
-
-            try {
-                let successCount = 0;
-                let errorCount = 0;
-                const errors = [];
-
-                for (let i = 0; i < rows.length; i++) {
-                    const row = rows[i];
-                    const rowNumber = i + 2; // Excel row number (accounting for header)
-
-                    try {
-                        // Skip empty rows
-                        if (!row || row.every(cell => !cell && cell !== 0)) {
-                            continue;
-                        }
-
-                        // Create object from row data
-                        const productData = {};
-                        headers.forEach((header, index) => {
-                            if (header && expectedColumns.includes(header)) {
-                                productData[header] = row[index] || null;
-                            }
-                        });
-
-                        // Set default values for required fields
-                        if (!productData.added_by) {
-                            productData.added_by = req.session.user.user_id;
-                        }
-                        if (productData.is_available === undefined || productData.is_available === null) {
-                            productData.is_available = true;
-                        }
-                        if (!productData.quantity) {
-                            productData.quantity = 1;
-                        }
-
-                        // Convert boolean fields
-                        if (typeof productData.is_available === 'string') {
-                            productData.is_available = ['true', '1', 'yes', 'y'].includes(productData.is_available.toLowerCase());
-                        }
-                        if (typeof productData.calibration_required === 'string') {
-                            productData.calibration_required = ['true', '1', 'yes', 'y'].includes(productData.calibration_required.toLowerCase());
-                        }
-
-                        // Validate required fields
-                        if (!productData.product_name || !productData.asset_type) {
-                            errors.push(`Row ${rowNumber}: Product name and asset type are required`);
-                            errorCount++;
-                            continue;
-                        }
-
-                        // Build INSERT query dynamically
-                        const columns = Object.keys(productData).filter(key => productData[key] !== null);
-                        const values = columns.map(key => productData[key]);
-                        const placeholders = columns.map(() => '?').join(', ');
-                        const columnNames = columns.join(', ');
-
-                        const insertQuery = `INSERT INTO products (${columnNames}) VALUES (${placeholders})`;
-                        const [insertResult] = await connection.execute(insertQuery, values);
-
-                        // Fetch inserted product for live feed
-                        let insertedProduct = null;
-                        if (insertResult && insertResult.insertId) {
-                            const [rows] = await connection.execute('SELECT * FROM products WHERE product_id = ?', [insertResult.insertId]);
-                            insertedProduct = rows[0];
-                        }
-                        // Emit live feed event
-                        if (insertedProduct) {
-                            liveFeed.notifyProductAdded(insertedProduct, req.session.user.full_name || req.session.user.username || 'Admin');
-                        }
-
-                        successCount++;
-
-                    } catch (rowError) {
-                        console.error(`Error processing row ${rowNumber}:`, rowError);
-                        errors.push(`Row ${rowNumber}: ${rowError.message}`);
-                        errorCount++;
-                    }
-                }
-
-                if (successCount > 0) {
-                    await connection.commit();
-                    req.flash('success', `Successfully imported ${successCount} products.`);
-                    
-                    if (errorCount > 0) {
-                        req.flash('warning', `${errorCount} rows had errors and were skipped.`);
-                        if (errors.length <= 10) {
-                            req.flash('info', errors.join('\\n'));
-                        } else {
-                            req.flash('info', `First 10 errors:\\n${errors.slice(0, 10).join('\\n')}\\n... and ${errors.length - 10} more errors.`);
-                        }
-                    }
-                } else {
-                    await connection.rollback();
-                    req.flash('error', 'No products were imported. Please check your data.');
-                    if (errors.length > 0) {
-                        req.flash('info', errors.slice(0, 10).join('\\n'));
-                    }
-                }
-
-            } catch (error) {
-                await connection.rollback();
-                throw error;
-            } finally {
-                connection.release();
-            }
-
-        } catch (error) {
-            console.error('Excel upload error:', error);
-            req.flash('error', 'Error processing Excel file. Please check the format and try again.');
-        }
-
-        res.redirect('/admin/upload-products');
-    });
-
-    // Admin: Download Template Route
-    router.get('/download-template', requireAuth, requireRole(['admin']), async (req, res) => {
-        try {
-            // Get the products table column structure
-            const [columns] = await pool.execute(`
-                SELECT COLUMN_NAME, DATA_TYPE, IS_NULLABLE, COLUMN_DEFAULT, COLUMN_COMMENT 
-                FROM INFORMATION_SCHEMA.COLUMNS 
-                WHERE TABLE_SCHEMA = DATABASE() AND TABLE_NAME = 'products'
-                ORDER BY ORDINAL_POSITION
-            `);
-            
-            // Filter out auto-increment and system columns
-            const templateColumns = columns
-                .filter(col => !['product_id', 'added_at', 'updated_at'].includes(col.COLUMN_NAME))
-                .map(col => col.COLUMN_NAME);
-
-            // Create a sample data row
-            const sampleData = {
-                item_number: 1001,
-                asset_type: 'Hardware',
-                product_category: 'Testing Equipment',
-                product_name: 'Sample Product Name',
-                model_number: 'MODEL-123',
-                serial_number: 'SN-123456',
-                is_available: true,
-                quantity: 1,
-                added_by: req.session.user.user_id,
-                calibration_required: false,
-                calibration_frequency: '1 Year',
-                calibration_due_date: '2025-12-31',
-                pr_no: 1234,
-                po_number: 'PO-2024-001',
-                inward_date: '2024-01-15',
-                inwarded_by: req.session.user.user_id,
-                version_number: 'v1.0',
-                software_license_type: 'Standard',
-                license_start: '2024-01-01',
-                renewal_frequency: '1 Year',
-                next_renewal_date: '2025-01-01',
-                new_license_key: null,
-                new_version_number: null
-            };
-
-            // Create worksheet data
-            const wsData = [
-                templateColumns, // Header row
-                templateColumns.map(col => sampleData[col] || '') // Sample data row
-            ];
-
-            // Create workbook
-            const wb = xlsx.utils.book_new();
-            const ws = xlsx.utils.aoa_to_sheet(wsData);
-
-            // Add the worksheet to workbook
-            xlsx.utils.book_append_sheet(wb, ws, 'Products Template');
-
-            // Generate buffer
-            const buffer = xlsx.write(wb, { type: 'buffer', bookType: 'xlsx' });
-
-            // Set headers for download
-            res.setHeader('Content-Disposition', 'attachment; filename="products_template.xlsx"');
-            res.setHeader('Content-Type', 'application/vnd.openxmlformats-officedocument.spreadsheetml.sheet');
-
-            // Send the file
-            res.send(buffer);
-
-        } catch (error) {
-            console.error('Template download error:', error);
-            req.flash('error', 'Error generating template file.');
-            res.redirect('/admin/upload-products');
-        }
-    });
-
-
-    // Inventory
-    router.get('/inventory', requireAuth, requireRole(['admin']), async (req, res) => {
-        try {
-            const [products] = await pool.execute(`
-                SELECT 
-                    p.*,
-                    u.full_name as added_by_name,
-                    COALESCE((
-                        SELECT COUNT(*) 
-                        FROM product_assignments pa 
-                        WHERE pa.product_id = p.product_id
-                    ), 0) as total_assignments,
-                    COALESCE((
-                        SELECT SUM(pa.quantity) 
-                        FROM product_assignments pa 
-                        WHERE pa.product_id = p.product_id AND pa.is_returned = FALSE
-                    ), 0) as currently_assigned,
-                    CASE 
-                        WHEN p.calibration_due_date IS NOT NULL AND p.calibration_due_date < CURDATE() THEN 'Overdue'
-                        WHEN p.calibration_due_date IS NOT NULL AND p.calibration_due_date <= DATE_ADD(CURDATE(), INTERVAL 30 DAY) THEN 'Due Soon'
-                        WHEN p.calibration_due_date IS NOT NULL THEN 'Current'
-                        ELSE 'Not Required'
-                    END as calibration_status,
-                    CASE 
-                        WHEN p.calibration_required = 1 AND p.calibration_frequency IS NOT NULL 
-                        THEN DATE_ADD(p.added_at, INTERVAL CAST(p.calibration_frequency AS UNSIGNED) YEAR)
-                        ELSE NULL
-                    END as next_calibration_date,
-                    GROUP_CONCAT(
-                        CONCAT(emp_user.full_name, ' (', dept.department_name, ')')
-                        ORDER BY pa.assigned_at DESC 
-                        SEPARATOR '; '
-                    ) as assigned_to_details
-                FROM products p
-                LEFT JOIN users u ON p.added_by = u.user_id
-                LEFT JOIN product_assignments pa ON p.product_id = pa.product_id AND pa.is_returned = FALSE
-                LEFT JOIN employees emp ON pa.employee_id = emp.employee_id
-                LEFT JOIN users emp_user ON emp.user_id = emp_user.user_id
-                LEFT JOIN departments dept ON emp.department_id = dept.department_id
-                GROUP BY p.product_id
-                ORDER BY p.asset_type, p.product_category, p.product_name
-            `);
-            
-            res.render('admin/inventory', { 
-                user: req.session.user, 
-                products 
-            });
-        } catch (error) {
-            console.error('Inventory error:', error);
-            res.render('error', { message: 'Error loading inventory' });
-        }
-    });
-
-    // Admin: History Route with Fallback
-    router.get('/history', requireAuth, requireRole(['admin']), async (req, res) => {
-        try {
-            // Check if system_activity_log table exists
-            const [tableExists] = await pool.execute(`
-                SELECT COUNT(*) as count FROM information_schema.tables 
-                WHERE table_schema = DATABASE() AND table_name = 'system_activity_log'
-            `);
-            
-            if (tableExists[0].count === 0) {
-                // Fallback to old history system - get both assignments and requests
-                const [assignments] = await pool.execute(`
-                    SELECT 'assignment' as type, pa.assigned_at as date, p.product_name, 
-                           u1.full_name as employee_name, u2.full_name as monitor_name, 
-                           pa.quantity, 'Assigned' as status
-                    FROM product_assignments pa
-                    JOIN products p ON pa.product_id = p.product_id
-                    JOIN employees e ON pa.employee_id = e.employee_id
-                    JOIN users u1 ON e.user_id = u1.user_id
-                    JOIN users u2 ON pa.monitor_id = u2.user_id
-                    ORDER BY pa.assigned_at DESC
-                    LIMIT 25
-                `);
-
-                const [requests] = await pool.execute(`
-                    SELECT 'request' as type, pr.request_date as date, p.product_name,
-                           u1.full_name as employee_name, u2.full_name as monitor_name,
-                           pr.quantity, pr.status
-                    FROM product_requests pr
-                    JOIN products p ON pr.product_id = p.product_id
-                    JOIN employees e ON pr.employee_id = e.employee_id
-                    JOIN users u1 ON e.user_id = u1.user_id
-                    LEFT JOIN users u2 ON pr.monitor_id = u2.user_id
-                    ORDER BY pr.request_date DESC
-                    LIMIT 25
-                `);
-
-                // Combine and sort by date
-                const history = [...assignments, ...requests].sort((a, b) => new Date(b.date) - new Date(a.date));
-                
-                return res.render('admin/history', { 
-                    user: req.session.user, 
-                    history,
-                    currentPage: 1,
-                    totalPages: 1,
-                    totalRecords: history.length
-                });
-            }
-            
-            // Use unified system if table exists
-            const page = parseInt(req.query.page) || 1;
-            const limit = 50;
-            const offset = (page - 1) * limit;
-            
-            const [countResult] = await pool.execute(`
-                SELECT COUNT(*) as total FROM system_activity_log
-                WHERE activity_type IS NOT NULL AND description IS NOT NULL
-            `);
-            
-            const totalRecords = countResult[0].total;
-            const totalPages = Math.ceil(totalRecords / limit);
-            
-            const [history] = await pool.execute(`
-                SELECT 
-                    sal.activity_type as type,
-                    sal.created_at as date,
-                    u1.full_name as employee_name,
-                    u2.full_name as monitor_name,
-                    p.product_name,
-                    1 as quantity,
-                    CASE 
-                        WHEN sal.activity_type = 'assignment' THEN 'Assigned'
-                        WHEN sal.activity_type = 'request' THEN 'Requested'
-                        ELSE 'Unknown'
-                    END as status
-                FROM system_activity_log sal
-                JOIN users u1 ON sal.user_id = u1.user_id
-                LEFT JOIN users u2 ON sal.target_user_id = u2.user_id
-                LEFT JOIN products p ON sal.product_id = p.product_id
-                WHERE sal.activity_type IS NOT NULL AND sal.description IS NOT NULL
-                ORDER BY sal.created_at DESC
-                LIMIT ? OFFSET ?
-            `, [limit, offset]);
-            
-            res.render('admin/history', { 
-                user: req.session.user, 
-                history,
-                currentPage: page,
-                totalPages,
-                totalRecords
-            });
-        } catch (error) {
-            console.error('History error:', error);
-            // Render history page with empty data instead of error page
-            res.render('admin/history', { 
-                user: req.session.user, 
-                history: [],
-                currentPage: 1,
-                totalPages: 1,
-                totalRecords: 0,
-                error: 'Unable to load history data. Please check database connection.'
-            });
-        }
-    });
-
-    // Admin: Registration Requests Route
-    router.get('/registration-requests', requireAuth, requireRole(['admin']), async (req, res) => {
-        try {
-            // Get all pending registration requests with department information
-            const [requests] = await pool.execute(`
-                SELECT 
-                    rr.*,
-                    d.department_name
-                FROM registration_requests rr
-                LEFT JOIN departments d ON rr.department_id = d.department_id
-                ORDER BY rr.requested_at DESC
-            `);
-
-            // Get departments for the form
-            const [departments] = await pool.execute(
-                'SELECT DISTINCT department_id, department_name FROM departments ORDER BY department_name'
-            );
-
-            res.render('admin/registration-requests', {
-                user: req.session.user,
-                requests: requests || [],
-                departments: departments || [],
-                messages: req.flash()
-            });
-        } catch (error) {
-            console.error('Registration requests error:', error);
-            req.flash('error', 'Error loading registration requests');
-            res.redirect('/admin/dashboard');
-        }
-    });
-
-
-    // Admin: Account Route
-    router.get('/account', requireAuth, requireRole(['admin']), async (req, res) => {
-        try {
-            const [adminDetails] = await pool.execute(`
-                SELECT u.user_id, u.username, u.full_name, u.email, u.role, u.created_at,
-                       COALESCE(e.is_active, 1) as is_active, 
-                       COALESCE(d.department_name, 'Administration') as department_name
-                FROM users u
-                LEFT JOIN employees e ON u.user_id = e.user_id
-                LEFT JOIN departments d ON e.department_id = d.department_id
-                WHERE u.user_id = ?
-            `, [req.session.user.user_id]);
-
-            if (!adminDetails || adminDetails.length === 0) {
-                req.flash('error', 'Admin details not found.');
-                return res.redirect('/admin/dashboard');
-            }
-
-            res.render('admin/account', { 
-                user: req.session.user, 
-                admin: adminDetails[0],
-                messages: req.flash()
-            });
-        } catch (error) {
-            console.error('Account error:', error);
-            res.render('error', { message: 'Error loading account details' });
-        }
-    });
-
-    // Admin: Change Password Route
-    router.post('/change-password', requireAuth, requireRole(['admin']), async (req, res) => {
-        const { current_password, new_password, confirm_password } = req.body;
-        
-        try {
-            // Validate input
-            if (!current_password || !new_password || !confirm_password) {
-                req.flash('error', 'All password fields are required');
-                return res.redirect('/admin/account');
-            }
-            
-            if (new_password !== confirm_password) {
-                req.flash('error', 'New password and confirmation do not match');
-                return res.redirect('/admin/account');
-            }
-            
-            if (new_password.length < 6) {
-                req.flash('error', 'New password must be at least 6 characters long');
-                return res.redirect('/admin/account');
-            }
-            
-            // Get current user details
-            const [users] = await pool.execute(
-                'SELECT password FROM users WHERE user_id = ?',
-                [req.session.user.user_id]
-            );
-            
-            if (users.length === 0) {
-                req.flash('error', 'User not found');
-                return res.redirect('/admin/account');
-            }
-            
-            // Verify current password
-            const bcrypt = require('bcryptjs');
-            const isValidPassword = await bcrypt.compare(current_password, users[0].password);
-            
-            if (!isValidPassword) {
-                req.flash('error', 'Current password is incorrect');
-                return res.redirect('/admin/account');
-            }
-            
-            // Hash new password
-            const hashedNewPassword = await bcrypt.hash(new_password, 10);
-            
-            // Update password in database
-            await pool.execute(
-                'UPDATE users SET password = ?, updated_at = NOW() WHERE user_id = ?',
-                [hashedNewPassword, req.session.user.user_id]
-            );
-            
-            req.flash('success', 'Password changed successfully');
-            res.redirect('/admin/account');
-            
-        } catch (error) {
-            console.error('Change password error:', error);
-            req.flash('error', 'Error changing password. Please try again.');
-            res.redirect('/admin/account');
-        }
-    });
-
-
-
-    // Admin: Dashboard Stats API
-    router.get('/dashboard-stats', requireAuth, requireRole(['admin']), async (req, res) => {
-        try {
-            const [totalEmployees] = await pool.execute(
-                'SELECT COUNT(*) as count FROM users WHERE role IN ("employee", "monitor")'
-            );
-            
-            const [activeMonitors] = await pool.execute(
-                'SELECT COUNT(*) as count FROM users WHERE role = "monitor"'
-            );
-            
-            const [pendingRegistrations] = await pool.execute(
-                'SELECT COUNT(*) as count FROM registration_requests WHERE status = "pending"'
-            );
-            
-            const [totalProducts] = await pool.execute(
-                'SELECT COUNT(*) as count FROM products'
-            );
-            
-            // Fetch recent system activity
-            const [recentActivity] = await pool.execute(`
-                SELECT 'request' as type, pr.requested_at as date, p.product_name, 
-                       u.full_name as employee_name, pr.status, pr.quantity
-                FROM product_requests pr
-                JOIN products p ON pr.product_id = p.product_id
-                JOIN employees e ON pr.employee_id = e.employee_id
-                JOIN users u ON e.user_id = u.user_id
-                UNION ALL
-                SELECT 'assignment' as type, pa.assigned_at as date, p.product_name,
-                       u.full_name as employee_name, 
-                       CASE WHEN pa.is_returned THEN 'returned' ELSE 'assigned' END as status,
-                       pa.quantity
-                FROM product_assignments pa
-                JOIN products p ON pa.product_id = p.product_id
-                JOIN employees e ON pa.employee_id = e.employee_id
-                JOIN users u ON e.user_id = u.user_id
-                UNION ALL
-                SELECT 'registration' as type, rr.requested_at as date, 'User Registration' as product_name,
-                       rr.full_name as employee_name, rr.status, 1 as quantity
-                FROM registration_requests rr
-                ORDER BY date DESC
-                LIMIT 50
-            `);
-            
-            // Fetch stock analytics
-            const stockStatsQuery = `
-                SELECT 
-                    asset_type,
-                    COUNT(*) as total_items,
-                    SUM(quantity) as total_quantity,
-                    SUM(CASE WHEN is_available = TRUE THEN quantity ELSE 0 END) as available_quantity,
-                    SUM(CASE WHEN COALESCE(calibration_required, FALSE) = TRUE THEN 1 ELSE 0 END) as calibration_items,
-                    SUM(CASE WHEN calibration_due_date IS NOT NULL AND calibration_due_date < CURDATE() THEN 1 ELSE 0 END) as overdue_calibrations
-                FROM products
-                GROUP BY asset_type
-            `;
-            
-            const [stockStats] = await pool.execute(stockStatsQuery);
-            
-            res.json({
-                totalEmployees: totalEmployees[0].count,
-                activeMonitors: activeMonitors[0].count,
-                pendingRegistrations: pendingRegistrations[0].count,
-                totalProducts: totalProducts[0].count,
-                recentActivity: recentActivity || [],
-                stockStats: stockStats || []
-            });
-        } catch (error) {
-            console.error('Dashboard stats error:', error);
-            res.status(500).json({ error: 'Failed to fetch dashboard stats' });
-        }
-    });
-
-    // Admin: Assign Monitor Route
-    router.post('/assign-monitor', requireAuth, requireRole(['admin']), async (req, res) => {
-        const { employee_id, end_date } = req.body;
-        
-        try {
-            const connection = await pool.getConnection();
-            await connection.beginTransaction();
-            
-            try {
-                // Check if user exists and is an employee
-                const [users] = await connection.execute(
-                    'SELECT * FROM users WHERE user_id = ? AND role = "employee"',
-                    [employee_id]
-                );
-                
-                if (users.length === 0) {
-                    req.flash('error', 'Invalid employee selected');
-                    res.redirect('/admin/monitors');
-                    return;
-                }
-                
-                // Check if there are already 4 active monitors
-                const [activeMonitors] = await connection.execute(
-                    'SELECT COUNT(*) as count FROM users WHERE role = "monitor"'
-                );
-                
-                if (activeMonitors[0].count >= 4) {
-                    req.flash('error', 'Maximum of 4 monitors allowed');
-                    res.redirect('/admin/monitors');
-                    return;
-                }
-                
-                // Update user role to monitor
-                await connection.execute(
-                    'UPDATE users SET role = "monitor" WHERE user_id = ?',
-                    [employee_id]
-                );
-                
-                // Create monitor assignment record
-                await connection.execute(
-                    'INSERT INTO monitor_assignments (user_id, assigned_by, start_date, end_date, is_active) VALUES (?, ?, NOW(), ?, 1)',
-                    [employee_id, req.session.user.user_id, end_date]
-                );
-                
-                await connection.commit();
-                req.flash('success', 'Monitor assigned successfully');
-            } catch (error) {
-                await connection.rollback();
-                throw error;
-            } finally {
-                connection.release();
-            }
-            
-            res.redirect('/admin/monitors');
-        } catch (error) {
-            console.error('Assign monitor error:', error);
-            req.flash('error', 'Error assigning monitor');
-            res.redirect('/admin/monitors');
-        }
-    });
-
-    // Admin: Unassign Monitor Route
-    router.post('/unassign-monitor', requireAuth, requireRole(['admin']), async (req, res) => {
-        const { user_id } = req.body;
-        
-        try {
-            const connection = await pool.getConnection();
-            await connection.beginTransaction();
-            
-            try {
-                // Check if user is currently a monitor
-                const [users] = await connection.execute(
-                    'SELECT * FROM users WHERE user_id = ? AND role = "monitor"',
-                    [user_id]
-                );
-                
-                if (users.length === 0) {
-                    req.flash('error', 'User is not currently a monitor');
-                    res.redirect('/admin/monitors');
-                    return;
-                }
-                
-                // Update user role back to employee
-                await connection.execute(
-                    'UPDATE users SET role = "employee" WHERE user_id = ?',
-                    [user_id]
-                );
-                
-                // Deactivate monitor assignment
-                await connection.execute(
-                    'UPDATE monitor_assignments SET is_active = 0, end_date = NOW() WHERE user_id = ? AND is_active = 1',
-                    [user_id]
-                );
-                
-                await connection.commit();
-                req.flash('success', 'Monitor unassigned successfully');
-            } catch (error) {
-                await connection.rollback();
-                throw error;
-            } finally {
-                connection.release();
-            }
-            
-            res.redirect('/admin/monitors');
-        } catch (error) {
-            console.error('Unassign monitor error:', error);
-            req.flash('error', 'Error unassigning monitor');
-            res.redirect('/admin/monitors');
-        }
-    });
-
-    // Admin: Process Registration Request Route
-    router.post('/process-registration', requireAuth, requireRole(['admin']), async (req, res) => {
-        const { request_id, action } = req.body;
-        
-        try {
-            const connection = await pool.getConnection();
-            await connection.beginTransaction();
-            
-            try {
-                // Get the registration request
-                const [requests] = await connection.execute(
-                    'SELECT * FROM registration_requests WHERE request_id = ?',
-                    [request_id]
-                );
-                
-                if (requests.length === 0) {
-                    throw new Error('Registration request not found');
-                }
-                
-                const request = requests[0];
-                
-                if (action === 'approve') {
-                    // Create user account
-                    const [result] = await connection.execute(`
-                        INSERT INTO users (username, full_name, email, password, role) 
-                        VALUES (?, ?, ?, ?, 'employee')
-                    `, [request.username, request.full_name, request.email, request.password]);
-                    
-                    const userId = result.insertId;
-                    
-                    // Create employee record
-                    await connection.execute(`
-                        INSERT INTO employees (user_id, department_id, is_active) 
-                        VALUES (?, ?, 1)
-                    `, [userId, request.department_id]);
-                    
-                    // Send approval email
-                    try {
-                        await sendRegistrationApprovalEmail(request.email, request.full_name);
-                    } catch (emailError) {
-                        console.error('Failed to send approval email:', emailError);
-                    }
-                } else if (action === 'reject') {
-                    // Send rejection email
-                    try {
-                        await sendRegistrationRejectionEmail(request.email, request.full_name);
-                    } catch (emailError) {
-                        console.error('Failed to send rejection email:', emailError);
-                    }
-                } else if (action === 'reactivate') {
-                    // Reactivate rejected request (set back to pending)
-                    await connection.execute(
-                        'UPDATE registration_requests SET status = "pending", processed_at = NULL WHERE request_id = ?',
-                        [request_id]
-                    );
-                    req.flash('success', 'Registration request reactivated successfully');
-                    await connection.commit();
-                    return res.redirect('/admin/registration-requests');
-                } else if (action === 'delete') {
-                    // Delete the registration request
-                    await connection.execute(
-                        'DELETE FROM registration_requests WHERE request_id = ?',
-                        [request_id]
-                    );
-                    req.flash('success', 'Registration request deleted successfully');
-                    await connection.commit();
-                    return res.redirect('/admin/registration-requests');
-                }
-                
-                // Update request status
-                await connection.execute(
-                    'UPDATE registration_requests SET status = ?, processed_at = NOW() WHERE request_id = ?',
-                    [action === 'approve' ? 'approved' : 'rejected', request_id]
-                );
-                
-                await connection.commit();
-                req.flash('success', `Registration request ${action}d successfully`);
-            } catch (error) {
-                await connection.rollback();
-                throw error;
-            } finally {
-                connection.release();
-            }
-            
-        } catch (error) {
-            console.error('Process registration error:', error);
-            req.flash('error', 'Error processing registration request');
-        }
-        
-        res.redirect('/admin/registration-requests');
-    });
-
-    // Admin: Create Employee Route
-    router.post('/create-employee', requireAuth, requireRole(['admin']), async (req, res) => {
-        const { full_name, username, email, password, department_id, role, end_date } = req.body;
-        
-        try {
-            const connection = await pool.getConnection();
-            await connection.beginTransaction();
-            
-            try {
-                // Check if username or email already exists
-                const [existingUsers] = await connection.execute(
-                    'SELECT * FROM users WHERE BINARY username = ? OR email = ?',
-                    [username, email]
-                );
-                
-                if (existingUsers.length > 0) {
-                    req.flash('error', 'Username or email already exists');
-                    res.redirect('/admin/employees');
-                    return;
-                }
-                
-                // Validate end date for monitor role
-                if (role === 'monitor') {
-                    if (!end_date) {
-                        req.flash('error', 'End date is required for monitor role');
-                        res.redirect('/admin/employees');
-                        return;
-                    }
-                    
-                    const endDate = new Date(end_date);
-                    const today = new Date();
-                    today.setHours(0, 0, 0, 0);
-                    
-                    if (endDate <= today) {
-                        req.flash('error', 'End date must be in the future');
-                        res.redirect('/admin/employees');
-                        return;
-                    }
-                }
-                
-                // Hash password
-                const bcrypt = require('bcryptjs');
-                const hashedPassword = await bcrypt.hash(password, 10);
-                
-                // Create user
-                const [result] = await connection.execute(`
-                    INSERT INTO users (username, full_name, email, password, role) 
-                    VALUES (?, ?, ?, ?, ?)
-                `, [username, full_name, email, hashedPassword, role]);
-                
-                const userId = result.insertId;
-                
-                // Create employee record
-                await connection.execute(`
-                    INSERT INTO employees (user_id, department_id, is_active) 
-                    VALUES (?, ?, 1)
-                `, [userId, department_id]);
-                
-                // If monitor role, create monitor assignment with end date
-                if (role === 'monitor') {
-                    const [employee] = await connection.execute(
-                        'SELECT employee_id FROM employees WHERE user_id = ?',
-                        [userId]
-                    );
-                    
-                    if (employee.length > 0) {
-                        await connection.execute(`
-                            INSERT INTO monitor_assignments (employee_id, assigned_by, start_date, end_date) 
-                            VALUES (?, ?, CURDATE(), ?)
-                        `, [employee[0].employee_id, req.session.user.user_id, end_date]);
-                    }
-                }
-                
-                await connection.commit();
-                req.flash('success', 'Employee created successfully');
-            } catch (error) {
-                await connection.rollback();
-                throw error;
-            } finally {
-                connection.release();
-            }
-            
-        } catch (error) {
-            console.error('Create employee error:', error);
-            req.flash('error', 'Error creating employee');
-        }
-        
-        res.redirect('/admin/employees');
-    });
-
-    // Admin: Toggle Employee Status Route (Deactivate/Activate)
-    router.post('/toggle-employee-status/:id', requireAuth, requireRole(['admin']), async (req, res) => {
-        const employeeId = req.params.id;
-        
-        try {
-            const connection = await pool.getConnection();
-            await connection.beginTransaction();
-            
-            try {
-                // Get current status
-                const [employees] = await connection.execute(
-                    'SELECT is_active FROM users WHERE user_id = ?',
-                    [employeeId]
-                );
-                
-                if (employees.length === 0) {
-                    req.flash('error', 'Employee not found');
-                    res.redirect('/admin/employees');
-                    return;
-                }
-                
-                const currentStatus = employees[0].is_active;
-                const newStatus = !currentStatus;
-                
-                // If deactivating, check for unreturned products
-                if (!newStatus) {
-                    const [assignments] = await connection.execute(`
-                        SELECT COUNT(*) as count 
-                        FROM product_assignments pa
-                        JOIN employees e ON pa.employee_id = e.employee_id
-                        WHERE e.user_id = ? AND pa.is_returned = FALSE
-                    `, [employeeId]);
-                    
-                    if (assignments[0].count > 0) {
-                        req.flash('error', `Cannot deactivate employee with ${assignments[0].count} unreturned product(s). Please check Employee Clearance page.`);
-                        await connection.rollback();
-                        res.redirect('/admin/employees');
-                        return;
-                    }
-                }
-                
-                // Update user status
-                await connection.execute(
-                    'UPDATE users SET is_active = ? WHERE user_id = ?',
-                    [newStatus, employeeId]
-                );
-                
-                // Update employee status
-                await connection.execute(
-                    'UPDATE employees SET is_active = ? WHERE user_id = ?',
-                    [newStatus, employeeId]
-                );
-                
-                await connection.commit();
-                req.flash('success', `Employee ${newStatus ? 'activated' : 'deactivated'} successfully`);
-            } catch (error) {
-                await connection.rollback();
-                throw error;
-            } finally {
-                connection.release();
-            }
-            
-        } catch (error) {
-            console.error('Toggle employee status error:', error);
-            req.flash('error', 'Error updating employee status');
-        }
-        
-        res.redirect('/admin/employees');
-    });
-
-    // Admin: Bulk Deactivate Employees Route
-    router.post('/bulk-deactivate-employees', requireAuth, requireRole(['admin']), async (req, res) => {
-        console.log('Bulk deactivate request received');
-        console.log('Request body:', req.body);
-        console.log('Content-Type:', req.get('Content-Type'));
-        
-        const { employee_ids } = req.body;
-        
-        console.log('Extracted employee_ids:', employee_ids);
-        console.log('Type of employee_ids:', typeof employee_ids);
-        console.log('Is array:', Array.isArray(employee_ids));
-        
-        if (!employee_ids || employee_ids.length === 0) {
-            const message = 'No employees selected';
-            console.log('Error: No employee_ids found');
-            if (req.headers.accept && req.headers.accept.includes('application/json')) {
-                return res.status(400).json({ error: message });
-            }
-            req.flash('error', message);
-            return res.redirect('/admin/employees');
-        }
-        
-        try {
-            const connection = await pool.getConnection();
-            await connection.beginTransaction();
-            
-            try {
-                const employeeIdArray = Array.isArray(employee_ids) ? employee_ids : [employee_ids];
-                const placeholders = employeeIdArray.map(() => '?').join(',');
-                
-                // Update user status
-                await connection.execute(
-                    `UPDATE users SET is_active = 0 WHERE user_id IN (${placeholders})`,
-                    employeeIdArray
-                );
-                
-                // Update employee status
-                await connection.execute(
-                    `UPDATE employees SET is_active = 0 WHERE user_id IN (${placeholders})`,
-                    employeeIdArray
-                );
-                
-                await connection.commit();
-                const successMessage = `${employeeIdArray.length} employee(s) deactivated successfully`;
-                
-                if (req.headers.accept && req.headers.accept.includes('application/json')) {
-                    return res.json({ success: true, message: successMessage });
-                }
-                req.flash('success', successMessage);
-            } catch (error) {
-                await connection.rollback();
-                throw error;
-            } finally {
-                connection.release();
-            }
-            
-        } catch (error) {
-            console.error('Bulk deactivate error:', error);
-            const errorMessage = 'Error deactivating employees';
-            if (req.headers.accept && req.headers.accept.includes('application/json')) {
-                return res.status(500).json({ error: errorMessage });
-            }
-            req.flash('error', errorMessage);
-        }
-        
-        if (req.headers.accept && req.headers.accept.includes('application/json')) {
-            return res.json({ success: true });
-        }
-        res.redirect('/admin/employees');
-    });
-
-    // Admin: Bulk Activate Employees Route
-    router.post('/bulk-activate-employees', requireAuth, requireRole(['admin']), async (req, res) => {
-        console.log('Bulk activate request received');
-        console.log('Request body:', req.body);
-        console.log('Content-Type:', req.get('Content-Type'));
-        
-        const { employee_ids } = req.body;
-        
-        console.log('Extracted employee_ids:', employee_ids);
-        console.log('Type of employee_ids:', typeof employee_ids);
-        console.log('Is array:', Array.isArray(employee_ids));
-        
-        if (!employee_ids || employee_ids.length === 0) {
-            const message = 'No employees selected';
-            console.log('Error: No employee_ids found');
-            if (req.headers.accept && req.headers.accept.includes('application/json')) {
-                return res.status(400).json({ error: message });
-            }
-            req.flash('error', message);
-            return res.redirect('/admin/employees');
-        }
-        
-        try {
-            const connection = await pool.getConnection();
-            await connection.beginTransaction();
-            
-            try {
-                const employeeIdArray = Array.isArray(employee_ids) ? employee_ids : [employee_ids];
-                const placeholders = employeeIdArray.map(() => '?').join(',');
-                
-                // Update user status
-                await connection.execute(
-                    `UPDATE users SET is_active = 1 WHERE user_id IN (${placeholders})`,
-                    employeeIdArray
-                );
-                
-                // Update employee status
-                await connection.execute(
-                    `UPDATE employees SET is_active = 1 WHERE user_id IN (${placeholders})`,
-                    employeeIdArray
-                );
-                
-                await connection.commit();
-                const successMessage = `${employeeIdArray.length} employee(s) activated successfully`;
-                
-                if (req.headers.accept && req.headers.accept.includes('application/json')) {
-                    return res.json({ success: true, message: successMessage });
-                }
-                req.flash('success', successMessage);
-            } catch (error) {
-                await connection.rollback();
-                throw error;
-            } finally {
-                connection.release();
-            }
-            
-        } catch (error) {
-            console.error('Bulk activate error:', error);
-            const errorMessage = 'Error activating employees';
-            if (req.headers.accept && req.headers.accept.includes('application/json')) {
-                return res.status(500).json({ error: errorMessage });
-            }
-            req.flash('error', errorMessage);
-        }
-        
-        if (req.headers.accept && req.headers.accept.includes('application/json')) {
-            return res.json({ success: true });
-        }
-        res.redirect('/admin/employees');
-    });
-
-    // Admin: Employee Clearance Route
-    router.get('/clearance', requireAuth, requireRole(['admin']), async (req, res) => {
-        try {
-            const { employee_id } = req.query;
-            
-            // Get all employees
-            const [employees] = await pool.execute(`
-                SELECT u.user_id, u.full_name, u.username, u.is_active, d.department_name
-                FROM users u
-                JOIN employees e ON u.user_id = e.user_id
-                JOIN departments d ON e.department_id = d.department_id
-                WHERE u.role IN ('employee', 'monitor')
-                ORDER BY u.full_name
-            `);
-            
-            let selectedEmployee = null;
-            let assignments = [];
-            let clearanceStatus = {
-                totalAssigned: 0,
-                totalReturned: 0,
-                pendingReturns: 0,
-                clearancePercentage: 0,
-                canDeactivate: false
-            };
-            
-            if (employee_id) {
-                // Get selected employee details
-                const [empDetails] = await pool.execute(`
-                    SELECT u.user_id, u.full_name, u.username, u.is_active, d.department_name
-                    FROM users u
-                    JOIN employees e ON u.user_id = e.user_id
-                    JOIN departments d ON e.department_id = d.department_id
-                    WHERE u.user_id = ?
-                `, [employee_id]);
-                
-                if (empDetails.length > 0) {
-                    selectedEmployee = empDetails[0];
-                    
-                    // Get all product assignments for this employee
-                    const [assignmentData] = await pool.execute(`
-                        SELECT pa.*, p.product_name, u.full_name as monitor_name
-                        FROM product_assignments pa
-                        JOIN products p ON pa.product_id = p.product_id
-                        JOIN users u ON pa.monitor_id = u.user_id
-                        JOIN employees e ON pa.employee_id = e.employee_id
-                        WHERE e.user_id = ?
-                        ORDER BY pa.assigned_at DESC
-                    `, [employee_id]);
-                    
-                    assignments = assignmentData;
-                    
-                    // Calculate clearance status
-                    clearanceStatus.totalAssigned = assignments.length;
-                    clearanceStatus.totalReturned = assignments.filter(a => a.is_returned).length;
-                    clearanceStatus.pendingReturns = clearanceStatus.totalAssigned - clearanceStatus.totalReturned;
-                    clearanceStatus.clearancePercentage = clearanceStatus.totalAssigned > 0 
-                        ? Math.round((clearanceStatus.totalReturned / clearanceStatus.totalAssigned) * 100) 
-                        : 100;
-                    clearanceStatus.canDeactivate = clearanceStatus.pendingReturns === 0;
-                }
-            }
-            
-            res.render('admin/clearance', {
-                user: req.session.user,
-                employees,
-                selectedEmployee,
-                assignments,
-                clearanceStatus
-            });
-        } catch (error) {
-            console.error('Clearance page error:', error);
-            req.flash('error', 'Error loading clearance page');
-            res.redirect('/admin/employees');
-        }
-    });
-
-    // Admin: Process Return Request Route (same as monitor)
-    router.post('/process-return', requireAuth, requireRole(['admin']), async (req, res) => {
-        const { assignment_id, action } = req.body;
-        
-        try {
-            const connection = await pool.getConnection();
-            await connection.beginTransaction();
-            
-            try {
-                if (action === 'approve') {
-                    // Get assignment details
-                    const [assignments] = await connection.execute(
-                        'SELECT * FROM product_assignments WHERE assignment_id = ? AND return_status = "requested"',
-                        [assignment_id]
-                    );
-                    
-                    if (assignments.length === 0) {
-                        throw new Error('Assignment not found or not in requested status');
-                    }
-                    
-                    const assignment = assignments[0];
-                    
-                    // Update assignment as returned and approved
-                    await connection.execute(
-                        'UPDATE product_assignments SET is_returned = 1, return_status = "approved", return_date = NOW() WHERE assignment_id = ?',
-                        [assignment_id]
-                    );
-                    
-                    // Restore product quantity
-                    await connection.execute(
-                        'UPDATE products SET quantity = quantity + ? WHERE product_id = ?',
-                        [assignment.quantity, assignment.product_id]
-                    );
-                    
-                    req.flash('success', 'Return approved successfully. Product is now available for request.');
-                } else if (action === 'reject') {
-                    // Reset return status to none
-                    await connection.execute(
-                        'UPDATE product_assignments SET return_status = "none" WHERE assignment_id = ?',
-                        [assignment_id]
-                    );
-                    
-                    req.flash('success', 'Return request rejected.');
-                }
-                
-                await connection.commit();
-            } catch (error) {
-                await connection.rollback();
-                throw error;
-            } finally {
-                connection.release();
-            }
-            
-            res.redirect('/monitor/approvals'); // Redirect to monitor approvals since admin uses same page
-        } catch (error) {
-            console.error('Admin process return error:', error);
-            req.flash('error', 'Error processing return request');
-            res.redirect('/monitor/approvals');
-        }
-    });
-
-    // Route: Download file attachment (Admin)
-    router.get('/download-attachment/:attachmentId', requireAuth, requireRole(['admin']), async (req, res) => {
-        try {
-            const attachmentId = req.params.attachmentId;
-            
-            // Get attachment details
-            const [attachments] = await pool.execute(
-                'SELECT * FROM product_attachments WHERE attachment_id = ?',
-                [attachmentId]
-            );
-            
-            if (attachments.length === 0) {
-                return res.status(404).json({ error: 'File not found' });
-            }
-            
-            const attachment = attachments[0];
-            const filePath = attachment.file_path;
-            
-            // Check if file exists
-            const fs = require('fs');
-            if (!fs.existsSync(filePath)) {
-                return res.status(404).json({ error: 'File not found on server' });
-            }
-            
-            // Set headers for download
-            res.setHeader('Content-Disposition', `attachment; filename="${attachment.original_filename}"`);
-            res.setHeader('Content-Type', attachment.mime_type);
-            
-            // Send file
-            res.sendFile(path.resolve(filePath));
-            
-        } catch (error) {
-            console.error('Download error:', error);
-            res.status(500).json({ error: 'Error downloading file' });
-        }
-    });
-
-    // Route: View product attachments (API - Admin)
-    router.get('/api/product-attachments/:productId', requireAuth, requireRole(['admin']), async (req, res) => {
-        try {
-            const productId = req.params.productId;
-            const attachments = await getProductAttachments(pool, productId);
-            
-            // Add file icons and formatted sizes
-            const formattedAttachments = attachments.map(attachment => ({
-                ...attachment,
-                file_icon: getFileIcon(attachment.filename),
-                formatted_size: formatFileSize(attachment.file_size),
-                download_url: `/admin/download-attachment/${attachment.attachment_id}`
-            }));
-            
-            res.json(formattedAttachments);
-        } catch (error) {
-            console.error('Error fetching attachments:', error);
-            res.status(500).json({ error: 'Error fetching attachments' });
-        }
-    });
-
-    // Route: Delete attachment (Admin)
-    router.delete('/api/attachment/:attachmentId', requireAuth, requireRole(['admin']), async (req, res) => {
-        try {
-            const attachmentId = req.params.attachmentId;
-            await deleteFileAttachment(pool, attachmentId, req.session.user.user_id);
-            res.json({ success: true, message: 'Attachment deleted successfully' });
-        } catch (error) {
-            console.error('Delete attachment error:', error);
-            res.status(500).json({ error: 'Error deleting attachment' });
-        }
-    });
-
-    // Admin: Send Email Reminders Route (Manual trigger for testing)
-    router.post('/send-reminders', requireAuth, requireRole(['admin']), async (req, res) => {
-        try {
-            setDatabasePool(pool);
-            await checkProductRequestReminders();
-            await checkReturnRequestReminders();
-            req.flash('success', 'Email reminders sent successfully!');
-        } catch (error) {
-            console.error('Send reminders error:', error);
-            req.flash('error', 'Error sending email reminders');
-        }
-        res.redirect('/admin/dashboard');
-    });
-
-    return router;
+/**
+ * @fileoverview Admin Routes Module - Handles all administrative functionality routes
+ * 
+ * This module exports a factory function that creates Express router with administrative routes.
+ * Provides comprehensive admin dashboard, user management, product management, inventory control,
+ * and system monitoring capabilities for the inventory management system.
+ * 
+ * @author Priyanshu Kumar Sharma
+ * @version 1.0.0
+ * @requires express - Web application framework
+ * @requires multer - Middleware for handling multipart/form-data (file uploads)
+ * @requires xlsx - Excel file parser and writer
+ * @requires fs - File system operations
+ * @requires path - Utilities for working with file paths
+ * @requires ../utils/emailService - Email notification utilities
+ * @requires ../utils/fileUpload - File upload and attachment management
+ */
+
+const express = require('express');
+const router = express.Router();
+const path = require('path');
+const multer = require('multer');
+const xlsx = require('xlsx');
+const fs = require('fs');
+const { sendRegistrationApprovalEmail, sendRegistrationRejectionEmail } = require('../utils/emailService');
+// Live feed manager for real-time events
+const liveFeed = require('../utils/liveFeed');
+
+// Import file upload utilities
+const { 
+    upload, 
+    saveFileAttachment, 
+    getProductAttachments, 
+    deleteFileAttachment,
+    getFileIcon,
+    formatFileSize 
+} = require('../utils/fileUpload');
+
+/**
+ * Configure multer middleware for Excel file uploads
+ * Uses memory storage for cloud platform compatibility (Google App Engine)
+ * Restricts uploads to Excel (.xlsx, .xls) and CSV files with 10MB size limit
+ * 
+ * @constant {multer.Multer} excelUpload - Configured multer instance for Excel uploads
+ */
+const excelUpload = multer({
+    storage: multer.memoryStorage(), // Use memory storage instead of disk for App Engine
+    fileFilter: (req, file, cb) => {
+        // Check if file is Excel
+        const allowedMimes = [
+            'application/vnd.openxmlformats-officedocument.spreadsheetml.sheet', // .xlsx
+            'application/vnd.ms-excel', // .xls
+            'text/csv' // .csv
+        ];
+        
+        if (allowedMimes.includes(file.mimetype)) {
+            cb(null, true);
+        } else {
+            cb(new Error('Only Excel files (.xlsx, .xls) and CSV files are allowed'), false);
+        }
+    },
+    limits: {
+        fileSize: 10 * 1024 * 1024 // 10MB limit
+    }
+});
+
+/**
+ * Admin Routes Factory Function
+ * 
+ * Creates and configures all administrative routes with proper authentication and authorization.
+ * Returns an Express router instance with all admin functionality including dashboard,
+ * user management, inventory control, and system monitoring.
+ * 
+ * @param {mysql.Pool} pool - MySQL connection pool for database operations
+ * @param {Function} requireAuth - Authentication middleware function
+ * @param {Function} requireRole - Role-based authorization middleware function
+ * @returns {express.Router} Configured Express router with admin routes
+ * 
+ * @example
+ * // Usage in main server file
+ * const adminRoutes = require('./src/routes/adminRoutes');
+ * app.use('/admin', adminRoutes(pool, requireAuth, requireRole));
+ */
+module.exports = (pool, requireAuth, requireRole) => {
+    
+    /**
+     * Admin Dashboard Route
+     * 
+     * Displays comprehensive administrative dashboard with system statistics, metrics,
+     * and recent activity overview. Provides real-time insights into system usage,
+     * employee counts, pending registrations, inventory status, and recent transactions.
+     * 
+     * @route GET /admin/dashboard
+     * @access Admin only
+     * @param {Object} req - Express request object
+     * @param {Object} res - Express response object
+     * @returns {void} Renders admin dashboard view
+     * 
+     * @example
+     * // Access: GET /admin/dashboard
+     * // Renders view with: stats, recentActivity, messages
+     */
+    router.get('/dashboard', requireAuth, requireRole(['admin']), async (req, res) => {
+        try {
+            // Get dashboard statistics
+            const [totalEmployees] = await pool.execute(
+                'SELECT COUNT(*) as count FROM users WHERE role IN ("employee", "monitor")'
+            );
+            
+            const [activeMonitors] = await pool.execute(
+                'SELECT COUNT(*) as count FROM users WHERE role = "monitor"'
+            );
+            
+            const [pendingRegistrations] = await pool.execute(
+                'SELECT COUNT(*) as count FROM registration_requests WHERE status = "pending"'
+            );
+            
+            const [totalProducts] = await pool.execute(
+                'SELECT COUNT(*) as count FROM products'
+            );
+
+            const [lowStockProducts] = await pool.execute(
+                'SELECT COUNT(*) as count FROM products WHERE quantity <= 5'
+            );
+
+            // Get recent activity
+            const [recentActivity] = await pool.execute(`
+                SELECT 'request' as type, pr.requested_at as date, p.product_name, 
+                       u.full_name as employee_name, pr.status, pr.quantity
+                FROM product_requests pr
+                JOIN products p ON pr.product_id = p.product_id
+                JOIN employees e ON pr.employee_id = e.employee_id
+                JOIN users u ON e.user_id = u.user_id
+                UNION ALL
+                SELECT 'assignment' as type, pa.assigned_at as date, p.product_name,
+                       u.full_name as employee_name, 
+                       CASE WHEN pa.is_returned THEN 'returned' ELSE 'assigned' END as status,
+                       pa.quantity
+                FROM product_assignments pa
+                JOIN products p ON pa.product_id = p.product_id
+                JOIN employees e ON pa.employee_id = e.employee_id
+                JOIN users u ON e.user_id = u.user_id
+                ORDER BY date DESC
+                LIMIT 10
+            `);
+
+            res.render('admin/dashboard', {
+                user: req.session.user,
+                stats: {
+                    totalEmployees: totalEmployees[0].count,
+                    activeMonitors: activeMonitors[0].count,
+                    pendingRegistrations: pendingRegistrations[0].count,
+                    totalProducts: totalProducts[0].count,
+                    lowStockProducts: lowStockProducts[0].count
+                },
+                recentActivity: recentActivity || [],
+                messages: req.flash()
+            });
+        } catch (error) {
+            console.error('Admin dashboard error:', error);
+            res.render('error', { 
+                message: 'Error loading admin dashboard',
+                user: req.session.user 
+            });
+        }
+    });
+
+    /**
+     * Admin Employees Management Route
+     * 
+     * Displays comprehensive employee management interface with employee listings,
+     * department associations, and status information. Provides functionality for
+     * viewing all employees and monitors with their current status and department assignments.
+     * 
+     * @route GET /admin/employees
+     * @access Admin only
+     * @param {Object} req - Express request object
+     * @param {Object} res - Express response object
+     * @returns {void} Renders admin employees management view
+     * 
+     * @example
+     * // Access: GET /admin/employees
+     * // Renders view with: employees list, departments list
+     */
+    router.get('/employees', requireAuth, requireRole(['admin']), async (req, res) => {
+        try {
+            const [employees] = await pool.execute(`
+                SELECT u.*, e.employee_id, d.department_name, e.is_active as employee_active
+                FROM users u
+                LEFT JOIN employees e ON u.user_id = e.user_id
+                LEFT JOIN departments d ON e.department_id = d.department_id
+                WHERE u.role IN ('employee', 'monitor')
+                ORDER BY e.is_active DESC, u.full_name
+            `);
+            
+            const [departments] = await pool.execute('SELECT DISTINCT department_id, department_name FROM departments ORDER BY department_name');
+            
+            res.render('admin/employees', { user: req.session.user, employees, departments });
+        } catch (error) {
+            console.error('Employees error:', error);
+            res.render('error', { message: 'Error loading employees' });
+        }
+    });
+
+    /**
+     * Admin Monitors Management Route
+     * 
+     * Displays monitor assignment and management interface. Shows currently assigned
+     * monitors with their assignment periods, and provides access to available employees
+     * for potential monitor assignments. Supports monitor role transitions.
+     * 
+     * @route GET /admin/monitors
+     * @access Admin only
+     * @param {Object} req - Express request object
+     * @param {Object} res - Express response object
+     * @returns {void} Renders admin monitors management view
+     * 
+     * @example
+     * // Access: GET /admin/monitors
+     * // Renders view with: monitors list, available employees list
+     */
+    router.get('/monitors', requireAuth, requireRole(['admin']), async (req, res) => {
+        try {
+            const [monitors] = await pool.execute(`
+                SELECT u.*, ma.start_date, ma.end_date, ma.is_active as monitor_active
+                FROM users u
+                LEFT JOIN monitor_assignments ma ON u.user_id = ma.user_id AND ma.is_active = 1
+                WHERE u.role = 'monitor'
+                ORDER BY u.full_name
+            `);
+            
+            const [employees] = await pool.execute(`
+                SELECT u.user_id, u.full_name, u.username, d.department_name
+                FROM users u
+                JOIN employees e ON u.user_id = e.user_id
+                JOIN departments d ON e.department_id = d.department_id
+                WHERE u.role = 'employee' AND e.is_active = 1
+                ORDER BY u.full_name
+            `);
+            
+            res.render('admin/monitors', { user: req.session.user, monitors, employees });
+        } catch (error) {
+            console.error('Monitors error:', error);
+            res.render('error', { message: 'Error loading monitors' });
+        }
+    });
+
+    // Admin: Manage Admins Route (Read-only)
+    router.get('/manage-admins', requireAuth, requireRole(['admin']), async (req, res) => {
+        try {
+            res.render('admin/manage-admins', { user: req.session.user });
+        } catch (error) {
+            console.error('Manage admins error:', error);
+            res.render('error', { message: 'Error loading admin management' });
+        }
+    });
+
+    /**
+     * Admin Stock Management Route
+     * 
+     * Comprehensive inventory and stock management interface. Displays detailed product
+     * information including quantities, assignments, calibration status, and stock analytics.
+     * Provides insights into stock levels, calibration requirements, and inventory distribution.
+     * 
+     * @route GET /admin/stock
+     * @access Admin only
+     * @param {Object} req - Express request object
+     * @param {Object} res - Express response object
+     * @returns {void} Renders admin stock management view
+     * 
+     * @example
+     * // Access: GET /admin/stock
+     * // Renders view with: products, stockStats, recentActivity
+     */
+    router.get('/stock', requireAuth, requireRole(['admin']), async (req, res) => {
+        try {
+            const productsQuery = `
+                SELECT 
+                    p.*,
+                    u.full_name as added_by_name,
+                    COALESCE((
+                        SELECT COUNT(*) 
+                        FROM product_assignments pa 
+                        WHERE pa.product_id = p.product_id
+                    ), 0) as total_assignments,
+                    COALESCE((
+                        SELECT SUM(pa.quantity) 
+                        FROM product_assignments pa 
+                        WHERE pa.product_id = p.product_id AND pa.is_returned = FALSE
+                    ), 0) as currently_assigned,
+                    (p.quantity + COALESCE((
+                        SELECT SUM(pa.quantity) 
+                        FROM product_assignments pa 
+                        WHERE pa.product_id = p.product_id AND pa.is_returned = FALSE
+                    ), 0)) as total_quantity,
+                    CASE 
+                        WHEN p.calibration_due_date IS NOT NULL AND p.calibration_due_date < CURDATE() THEN 'Overdue'
+                        WHEN p.calibration_due_date IS NOT NULL AND p.calibration_due_date <= DATE_ADD(CURDATE(), INTERVAL 30 DAY) THEN 'Due Soon'
+                        WHEN p.calibration_due_date IS NOT NULL THEN 'Current'
+                        ELSE 'Not Required'
+                    END as calibration_status
+                FROM products p
+                LEFT JOIN users u ON p.added_by = u.user_id
+                ORDER BY p.asset_type, p.product_category, p.product_name
+            `;
+            
+            const [products] = await pool.execute(productsQuery);
+            
+            // Get comprehensive stock analytics
+            const stockStatsQuery = `
+                SELECT 
+                    asset_type,
+                    COUNT(*) as total_items,
+                    SUM(quantity) as total_quantity,
+                    SUM(CASE WHEN is_available = TRUE THEN quantity ELSE 0 END) as available_quantity,
+                    SUM(CASE WHEN COALESCE(calibration_required, FALSE) = TRUE THEN 1 ELSE 0 END) as calibration_items,
+                    SUM(CASE WHEN calibration_due_date IS NOT NULL AND calibration_due_date < CURDATE() THEN 1 ELSE 0 END) as overdue_calibrations
+                FROM products
+                GROUP BY asset_type
+            `;
+            
+            const [stockStats] = await pool.execute(stockStatsQuery);
+            
+            // Get recent stock activity (if stock_history table exists)
+            let recentActivity = [];
+            try {
+                const [activity] = await pool.execute(`
+                    SELECT 
+                        sh.action,
+                        sh.quantity,
+                        sh.performed_at,
+                        sh.notes,
+                        p.product_name,
+                        u.full_name as performed_by_name
+                    FROM stock_history sh
+                    JOIN products p ON sh.product_id = p.product_id
+                    JOIN users u ON sh.performed_by = u.user_id
+                    ORDER BY sh.performed_at DESC
+                    LIMIT 20
+                `);
+                recentActivity = activity;
+            } catch (historyError) {
+                console.log('Stock history table not found, skipping recent activity');
+            }
+            
+            res.render('admin/stock', { 
+                user: req.session.user, 
+                products: products || [],
+                stockStats: stockStats || [],
+                recentActivity: recentActivity || []
+            });
+        } catch (error) {
+            console.error('Admin stock error:', error);
+            res.render('admin/stock', { 
+                user: req.session.user, 
+                products: [],
+                stockStats: [],
+                recentActivity: [],
+                error: 'Error loading stock data'
+            });
+        }
+    });
+
+    /**
+     * Admin Product Update Route
+     * 
+     * Handles product information updates including name, category, serial numbers,
+     * quantities, and calibration settings. Validates input data, processes updates
+     * within database transactions, and maintains activity logs for audit purposes.
+     * 
+     * @route POST /admin/update-product/:productId
+     * @access Admin only
+     * @param {Object} req - Express request object with product update data
+     * @param {Object} res - Express response object
+     * @param {string} req.params.productId - Product ID to update
+     * @param {Object} req.body - Product update data (name, category, quantity, etc.)
+     * @returns {void} Redirects to stock management page with success/error message
+     * 
+     * @example
+     * // Access: POST /admin/update-product/123
+     * // Body: { product_name, quantity, calibration_required, etc. }
+     */
+    router.post('/update-product/:productId', requireAuth, requireRole(['admin']), async (req, res) => {
+        const productId = req.params.productId;
+        const {
+            product_name,
+            product_category,
+            asset_type,
+            serial_number,
+            model_number,
+            quantity,
+            calibration_required,
+            calibration_frequency
+        } = req.body;
+
+        try {
+            const connection = await pool.getConnection();
+            await connection.beginTransaction();
+
+            try {
+                // Validate required fields
+                if (!product_name || !asset_type || quantity === undefined) {
+                    req.flash('error', 'Product name, asset type, and quantity are required');
+                    return res.redirect('/admin/stock');
+                }
+
+                // Check if product exists and get current data
+                const [existingProduct] = await connection.execute(
+                    'SELECT * FROM products WHERE product_id = ?',
+                    [productId]
+                );
+
+                if (existingProduct.length === 0) {
+                    req.flash('error', 'Product not found');
+                    return res.redirect('/admin/stock');
+                }
+
+                // Validate quantity is not negative
+                if (parseInt(quantity) < 0) {
+                    req.flash('error', 'Quantity cannot be negative');
+                    return res.redirect('/admin/stock');
+                }
+
+                // Update the product
+                const updateQuery = `
+                    UPDATE products SET 
+                        product_name = ?,
+                        product_category = ?,
+                        asset_type = ?,
+                        serial_number = ?,
+                        model_number = ?,
+                        quantity = ?,
+                        calibration_required = ?,
+                        calibration_frequency = ?,
+                        updated_at = NOW()
+                    WHERE product_id = ?
+                `;
+
+                await connection.execute(updateQuery, [
+                    product_name,
+                    product_category || null,
+                    asset_type,
+                    serial_number || null,
+                    model_number || null,
+                    parseInt(quantity),
+                    calibration_required === '1' ? 1 : 0,
+                    calibration_frequency || null,
+                    productId
+                ]);
+
+                // Log the update activity (if you have activity logging)
+                try {
+                    await connection.execute(
+                        `INSERT INTO activity_logs (user_id, action, table_name, record_id, details, performed_at) 
+                         VALUES (?, 'UPDATE', 'products', ?, ?, NOW())`,
+                        [
+                            req.session.user.user_id,
+                            productId,
+                            `Updated product: ${product_name}`
+                        ]
+                    );
+                } catch (logError) {
+                    console.log('Activity logging failed (table may not exist):', logError.message);
+                }
+
+                // Fetch updated product for live feed
+                const [updatedProductRows] = await connection.execute(
+                    'SELECT * FROM products WHERE product_id = ?',
+                    [productId]
+                );
+                const updatedProduct = updatedProductRows[0];
+                // Emit live feed event
+                if (updatedProduct) {
+                    liveFeed.notifyProductUpdated(updatedProduct, req.session.user.full_name || req.session.user.username || 'Admin');
+                }
+                await connection.commit();
+                req.flash('success', `Product "${product_name}" updated successfully`);
+
+            } catch (error) {
+                await connection.rollback();
+                throw error;
+            } finally {
+                connection.release();
+            }
+
+        } catch (error) {
+            console.error('Update product error:', error);
+            req.flash('error', 'Error updating product. Please try again.');
+        }
+
+        res.redirect('/admin/stock');
+    });
+
+    // Admin: Excel Upload Page Route
+    router.get('/upload-products', requireAuth, requireRole(['admin']), async (req, res) => {
+        try {
+            // Get the products table column structure
+            const [columns] = await pool.execute(`
+                SELECT COLUMN_NAME, DATA_TYPE, IS_NULLABLE, COLUMN_DEFAULT, COLUMN_COMMENT 
+                FROM INFORMATION_SCHEMA.COLUMNS 
+                WHERE TABLE_SCHEMA = DATABASE() AND TABLE_NAME = 'products'
+                ORDER BY ORDINAL_POSITION
+            `);
+            
+            // Filter out auto-increment and system columns that users shouldn't provide
+            const editableColumns = columns.filter(col => 
+                !['product_id', 'added_at', 'updated_at'].includes(col.COLUMN_NAME)
+            );
+            
+            res.render('admin/upload-products', { 
+                user: req.session.user,
+                columns: editableColumns,
+                messages: req.flash()
+            });
+        } catch (error) {
+            console.error('Upload products page error:', error);
+            res.render('error', { message: 'Error loading upload page' });
+        }
+    });
+
+    // Admin: Process Excel Upload Route
+    router.post('/upload-products', requireAuth, requireRole(['admin']), excelUpload.single('excelFile'), async (req, res) => {
+        try {
+            if (!req.file) {
+                req.flash('error', 'No file uploaded. Please select an Excel file.');
+                return res.redirect('/admin/upload-products');
+            }
+
+            // Read the Excel file from memory buffer
+            const workbook = xlsx.read(req.file.buffer, { type: 'buffer' });
+            const sheetName = workbook.SheetNames[0]; // Use first sheet
+            const sheet = workbook.Sheets[sheetName];
+            
+            // Convert to JSON with header row as keys
+            const data = xlsx.utils.sheet_to_json(sheet, { header: 1 });
+            
+            if (data.length < 2) {
+                req.flash('error', 'Excel file must contain at least a header row and one data row.');
+                return res.redirect('/admin/upload-products');
+            }
+
+            const headers = data[0].map(h => h ? h.toString().trim() : '');
+            const rows = data.slice(1);
+
+            // Get the products table column structure
+            const [dbColumns] = await pool.execute(`
+                SELECT COLUMN_NAME, DATA_TYPE, IS_NULLABLE, COLUMN_DEFAULT 
+                FROM INFORMATION_SCHEMA.COLUMNS 
+                WHERE TABLE_SCHEMA = DATABASE() AND TABLE_NAME = 'products'
+                ORDER BY ORDINAL_POSITION
+            `);
+
+            // Filter out auto-increment and system columns
+            const expectedColumns = dbColumns
+                .filter(col => !['product_id', 'added_at', 'updated_at'].includes(col.COLUMN_NAME))
+                .map(col => col.COLUMN_NAME);
+
+            // Validate column headers
+            const missingColumns = expectedColumns.filter(col => !headers.includes(col));
+            const extraColumns = headers.filter(col => col && !expectedColumns.includes(col));
+
+            if (missingColumns.length > 0 || extraColumns.length > 0) {
+                let errorMessage = 'Column mismatch detected:\\n';
+                if (missingColumns.length > 0) {
+                    errorMessage += `Missing columns: ${missingColumns.join(', ')}\\n`;
+                }
+                if (extraColumns.length > 0) {
+                    errorMessage += `Extra columns: ${extraColumns.join(', ')}\\n`;
+                }
+                errorMessage += `Expected columns: ${expectedColumns.join(', ')}`;
+                
+                req.flash('error', errorMessage);
+                return res.redirect('/admin/upload-products');
+            }
+
+            // Process and validate data
+            const connection = await pool.getConnection();
+            await connection.beginTransaction();
+
+            try {
+                let successCount = 0;
+                let errorCount = 0;
+                const errors = [];
+
+                for (let i = 0; i < rows.length; i++) {
+                    const row = rows[i];
+                    const rowNumber = i + 2; // Excel row number (accounting for header)
+
+                    try {
+                        // Skip empty rows
+                        if (!row || row.every(cell => !cell && cell !== 0)) {
+                            continue;
+                        }
+
+                        // Create object from row data
+                        const productData = {};
+                        headers.forEach((header, index) => {
+                            if (header && expectedColumns.includes(header)) {
+                                productData[header] = row[index] || null;
+                            }
+                        });
+
+                        // Set default values for required fields
+                        if (!productData.added_by) {
+                            productData.added_by = req.session.user.user_id;
+                        }
+                        if (productData.is_available === undefined || productData.is_available === null) {
+                            productData.is_available = true;
+                        }
+                        if (!productData.quantity) {
+                            productData.quantity = 1;
+                        }
+
+                        // Convert boolean fields
+                        if (typeof productData.is_available === 'string') {
+                            productData.is_available = ['true', '1', 'yes', 'y'].includes(productData.is_available.toLowerCase());
+                        }
+                        if (typeof productData.calibration_required === 'string') {
+                            productData.calibration_required = ['true', '1', 'yes', 'y'].includes(productData.calibration_required.toLowerCase());
+                        }
+
+                        // Validate required fields
+                        if (!productData.product_name || !productData.asset_type) {
+                            errors.push(`Row ${rowNumber}: Product name and asset type are required`);
+                            errorCount++;
+                            continue;
+                        }
+
+                        // Build INSERT query dynamically
+                        const columns = Object.keys(productData).filter(key => productData[key] !== null);
+                        const values = columns.map(key => productData[key]);
+                        const placeholders = columns.map(() => '?').join(', ');
+                        const columnNames = columns.join(', ');
+
+                        const insertQuery = `INSERT INTO products (${columnNames}) VALUES (${placeholders})`;
+                        const [insertResult] = await connection.execute(insertQuery, values);
+
+                        // Fetch inserted product for live feed
+                        let insertedProduct = null;
+                        if (insertResult && insertResult.insertId) {
+                            const [rows] = await connection.execute('SELECT * FROM products WHERE product_id = ?', [insertResult.insertId]);
+                            insertedProduct = rows[0];
+                        }
+                        // Emit live feed event
+                        if (insertedProduct) {
+                            liveFeed.notifyProductAdded(insertedProduct, req.session.user.full_name || req.session.user.username || 'Admin');
+                        }
+
+                        successCount++;
+
+                    } catch (rowError) {
+                        console.error(`Error processing row ${rowNumber}:`, rowError);
+                        errors.push(`Row ${rowNumber}: ${rowError.message}`);
+                        errorCount++;
+                    }
+                }
+
+                if (successCount > 0) {
+                    await connection.commit();
+                    req.flash('success', `Successfully imported ${successCount} products.`);
+                    
+                    if (errorCount > 0) {
+                        req.flash('warning', `${errorCount} rows had errors and were skipped.`);
+                        if (errors.length <= 10) {
+                            req.flash('info', errors.join('\\n'));
+                        } else {
+                            req.flash('info', `First 10 errors:\\n${errors.slice(0, 10).join('\\n')}\\n... and ${errors.length - 10} more errors.`);
+                        }
+                    }
+                } else {
+                    await connection.rollback();
+                    req.flash('error', 'No products were imported. Please check your data.');
+                    if (errors.length > 0) {
+                        req.flash('info', errors.slice(0, 10).join('\\n'));
+                    }
+                }
+
+            } catch (error) {
+                await connection.rollback();
+                throw error;
+            } finally {
+                connection.release();
+            }
+
+        } catch (error) {
+            console.error('Excel upload error:', error);
+            req.flash('error', 'Error processing Excel file. Please check the format and try again.');
+        }
+
+        res.redirect('/admin/upload-products');
+    });
+
+    // Admin: Download Template Route
+    router.get('/download-template', requireAuth, requireRole(['admin']), async (req, res) => {
+        try {
+            // Get the products table column structure
+            const [columns] = await pool.execute(`
+                SELECT COLUMN_NAME, DATA_TYPE, IS_NULLABLE, COLUMN_DEFAULT, COLUMN_COMMENT 
+                FROM INFORMATION_SCHEMA.COLUMNS 
+                WHERE TABLE_SCHEMA = DATABASE() AND TABLE_NAME = 'products'
+                ORDER BY ORDINAL_POSITION
+            `);
+            
+            // Filter out auto-increment and system columns
+            const templateColumns = columns
+                .filter(col => !['product_id', 'added_at', 'updated_at'].includes(col.COLUMN_NAME))
+                .map(col => col.COLUMN_NAME);
+
+            // Create a sample data row
+            const sampleData = {
+                item_number: 1001,
+                asset_type: 'Hardware',
+                product_category: 'Testing Equipment',
+                product_name: 'Sample Product Name',
+                model_number: 'MODEL-123',
+                serial_number: 'SN-123456',
+                is_available: true,
+                quantity: 1,
+                added_by: req.session.user.user_id,
+                calibration_required: false,
+                calibration_frequency: '1 Year',
+                calibration_due_date: '2025-12-31',
+                pr_no: 1234,
+                po_number: 'PO-2024-001',
+                inward_date: '2024-01-15',
+                inwarded_by: req.session.user.user_id,
+                version_number: 'v1.0',
+                software_license_type: 'Standard',
+                license_start: '2024-01-01',
+                renewal_frequency: '1 Year',
+                next_renewal_date: '2025-01-01',
+                new_license_key: null,
+                new_version_number: null
+            };
+
+            // Create worksheet data
+            const wsData = [
+                templateColumns, // Header row
+                templateColumns.map(col => sampleData[col] || '') // Sample data row
+            ];
+
+            // Create workbook
+            const wb = xlsx.utils.book_new();
+            const ws = xlsx.utils.aoa_to_sheet(wsData);
+
+            // Add the worksheet to workbook
+            xlsx.utils.book_append_sheet(wb, ws, 'Products Template');
+
+            // Generate buffer
+            const buffer = xlsx.write(wb, { type: 'buffer', bookType: 'xlsx' });
+
+            // Set headers for download
+            res.setHeader('Content-Disposition', 'attachment; filename="products_template.xlsx"');
+            res.setHeader('Content-Type', 'application/vnd.openxmlformats-officedocument.spreadsheetml.sheet');
+
+            // Send the file
+            res.send(buffer);
+
+        } catch (error) {
+            console.error('Template download error:', error);
+            req.flash('error', 'Error generating template file.');
+            res.redirect('/admin/upload-products');
+        }
+    });
+
+
+    // Inventory
+    router.get('/inventory', requireAuth, requireRole(['admin']), async (req, res) => {
+        try {
+            const [products] = await pool.execute(`
+                SELECT 
+                    p.*,
+                    u.full_name as added_by_name,
+                    COALESCE((
+                        SELECT COUNT(*) 
+                        FROM product_assignments pa 
+                        WHERE pa.product_id = p.product_id
+                    ), 0) as total_assignments,
+                    COALESCE((
+                        SELECT SUM(pa.quantity) 
+                        FROM product_assignments pa 
+                        WHERE pa.product_id = p.product_id AND pa.is_returned = FALSE
+                    ), 0) as currently_assigned,
+                    CASE 
+                        WHEN p.calibration_due_date IS NOT NULL AND p.calibration_due_date < CURDATE() THEN 'Overdue'
+                        WHEN p.calibration_due_date IS NOT NULL AND p.calibration_due_date <= DATE_ADD(CURDATE(), INTERVAL 30 DAY) THEN 'Due Soon'
+                        WHEN p.calibration_due_date IS NOT NULL THEN 'Current'
+                        ELSE 'Not Required'
+                    END as calibration_status,
+                    CASE 
+                        WHEN p.calibration_required = 1 AND p.calibration_frequency IS NOT NULL 
+                        THEN DATE_ADD(p.added_at, INTERVAL CAST(p.calibration_frequency AS UNSIGNED) YEAR)
+                        ELSE NULL
+                    END as next_calibration_date,
+                    GROUP_CONCAT(
+                        CONCAT(emp_user.full_name, ' (', dept.department_name, ')')
+                        ORDER BY pa.assigned_at DESC 
+                        SEPARATOR '; '
+                    ) as assigned_to_details
+                FROM products p
+                LEFT JOIN users u ON p.added_by = u.user_id
+                LEFT JOIN product_assignments pa ON p.product_id = pa.product_id AND pa.is_returned = FALSE
+                LEFT JOIN employees emp ON pa.employee_id = emp.employee_id
+                LEFT JOIN users emp_user ON emp.user_id = emp_user.user_id
+                LEFT JOIN departments dept ON emp.department_id = dept.department_id
+                GROUP BY p.product_id
+                ORDER BY p.asset_type, p.product_category, p.product_name
+            `);
+            
+            res.render('admin/inventory', { 
+                user: req.session.user, 
+                products 
+            });
+        } catch (error) {
+            console.error('Inventory error:', error);
+            res.render('error', { message: 'Error loading inventory' });
+        }
+    });
+
+    // Admin: History Route with Fallback
+    router.get('/history', requireAuth, requireRole(['admin']), async (req, res) => {
+        try {
+            // Check if system_activity_log table exists
+            const [tableExists] = await pool.execute(`
+                SELECT COUNT(*) as count FROM information_schema.tables 
+                WHERE table_schema = DATABASE() AND table_name = 'system_activity_log'
+            `);
+            
+            if (tableExists[0].count === 0) {
+                // Fallback to old history system - get both assignments and requests
+                const [assignments] = await pool.execute(`
+                    SELECT 'assignment' as type, pa.assigned_at as date, p.product_name, 
+                           u1.full_name as employee_name, u2.full_name as monitor_name, 
+                           pa.quantity, 'Assigned' as status
+                    FROM product_assignments pa
+                    JOIN products p ON pa.product_id = p.product_id
+                    JOIN employees e ON pa.employee_id = e.employee_id
+                    JOIN users u1 ON e.user_id = u1.user_id
+                    JOIN users u2 ON pa.monitor_id = u2.user_id
+                    ORDER BY pa.assigned_at DESC
+                    LIMIT 25
+                `);
+
+                const [requests] = await pool.execute(`
+                    SELECT 'request' as type, pr.request_date as date, p.product_name,
+                           u1.full_name as employee_name, u2.full_name as monitor_name,
+                           pr.quantity, pr.status
+                    FROM product_requests pr
+                    JOIN products p ON pr.product_id = p.product_id
+                    JOIN employees e ON pr.employee_id = e.employee_id
+                    JOIN users u1 ON e.user_id = u1.user_id
+                    LEFT JOIN users u2 ON pr.monitor_id = u2.user_id
+                    ORDER BY pr.request_date DESC
+                    LIMIT 25
+                `);
+
+                // Combine and sort by date
+                const history = [...assignments, ...requests].sort((a, b) => new Date(b.date) - new Date(a.date));
+                
+                return res.render('admin/history', { 
+                    user: req.session.user, 
+                    history,
+                    currentPage: 1,
+                    totalPages: 1,
+                    totalRecords: history.length
+                });
+            }
+            
+            // Use unified system if table exists
+            const page = parseInt(req.query.page) || 1;
+            const limit = 50;
+            const offset = (page - 1) * limit;
+            
+            const [countResult] = await pool.execute(`
+                SELECT COUNT(*) as total FROM system_activity_log
+                WHERE activity_type IS NOT NULL AND description IS NOT NULL
+            `);
+            
+            const totalRecords = countResult[0].total;
+            const totalPages = Math.ceil(totalRecords / limit);
+            
+            const [history] = await pool.execute(`
+                SELECT 
+                    sal.activity_type as type,
+                    sal.created_at as date,
+                    u1.full_name as employee_name,
+                    u2.full_name as monitor_name,
+                    p.product_name,
+                    1 as quantity,
+                    CASE 
+                        WHEN sal.activity_type = 'assignment' THEN 'Assigned'
+                        WHEN sal.activity_type = 'request' THEN 'Requested'
+                        ELSE 'Unknown'
+                    END as status
+                FROM system_activity_log sal
+                JOIN users u1 ON sal.user_id = u1.user_id
+                LEFT JOIN users u2 ON sal.target_user_id = u2.user_id
+                LEFT JOIN products p ON sal.product_id = p.product_id
+                WHERE sal.activity_type IS NOT NULL AND sal.description IS NOT NULL
+                ORDER BY sal.created_at DESC
+                LIMIT ? OFFSET ?
+            `, [limit, offset]);
+            
+            res.render('admin/history', { 
+                user: req.session.user, 
+                history,
+                currentPage: page,
+                totalPages,
+                totalRecords
+            });
+        } catch (error) {
+            console.error('History error:', error);
+            // Render history page with empty data instead of error page
+            res.render('admin/history', { 
+                user: req.session.user, 
+                history: [],
+                currentPage: 1,
+                totalPages: 1,
+                totalRecords: 0,
+                error: 'Unable to load history data. Please check database connection.'
+            });
+        }
+    });
+
+    // Admin: Registration Requests Route
+    router.get('/registration-requests', requireAuth, requireRole(['admin']), async (req, res) => {
+        try {
+            // Get all pending registration requests with department information
+            const [requests] = await pool.execute(`
+                SELECT 
+                    rr.*,
+                    d.department_name
+                FROM registration_requests rr
+                LEFT JOIN departments d ON rr.department_id = d.department_id
+                ORDER BY rr.requested_at DESC
+            `);
+
+            // Get departments for the form
+            const [departments] = await pool.execute(
+                'SELECT DISTINCT department_id, department_name FROM departments ORDER BY department_name'
+            );
+
+            res.render('admin/registration-requests', {
+                user: req.session.user,
+                requests: requests || [],
+                departments: departments || [],
+                messages: req.flash()
+            });
+        } catch (error) {
+            console.error('Registration requests error:', error);
+            req.flash('error', 'Error loading registration requests');
+            res.redirect('/admin/dashboard');
+        }
+    });
+
+
+    // Admin: Account Route
+    router.get('/account', requireAuth, requireRole(['admin']), async (req, res) => {
+        try {
+            const [adminDetails] = await pool.execute(`
+                SELECT u.user_id, u.username, u.full_name, u.email, u.role, u.created_at,
+                       COALESCE(e.is_active, 1) as is_active, 
+                       COALESCE(d.department_name, 'Administration') as department_name
+                FROM users u
+                LEFT JOIN employees e ON u.user_id = e.user_id
+                LEFT JOIN departments d ON e.department_id = d.department_id
+                WHERE u.user_id = ?
+            `, [req.session.user.user_id]);
+
+            if (!adminDetails || adminDetails.length === 0) {
+                req.flash('error', 'Admin details not found.');
+                return res.redirect('/admin/dashboard');
+            }
+
+            res.render('admin/account', { 
+                user: req.session.user, 
+                admin: adminDetails[0],
+                messages: req.flash()
+            });
+        } catch (error) {
+            console.error('Account error:', error);
+            res.render('error', { message: 'Error loading account details' });
+        }
+    });
+
+    // Admin: Change Password Route
+    router.post('/change-password', requireAuth, requireRole(['admin']), async (req, res) => {
+        const { current_password, new_password, confirm_password } = req.body;
+        
+        try {
+            // Validate input
+            if (!current_password || !new_password || !confirm_password) {
+                req.flash('error', 'All password fields are required');
+                return res.redirect('/admin/account');
+            }
+            
+            if (new_password !== confirm_password) {
+                req.flash('error', 'New password and confirmation do not match');
+                return res.redirect('/admin/account');
+            }
+            
+            if (new_password.length < 6) {
+                req.flash('error', 'New password must be at least 6 characters long');
+                return res.redirect('/admin/account');
+            }
+            
+            // Get current user details
+            const [users] = await pool.execute(
+                'SELECT password FROM users WHERE user_id = ?',
+                [req.session.user.user_id]
+            );
+            
+            if (users.length === 0) {
+                req.flash('error', 'User not found');
+                return res.redirect('/admin/account');
+            }
+            
+            // Verify current password
+            const bcrypt = require('bcryptjs');
+            const isValidPassword = await bcrypt.compare(current_password, users[0].password);
+            
+            if (!isValidPassword) {
+                req.flash('error', 'Current password is incorrect');
+                return res.redirect('/admin/account');
+            }
+            
+            // Hash new password
+            const hashedNewPassword = await bcrypt.hash(new_password, 10);
+            
+            // Update password in database
+            await pool.execute(
+                'UPDATE users SET password = ?, updated_at = NOW() WHERE user_id = ?',
+                [hashedNewPassword, req.session.user.user_id]
+            );
+            
+            req.flash('success', 'Password changed successfully');
+            res.redirect('/admin/account');
+            
+        } catch (error) {
+            console.error('Change password error:', error);
+            req.flash('error', 'Error changing password. Please try again.');
+            res.redirect('/admin/account');
+        }
+    });
+
+
+
+    // Admin: Dashboard Stats API
+    router.get('/dashboard-stats', requireAuth, requireRole(['admin']), async (req, res) => {
+        try {
+            const [totalEmployees] = await pool.execute(
+                'SELECT COUNT(*) as count FROM users WHERE role IN ("employee", "monitor")'
+            );
+            
+            const [activeMonitors] = await pool.execute(
+                'SELECT COUNT(*) as count FROM users WHERE role = "monitor"'
+            );
+            
+            const [pendingRegistrations] = await pool.execute(
+                'SELECT COUNT(*) as count FROM registration_requests WHERE status = "pending"'
+            );
+            
+            const [totalProducts] = await pool.execute(
+                'SELECT COUNT(*) as count FROM products'
+            );
+            
+            // Fetch recent system activity
+            const [recentActivity] = await pool.execute(`
+                SELECT 'request' as type, pr.requested_at as date, p.product_name, 
+                       u.full_name as employee_name, pr.status, pr.quantity
+                FROM product_requests pr
+                JOIN products p ON pr.product_id = p.product_id
+                JOIN employees e ON pr.employee_id = e.employee_id
+                JOIN users u ON e.user_id = u.user_id
+                UNION ALL
+                SELECT 'assignment' as type, pa.assigned_at as date, p.product_name,
+                       u.full_name as employee_name, 
+                       CASE WHEN pa.is_returned THEN 'returned' ELSE 'assigned' END as status,
+                       pa.quantity
+                FROM product_assignments pa
+                JOIN products p ON pa.product_id = p.product_id
+                JOIN employees e ON pa.employee_id = e.employee_id
+                JOIN users u ON e.user_id = u.user_id
+                UNION ALL
+                SELECT 'registration' as type, rr.requested_at as date, 'User Registration' as product_name,
+                       rr.full_name as employee_name, rr.status, 1 as quantity
+                FROM registration_requests rr
+                ORDER BY date DESC
+                LIMIT 50
+            `);
+            
+            // Fetch stock analytics
+            const stockStatsQuery = `
+                SELECT 
+                    asset_type,
+                    COUNT(*) as total_items,
+                    SUM(quantity) as total_quantity,
+                    SUM(CASE WHEN is_available = TRUE THEN quantity ELSE 0 END) as available_quantity,
+                    SUM(CASE WHEN COALESCE(calibration_required, FALSE) = TRUE THEN 1 ELSE 0 END) as calibration_items,
+                    SUM(CASE WHEN calibration_due_date IS NOT NULL AND calibration_due_date < CURDATE() THEN 1 ELSE 0 END) as overdue_calibrations
+                FROM products
+                GROUP BY asset_type
+            `;
+            
+            const [stockStats] = await pool.execute(stockStatsQuery);
+            
+            res.json({
+                totalEmployees: totalEmployees[0].count,
+                activeMonitors: activeMonitors[0].count,
+                pendingRegistrations: pendingRegistrations[0].count,
+                totalProducts: totalProducts[0].count,
+                recentActivity: recentActivity || [],
+                stockStats: stockStats || []
+            });
+        } catch (error) {
+            console.error('Dashboard stats error:', error);
+            res.status(500).json({ error: 'Failed to fetch dashboard stats' });
+        }
+    });
+
+    // Admin: Assign Monitor Route
+    router.post('/assign-monitor', requireAuth, requireRole(['admin']), async (req, res) => {
+        const { employee_id, end_date } = req.body;
+        
+        try {
+            const connection = await pool.getConnection();
+            await connection.beginTransaction();
+            
+            try {
+                // Check if user exists and is an employee
+                const [users] = await connection.execute(
+                    'SELECT * FROM users WHERE user_id = ? AND role = "employee"',
+                    [employee_id]
+                );
+                
+                if (users.length === 0) {
+                    req.flash('error', 'Invalid employee selected');
+                    res.redirect('/admin/monitors');
+                    return;
+                }
+                
+                // Check if there are already 4 active monitors
+                const [activeMonitors] = await connection.execute(
+                    'SELECT COUNT(*) as count FROM users WHERE role = "monitor"'
+                );
+                
+                if (activeMonitors[0].count >= 4) {
+                    req.flash('error', 'Maximum of 4 monitors allowed');
+                    res.redirect('/admin/monitors');
+                    return;
+                }
+                
+                // Update user role to monitor
+                await connection.execute(
+                    'UPDATE users SET role = "monitor" WHERE user_id = ?',
+                    [employee_id]
+                );
+                
+                // Create monitor assignment record
+                await connection.execute(
+                    'INSERT INTO monitor_assignments (user_id, assigned_by, start_date, end_date, is_active) VALUES (?, ?, NOW(), ?, 1)',
+                    [employee_id, req.session.user.user_id, end_date]
+                );
+                
+                await connection.commit();
+                req.flash('success', 'Monitor assigned successfully');
+            } catch (error) {
+                await connection.rollback();
+                throw error;
+            } finally {
+                connection.release();
+            }
+            
+            res.redirect('/admin/monitors');
+        } catch (error) {
+            console.error('Assign monitor error:', error);
+            req.flash('error', 'Error assigning monitor');
+            res.redirect('/admin/monitors');
+        }
+    });
+
+    // Admin: Unassign Monitor Route
+    router.post('/unassign-monitor', requireAuth, requireRole(['admin']), async (req, res) => {
+        const { user_id } = req.body;
+        
+        try {
+            const connection = await pool.getConnection();
+            await connection.beginTransaction();
+            
+            try {
+                // Check if user is currently a monitor
+                const [users] = await connection.execute(
+                    'SELECT * FROM users WHERE user_id = ? AND role = "monitor"',
+                    [user_id]
+                );
+                
+                if (users.length === 0) {
+                    req.flash('error', 'User is not currently a monitor');
+                    res.redirect('/admin/monitors');
+                    return;
+                }
+                
+                // Update user role back to employee
+                await connection.execute(
+                    'UPDATE users SET role = "employee" WHERE user_id = ?',
+                    [user_id]
+                );
+                
+                // Deactivate monitor assignment
+                await connection.execute(
+                    'UPDATE monitor_assignments SET is_active = 0, end_date = NOW() WHERE user_id = ? AND is_active = 1',
+                    [user_id]
+                );
+                
+                await connection.commit();
+                req.flash('success', 'Monitor unassigned successfully');
+            } catch (error) {
+                await connection.rollback();
+                throw error;
+            } finally {
+                connection.release();
+            }
+            
+            res.redirect('/admin/monitors');
+        } catch (error) {
+            console.error('Unassign monitor error:', error);
+            req.flash('error', 'Error unassigning monitor');
+            res.redirect('/admin/monitors');
+        }
+    });
+
+    // Admin: Process Registration Request Route
+    router.post('/process-registration', requireAuth, requireRole(['admin']), async (req, res) => {
+        const { request_id, action } = req.body;
+        
+        try {
+            const connection = await pool.getConnection();
+            await connection.beginTransaction();
+            
+            try {
+                // Get the registration request
+                const [requests] = await connection.execute(
+                    'SELECT * FROM registration_requests WHERE request_id = ?',
+                    [request_id]
+                );
+                
+                if (requests.length === 0) {
+                    throw new Error('Registration request not found');
+                }
+                
+                const request = requests[0];
+                
+                if (action === 'approve') {
+                    // Create user account
+                    const [result] = await connection.execute(`
+                        INSERT INTO users (username, full_name, email, password, role) 
+                        VALUES (?, ?, ?, ?, 'employee')
+                    `, [request.username, request.full_name, request.email, request.password]);
+                    
+                    const userId = result.insertId;
+                    
+                    // Create employee record
+                    await connection.execute(`
+                        INSERT INTO employees (user_id, department_id, is_active) 
+                        VALUES (?, ?, 1)
+                    `, [userId, request.department_id]);
+                    
+                    // Send approval email
+                    try {
+                        await sendRegistrationApprovalEmail(request.email, request.full_name);
+                    } catch (emailError) {
+                        console.error('Failed to send approval email:', emailError);
+                    }
+                } else if (action === 'reject') {
+                    // Send rejection email
+                    try {
+                        await sendRegistrationRejectionEmail(request.email, request.full_name);
+                    } catch (emailError) {
+                        console.error('Failed to send rejection email:', emailError);
+                    }
+                } else if (action === 'reactivate') {
+                    // Reactivate rejected request (set back to pending)
+                    await connection.execute(
+                        'UPDATE registration_requests SET status = "pending", processed_at = NULL WHERE request_id = ?',
+                        [request_id]
+                    );
+                    req.flash('success', 'Registration request reactivated successfully');
+                    await connection.commit();
+                    return res.redirect('/admin/registration-requests');
+                } else if (action === 'delete') {
+                    // Delete the registration request
+                    await connection.execute(
+                        'DELETE FROM registration_requests WHERE request_id = ?',
+                        [request_id]
+                    );
+                    req.flash('success', 'Registration request deleted successfully');
+                    await connection.commit();
+                    return res.redirect('/admin/registration-requests');
+                }
+                
+                // Update request status
+                await connection.execute(
+                    'UPDATE registration_requests SET status = ?, processed_at = NOW() WHERE request_id = ?',
+                    [action === 'approve' ? 'approved' : 'rejected', request_id]
+                );
+                
+                await connection.commit();
+                req.flash('success', `Registration request ${action}d successfully`);
+            } catch (error) {
+                await connection.rollback();
+                throw error;
+            } finally {
+                connection.release();
+            }
+            
+        } catch (error) {
+            console.error('Process registration error:', error);
+            req.flash('error', 'Error processing registration request');
+        }
+        
+        res.redirect('/admin/registration-requests');
+    });
+
+    // Admin: Create Employee Route
+    router.post('/create-employee', requireAuth, requireRole(['admin']), async (req, res) => {
+        const { full_name, username, email, password, department_id, role, end_date } = req.body;
+        
+        try {
+            const connection = await pool.getConnection();
+            await connection.beginTransaction();
+            
+            try {
+                // Check if username or email already exists
+                const [existingUsers] = await connection.execute(
+                    'SELECT * FROM users WHERE BINARY username = ? OR email = ?',
+                    [username, email]
+                );
+                
+                if (existingUsers.length > 0) {
+                    req.flash('error', 'Username or email already exists');
+                    res.redirect('/admin/employees');
+                    return;
+                }
+                
+                // Validate end date for monitor role
+                if (role === 'monitor') {
+                    if (!end_date) {
+                        req.flash('error', 'End date is required for monitor role');
+                        res.redirect('/admin/employees');
+                        return;
+                    }
+                    
+                    const endDate = new Date(end_date);
+                    const today = new Date();
+                    today.setHours(0, 0, 0, 0);
+                    
+                    if (endDate <= today) {
+                        req.flash('error', 'End date must be in the future');
+                        res.redirect('/admin/employees');
+                        return;
+                    }
+                }
+                
+                // Hash password
+                const bcrypt = require('bcryptjs');
+                const hashedPassword = await bcrypt.hash(password, 10);
+                
+                // Create user
+                const [result] = await connection.execute(`
+                    INSERT INTO users (username, full_name, email, password, role) 
+                    VALUES (?, ?, ?, ?, ?)
+                `, [username, full_name, email, hashedPassword, role]);
+                
+                const userId = result.insertId;
+                
+                // Create employee record
+                await connection.execute(`
+                    INSERT INTO employees (user_id, department_id, is_active) 
+                    VALUES (?, ?, 1)
+                `, [userId, department_id]);
+                
+                // If monitor role, create monitor assignment with end date
+                if (role === 'monitor') {
+                    const [employee] = await connection.execute(
+                        'SELECT employee_id FROM employees WHERE user_id = ?',
+                        [userId]
+                    );
+                    
+                    if (employee.length > 0) {
+                        await connection.execute(`
+                            INSERT INTO monitor_assignments (employee_id, assigned_by, start_date, end_date) 
+                            VALUES (?, ?, CURDATE(), ?)
+                        `, [employee[0].employee_id, req.session.user.user_id, end_date]);
+                    }
+                }
+                
+                await connection.commit();
+                req.flash('success', 'Employee created successfully');
+            } catch (error) {
+                await connection.rollback();
+                throw error;
+            } finally {
+                connection.release();
+            }
+            
+        } catch (error) {
+            console.error('Create employee error:', error);
+            req.flash('error', 'Error creating employee');
+        }
+        
+        res.redirect('/admin/employees');
+    });
+
+    // Admin: Toggle Employee Status Route (Deactivate/Activate)
+    router.post('/toggle-employee-status/:id', requireAuth, requireRole(['admin']), async (req, res) => {
+        const employeeId = req.params.id;
+        
+        try {
+            const connection = await pool.getConnection();
+            await connection.beginTransaction();
+            
+            try {
+                // Get current status
+                const [employees] = await connection.execute(
+                    'SELECT is_active FROM users WHERE user_id = ?',
+                    [employeeId]
+                );
+                
+                if (employees.length === 0) {
+                    req.flash('error', 'Employee not found');
+                    res.redirect('/admin/employees');
+                    return;
+                }
+                
+                const currentStatus = employees[0].is_active;
+                const newStatus = !currentStatus;
+                
+                // If deactivating, check for unreturned products
+                if (!newStatus) {
+                    const [assignments] = await connection.execute(`
+                        SELECT COUNT(*) as count 
+                        FROM product_assignments pa
+                        JOIN employees e ON pa.employee_id = e.employee_id
+                        WHERE e.user_id = ? AND pa.is_returned = FALSE
+                    `, [employeeId]);
+                    
+                    if (assignments[0].count > 0) {
+                        req.flash('error', `Cannot deactivate employee with ${assignments[0].count} unreturned product(s). Please check Employee Clearance page.`);
+                        await connection.rollback();
+                        res.redirect('/admin/employees');
+                        return;
+                    }
+                }
+                
+                // Update user status
+                await connection.execute(
+                    'UPDATE users SET is_active = ? WHERE user_id = ?',
+                    [newStatus, employeeId]
+                );
+                
+                // Update employee status
+                await connection.execute(
+                    'UPDATE employees SET is_active = ? WHERE user_id = ?',
+                    [newStatus, employeeId]
+                );
+                
+                await connection.commit();
+                req.flash('success', `Employee ${newStatus ? 'activated' : 'deactivated'} successfully`);
+            } catch (error) {
+                await connection.rollback();
+                throw error;
+            } finally {
+                connection.release();
+            }
+            
+        } catch (error) {
+            console.error('Toggle employee status error:', error);
+            req.flash('error', 'Error updating employee status');
+        }
+        
+        res.redirect('/admin/employees');
+    });
+
+    // Admin: Bulk Deactivate Employees Route
+    router.post('/bulk-deactivate-employees', requireAuth, requireRole(['admin']), async (req, res) => {
+        console.log('Bulk deactivate request received');
+        console.log('Request body:', req.body);
+        console.log('Content-Type:', req.get('Content-Type'));
+        
+        const { employee_ids } = req.body;
+        
+        console.log('Extracted employee_ids:', employee_ids);
+        console.log('Type of employee_ids:', typeof employee_ids);
+        console.log('Is array:', Array.isArray(employee_ids));
+        
+        if (!employee_ids || employee_ids.length === 0) {
+            const message = 'No employees selected';
+            console.log('Error: No employee_ids found');
+            if (req.headers.accept && req.headers.accept.includes('application/json')) {
+                return res.status(400).json({ error: message });
+            }
+            req.flash('error', message);
+            return res.redirect('/admin/employees');
+        }
+        
+        try {
+            const connection = await pool.getConnection();
+            await connection.beginTransaction();
+            
+            try {
+                const employeeIdArray = Array.isArray(employee_ids) ? employee_ids : [employee_ids];
+                const placeholders = employeeIdArray.map(() => '?').join(',');
+                
+                // Update user status
+                await connection.execute(
+                    `UPDATE users SET is_active = 0 WHERE user_id IN (${placeholders})`,
+                    employeeIdArray
+                );
+                
+                // Update employee status
+                await connection.execute(
+                    `UPDATE employees SET is_active = 0 WHERE user_id IN (${placeholders})`,
+                    employeeIdArray
+                );
+                
+                await connection.commit();
+                const successMessage = `${employeeIdArray.length} employee(s) deactivated successfully`;
+                
+                if (req.headers.accept && req.headers.accept.includes('application/json')) {
+                    return res.json({ success: true, message: successMessage });
+                }
+                req.flash('success', successMessage);
+            } catch (error) {
+                await connection.rollback();
+                throw error;
+            } finally {
+                connection.release();
+            }
+            
+        } catch (error) {
+            console.error('Bulk deactivate error:', error);
+            const errorMessage = 'Error deactivating employees';
+            if (req.headers.accept && req.headers.accept.includes('application/json')) {
+                return res.status(500).json({ error: errorMessage });
+            }
+            req.flash('error', errorMessage);
+        }
+        
+        if (req.headers.accept && req.headers.accept.includes('application/json')) {
+            return res.json({ success: true });
+        }
+        res.redirect('/admin/employees');
+    });
+
+    // Admin: Bulk Activate Employees Route
+    router.post('/bulk-activate-employees', requireAuth, requireRole(['admin']), async (req, res) => {
+        console.log('Bulk activate request received');
+        console.log('Request body:', req.body);
+        console.log('Content-Type:', req.get('Content-Type'));
+        
+        const { employee_ids } = req.body;
+        
+        console.log('Extracted employee_ids:', employee_ids);
+        console.log('Type of employee_ids:', typeof employee_ids);
+        console.log('Is array:', Array.isArray(employee_ids));
+        
+        if (!employee_ids || employee_ids.length === 0) {
+            const message = 'No employees selected';
+            console.log('Error: No employee_ids found');
+            if (req.headers.accept && req.headers.accept.includes('application/json')) {
+                return res.status(400).json({ error: message });
+            }
+            req.flash('error', message);
+            return res.redirect('/admin/employees');
+        }
+        
+        try {
+            const connection = await pool.getConnection();
+            await connection.beginTransaction();
+            
+            try {
+                const employeeIdArray = Array.isArray(employee_ids) ? employee_ids : [employee_ids];
+                const placeholders = employeeIdArray.map(() => '?').join(',');
+                
+                // Update user status
+                await connection.execute(
+                    `UPDATE users SET is_active = 1 WHERE user_id IN (${placeholders})`,
+                    employeeIdArray
+                );
+                
+                // Update employee status
+                await connection.execute(
+                    `UPDATE employees SET is_active = 1 WHERE user_id IN (${placeholders})`,
+                    employeeIdArray
+                );
+                
+                await connection.commit();
+                const successMessage = `${employeeIdArray.length} employee(s) activated successfully`;
+                
+                if (req.headers.accept && req.headers.accept.includes('application/json')) {
+                    return res.json({ success: true, message: successMessage });
+                }
+                req.flash('success', successMessage);
+            } catch (error) {
+                await connection.rollback();
+                throw error;
+            } finally {
+                connection.release();
+            }
+            
+        } catch (error) {
+            console.error('Bulk activate error:', error);
+            const errorMessage = 'Error activating employees';
+            if (req.headers.accept && req.headers.accept.includes('application/json')) {
+                return res.status(500).json({ error: errorMessage });
+            }
+            req.flash('error', errorMessage);
+        }
+        
+        if (req.headers.accept && req.headers.accept.includes('application/json')) {
+            return res.json({ success: true });
+        }
+        res.redirect('/admin/employees');
+    });
+
+    // Admin: Employee Clearance Route
+    router.get('/clearance', requireAuth, requireRole(['admin']), async (req, res) => {
+        try {
+            const { employee_id } = req.query;
+            
+            // Get all employees
+            const [employees] = await pool.execute(`
+                SELECT u.user_id, u.full_name, u.username, u.is_active, d.department_name
+                FROM users u
+                JOIN employees e ON u.user_id = e.user_id
+                JOIN departments d ON e.department_id = d.department_id
+                WHERE u.role IN ('employee', 'monitor')
+                ORDER BY u.full_name
+            `);
+            
+            let selectedEmployee = null;
+            let assignments = [];
+            let clearanceStatus = {
+                totalAssigned: 0,
+                totalReturned: 0,
+                pendingReturns: 0,
+                clearancePercentage: 0,
+                canDeactivate: false
+            };
+            
+            if (employee_id) {
+                // Get selected employee details
+                const [empDetails] = await pool.execute(`
+                    SELECT u.user_id, u.full_name, u.username, u.is_active, d.department_name
+                    FROM users u
+                    JOIN employees e ON u.user_id = e.user_id
+                    JOIN departments d ON e.department_id = d.department_id
+                    WHERE u.user_id = ?
+                `, [employee_id]);
+                
+                if (empDetails.length > 0) {
+                    selectedEmployee = empDetails[0];
+                    
+                    // Get all product assignments for this employee
+                    const [assignmentData] = await pool.execute(`
+                        SELECT pa.*, p.product_name, u.full_name as monitor_name
+                        FROM product_assignments pa
+                        JOIN products p ON pa.product_id = p.product_id
+                        JOIN users u ON pa.monitor_id = u.user_id
+                        JOIN employees e ON pa.employee_id = e.employee_id
+                        WHERE e.user_id = ?
+                        ORDER BY pa.assigned_at DESC
+                    `, [employee_id]);
+                    
+                    assignments = assignmentData;
+                    
+                    // Calculate clearance status
+                    clearanceStatus.totalAssigned = assignments.length;
+                    clearanceStatus.totalReturned = assignments.filter(a => a.is_returned).length;
+                    clearanceStatus.pendingReturns = clearanceStatus.totalAssigned - clearanceStatus.totalReturned;
+                    clearanceStatus.clearancePercentage = clearanceStatus.totalAssigned > 0 
+                        ? Math.round((clearanceStatus.totalReturned / clearanceStatus.totalAssigned) * 100) 
+                        : 100;
+                    clearanceStatus.canDeactivate = clearanceStatus.pendingReturns === 0;
+                }
+            }
+            
+            res.render('admin/clearance', {
+                user: req.session.user,
+                employees,
+                selectedEmployee,
+                assignments,
+                clearanceStatus
+            });
+        } catch (error) {
+            console.error('Clearance page error:', error);
+            req.flash('error', 'Error loading clearance page');
+            res.redirect('/admin/employees');
+        }
+    });
+
+    // Admin: Process Return Request Route (same as monitor)
+    router.post('/process-return', requireAuth, requireRole(['admin']), async (req, res) => {
+        const { assignment_id, action } = req.body;
+        
+        try {
+            const connection = await pool.getConnection();
+            await connection.beginTransaction();
+            
+            try {
+                if (action === 'approve') {
+                    // Get assignment details
+                    const [assignments] = await connection.execute(
+                        'SELECT * FROM product_assignments WHERE assignment_id = ? AND return_status = "requested"',
+                        [assignment_id]
+                    );
+                    
+                    if (assignments.length === 0) {
+                        throw new Error('Assignment not found or not in requested status');
+                    }
+                    
+                    const assignment = assignments[0];
+                    
+                    // Update assignment as returned and approved
+                    await connection.execute(
+                        'UPDATE product_assignments SET is_returned = 1, return_status = "approved", return_date = NOW() WHERE assignment_id = ?',
+                        [assignment_id]
+                    );
+                    
+                    // Restore product quantity
+                    await connection.execute(
+                        'UPDATE products SET quantity = quantity + ? WHERE product_id = ?',
+                        [assignment.quantity, assignment.product_id]
+                    );
+                    
+                    req.flash('success', 'Return approved successfully. Product is now available for request.');
+                } else if (action === 'reject') {
+                    // Reset return status to none
+                    await connection.execute(
+                        'UPDATE product_assignments SET return_status = "none" WHERE assignment_id = ?',
+                        [assignment_id]
+                    );
+                    
+                    req.flash('success', 'Return request rejected.');
+                }
+                
+                await connection.commit();
+            } catch (error) {
+                await connection.rollback();
+                throw error;
+            } finally {
+                connection.release();
+            }
+            
+            res.redirect('/monitor/approvals'); // Redirect to monitor approvals since admin uses same page
+        } catch (error) {
+            console.error('Admin process return error:', error);
+            req.flash('error', 'Error processing return request');
+            res.redirect('/monitor/approvals');
+        }
+    });
+
+    // Route: Download file attachment (Admin)
+    router.get('/download-attachment/:attachmentId', requireAuth, requireRole(['admin']), async (req, res) => {
+        try {
+            const attachmentId = req.params.attachmentId;
+            
+            // Get attachment details
+            const [attachments] = await pool.execute(
+                'SELECT * FROM product_attachments WHERE attachment_id = ?',
+                [attachmentId]
+            );
+            
+            if (attachments.length === 0) {
+                return res.status(404).json({ error: 'File not found' });
+            }
+            
+            const attachment = attachments[0];
+            const filePath = attachment.file_path;
+            
+            // Check if file exists
+            const fs = require('fs');
+            if (!fs.existsSync(filePath)) {
+                return res.status(404).json({ error: 'File not found on server' });
+            }
+            
+            // Set headers for download
+            res.setHeader('Content-Disposition', `attachment; filename="${attachment.original_filename}"`);
+            res.setHeader('Content-Type', attachment.mime_type);
+            
+            // Send file
+            res.sendFile(path.resolve(filePath));
+            
+        } catch (error) {
+            console.error('Download error:', error);
+            res.status(500).json({ error: 'Error downloading file' });
+        }
+    });
+
+    // Route: View product attachments (API - Admin)
+    router.get('/api/product-attachments/:productId', requireAuth, requireRole(['admin']), async (req, res) => {
+        try {
+            const productId = req.params.productId;
+            const attachments = await getProductAttachments(pool, productId);
+            
+            // Add file icons and formatted sizes
+            const formattedAttachments = attachments.map(attachment => ({
+                ...attachment,
+                file_icon: getFileIcon(attachment.filename),
+                formatted_size: formatFileSize(attachment.file_size),
+                download_url: `/admin/download-attachment/${attachment.attachment_id}`
+            }));
+            
+            res.json(formattedAttachments);
+        } catch (error) {
+            console.error('Error fetching attachments:', error);
+            res.status(500).json({ error: 'Error fetching attachments' });
+        }
+    });
+
+    // Route: Delete attachment (Admin)
+    router.delete('/api/attachment/:attachmentId', requireAuth, requireRole(['admin']), async (req, res) => {
+        try {
+            const attachmentId = req.params.attachmentId;
+            await deleteFileAttachment(pool, attachmentId, req.session.user.user_id);
+            res.json({ success: true, message: 'Attachment deleted successfully' });
+        } catch (error) {
+            console.error('Delete attachment error:', error);
+            res.status(500).json({ error: 'Error deleting attachment' });
+        }
+    });
+
+    // Admin: Send Email Reminders Route (Manual trigger for testing)
+    router.post('/send-reminders', requireAuth, requireRole(['admin']), async (req, res) => {
+        try {
+            setDatabasePool(pool);
+            await checkProductRequestReminders();
+            await checkReturnRequestReminders();
+            req.flash('success', 'Email reminders sent successfully!');
+        } catch (error) {
+            console.error('Send reminders error:', error);
+            req.flash('error', 'Error sending email reminders');
+        }
+        res.redirect('/admin/dashboard');
+    });
+
+    return router;
 };